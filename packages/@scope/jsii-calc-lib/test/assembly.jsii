--- conflicted
+++ resolved
@@ -726,9 +726,5 @@
     }
   },
   "version": "0.0.0",
-<<<<<<< HEAD
-  "fingerprint": "qGDjGsEiOII8sb77f983hc7oT+l11WqtlU323tai82Q="
-=======
-  "fingerprint": "f/4VuNiOkSgTgLR80loQUAzAuzFi+25rmfLcRWKDCrY="
->>>>>>> b93b72c1
+  "fingerprint": "An1EDmK9WGfNGxl4GY0PQ30SKsXKtcyNUoBe3QhjYw0="
 }