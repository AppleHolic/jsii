{
  "name": "jsii",
  "version": "0.0.0",
  "description": "TypeScript compiler for jsii",
  "license": "Apache-2.0",
  "author": {
    "name": "Amazon Web Services",
    "url": "https://aws.amazon.com"
  },
  "homepage": "https://github.com/aws/jsii",
  "bugs": {
    "url": "https://github.com/aws/jsii/issues"
  },
  "repository": {
    "type": "git",
    "url": "https://github.com/aws/jsii.git",
    "directory": "packages/jsii"
  },
  "engines": {
    "node": ">= 10.3.0"
  },
  "main": "lib/index.js",
  "types": "lib/index.d.ts",
  "bin": {
    "jsii": "bin/jsii"
  },
  "scripts": {
    "build": "cp ../../README.md . && bash ./generate.sh && tsc --build && npm run lint",
    "watch": "bash ./generate.sh && tsc --build -w",
    "lint": "eslint . --ext .js,.ts --ignore-path=.gitignore --ignore-pattern=test/negatives/*",
    "lint:fix": "yarn lint --fix",
    "test": "jest",
    "test:update": "jest -u",
    "package": "package-js"
  },
  "dependencies": {
    "@jsii/spec": "^0.0.0",
    "case": "^1.6.3",
    "colors": "^1.4.0",
    "deep-equal": "^2.0.3",
    "fs-extra": "^9.0.1",
    "log4js": "^6.3.0",
    "semver": "^7.3.2",
    "semver-intersect": "^1.4.0",
    "sort-json": "^2.0.0",
    "spdx-license-list": "^6.2.0",
<<<<<<< HEAD
    "typescript": "~4.0.2",
    "yargs": "^15.4.1"
=======
    "typescript": "~3.9.7",
    "yargs": "^16.0.3"
>>>>>>> 81637f51
  },
  "devDependencies": {
    "@types/clone": "^2.1.0",
    "@types/deep-equal": "^1.0.1",
    "@types/fs-extra": "^8.1.1",
    "@types/jest": "^26.0.13",
    "@types/jest-expect-message": "^1.0.2",
    "@types/node": "^10.17.32",
    "@types/semver": "^7.3.3",
    "@types/yargs": "^15.0.5",
    "clone": "^2.1.2",
    "eslint": "^7.9.0",
    "jest": "^26.4.2",
    "jest-expect-message": "^1.0.2",
    "jsii-build-tools": "^0.0.0",
    "prettier": "^2.1.1",
    "ts-jest": "^26.3.0"
  },
  "jest": {
    "collectCoverage": true,
    "collectCoverageFrom": [
      "**/bin/**/*.js",
      "**/lib/**/*.js"
    ],
    "coverageReporters": [
      "lcov",
      "text"
    ],
    "coverageThreshold": {
      "global": {
        "branches": 70,
        "statements": 75
      }
    },
    "errorOnDeprecated": true,
    "setupFilesAfterEnv": [
      "jest-expect-message"
    ],
    "testEnvironment": "node",
    "testMatch": [
      "**/?(*.)+(spec|test).ts"
    ],
    "transform": {
      "\\.tsx?$": "ts-jest"
    }
  }
}<|MERGE_RESOLUTION|>--- conflicted
+++ resolved
@@ -44,13 +44,8 @@
     "semver-intersect": "^1.4.0",
     "sort-json": "^2.0.0",
     "spdx-license-list": "^6.2.0",
-<<<<<<< HEAD
     "typescript": "~4.0.2",
-    "yargs": "^15.4.1"
-=======
-    "typescript": "~3.9.7",
     "yargs": "^16.0.3"
->>>>>>> 81637f51
   },
   "devDependencies": {
     "@types/clone": "^2.1.0",
