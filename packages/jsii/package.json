--- conflicted
+++ resolved
@@ -54,21 +54,12 @@
     "@types/deep-equal": "^1.0.1",
     "@types/fs-extra": "^9.0.13",
     "@types/jest": "^27.0.2",
-<<<<<<< HEAD
-    "@types/node": "^12.20.27",
-    "@types/semver": "^7.3.8",
-    "clone": "^2.1.2",
-    "eslint": "^7.32.0",
-    "jest": "^27.2.3",
-=======
-    "@types/jest-expect-message": "^1.0.3",
     "@types/node": "^12.20.28",
     "@types/semver": "^7.3.8",
     "clone": "^2.1.2",
     "eslint": "^7.32.0",
     "jest": "^27.2.4",
     "jest-expect-message": "^1.0.2",
->>>>>>> b329670b
     "jsii-build-tools": "^0.0.0",
     "prettier": "^2.4.1",
     "ts-jest": "^27.0.5"
