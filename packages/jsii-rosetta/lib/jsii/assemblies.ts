import * as spec from '@jsii/spec';
import * as crypto from 'crypto';
import * as fs from 'fs-extra';
import * as path from 'path';

import { findDependencyDirectory, isBuiltinModule } from '../find-utils';
import { fixturize } from '../fixtures';
import { extractTypescriptSnippetsFromMarkdown } from '../markdown/extract-snippets';
import {
  TypeScriptSnippet,
  typeScriptSnippetFromSource,
  updateParameters,
  SnippetParameters,
  ApiLocation,
  parseMetadataLine,
<<<<<<< HEAD
  CompilationDependency,
=======
  INITIALIZER_METHOD_NAME,
>>>>>>> cb9446a4
} from '../snippet';
import { enforcesStrictMode } from '../strict';
import { LanguageTablet, DEFAULT_TABLET_NAME } from '../tablets/tablets';
import { fmap, mkDict, sortBy } from '../util';

// eslint-disable-next-line @typescript-eslint/no-var-requires, @typescript-eslint/no-require-imports
const sortJson = require('sort-json');

/**
 * The JSDoc tag users can use to associate non-visible metadata with an example
 *
 * In a Markdown section, metadata goes after the code block fence, where it will
 * be attached to the example but invisible.
 *
 *    ```ts metadata=goes here
 *
 * But in doc comments, '@example' already delineates the example, and any metadata
 * in there added by the '///' tags becomes part of the visible code (there is no
 * place to put hidden information).
 *
 * We introduce the '@exampleMetadata' tag to put that additional information.
 */
export const EXAMPLE_METADATA_JSDOCTAG = 'exampleMetadata';

interface RosettaPackageJson extends spec.PackageJson {
  readonly jsiiRosetta?: {
    readonly strict?: boolean;
    readonly exampleDependencies?: Record<string, string>;
  };
}

export interface LoadedAssembly {
  readonly assembly: spec.Assembly;
  readonly directory: string;
  readonly packageJson?: RosettaPackageJson;
}

/**
 * Load assemblies by filename or directory
 */
export async function loadAssemblies(
  assemblyLocations: readonly string[],
  validateAssemblies: boolean,
): Promise<readonly LoadedAssembly[]> {
  return Promise.all(assemblyLocations.map(loadAssembly));

  async function loadAssembly(location: string): Promise<LoadedAssembly> {
    const stat = await fs.stat(location);
    if (stat.isDirectory()) {
      return loadAssembly(path.join(location, '.jsii'));
    }

    const directory = path.dirname(location);
    const pjLocation = path.join(directory, 'package.json');

    const [assembly, packageJson] = await Promise.all([
      loadAssemblyFromFile(location, validateAssemblies),
      (await fs.pathExists(pjLocation)) ? fs.readJSON(pjLocation, { encoding: 'utf-8' }) : Promise.resolve(undefined),
    ]);

    return { assembly, directory, packageJson };
  }
}

async function loadAssemblyFromFile(filename: string, validate: boolean): Promise<spec.Assembly> {
  const contents = await fs.readJSON(filename, { encoding: 'utf-8' });
  return validate ? spec.validateAssembly(contents) : (contents as spec.Assembly);
}

/**
 * Load the default tablets for every assembly, if available
 *
 * Returns a map of { directory -> tablet }.
 */
export async function loadAllDefaultTablets(asms: readonly LoadedAssembly[]): Promise<Record<string, LanguageTablet>> {
  return mkDict(
    await Promise.all(
      asms.map(
        async (a) =>
          [a.directory, await LanguageTablet.fromOptionalFile(path.join(a.directory, DEFAULT_TABLET_NAME))] as const,
      ),
    ),
  );
}

export type AssemblySnippetSource =
  | { type: 'markdown'; markdown: string; location: ApiLocation }
  | { type: 'example'; source: string; metadata?: { [key: string]: string }; location: ApiLocation };

/**
 * Return all markdown and example snippets from the given assembly
 */
export function allSnippetSources(assembly: spec.Assembly): AssemblySnippetSource[] {
  const ret: AssemblySnippetSource[] = [];

  if (assembly.readme) {
    ret.push({
      type: 'markdown',
      markdown: assembly.readme.markdown,
      location: { api: 'moduleReadme', moduleFqn: assembly.name },
    });
  }

  for (const [submoduleFqn, submodule] of Object.entries(assembly.submodules ?? {})) {
    if (submodule.readme) {
      ret.push({
        type: 'markdown',
        markdown: submodule.readme.markdown,
        location: { api: 'moduleReadme', moduleFqn: submoduleFqn },
      });
    }
  }

  if (assembly.types) {
    Object.values(assembly.types).forEach((type) => {
      emitDocs(type.docs, { api: 'type', fqn: type.fqn });

      if (spec.isEnumType(type)) {
        type.members.forEach((m) => emitDocs(m.docs, { api: 'member', fqn: type.fqn, memberName: m.name }));
      }
      if (spec.isClassType(type)) {
        emitDocsForCallable(type.initializer, type.fqn);
      }
      if (spec.isClassOrInterfaceType(type)) {
        (type.methods ?? []).forEach((m) => emitDocsForCallable(m, type.fqn, m.name));
        (type.properties ?? []).forEach((m) => emitDocs(m.docs, { api: 'member', fqn: type.fqn, memberName: m.name }));
      }
    });
  }

  return ret;

  function emitDocsForCallable(callable: spec.Callable | undefined, fqn: string, memberName?: string) {
    if (!callable) {
      return;
    }
    emitDocs(callable.docs, memberName ? { api: 'member', fqn, memberName } : { api: 'initializer', fqn });

    for (const parameter of callable.parameters ?? []) {
      emitDocs(parameter.docs, {
        api: 'parameter',
        fqn: fqn,
        methodName: memberName ?? INITIALIZER_METHOD_NAME,
        parameterName: parameter.name,
      });
    }
  }

  function emitDocs(docs: spec.Docs | undefined, location: ApiLocation) {
    if (!docs) {
      return;
    }

    if (docs.remarks) {
      ret.push({
        type: 'markdown',
        markdown: docs.remarks,
        location,
      });
    }
    if (docs.example) {
      ret.push({
        type: 'example',
        source: docs.example,
        metadata: fmap(docs.custom?.[EXAMPLE_METADATA_JSDOCTAG], parseMetadataLine),
        location,
      });
    }
  }
}

export async function allTypeScriptSnippets(
  assemblies: readonly LoadedAssembly[],
  loose = false,
): Promise<TypeScriptSnippet[]> {
  return Promise.all(
    assemblies
      .flatMap((loaded) => allSnippetSources(loaded.assembly).map((source) => ({ source, loaded })))
      .flatMap(({ source, loaded }) => {
        switch (source.type) {
          case 'example':
            return [
              {
                snippet: updateParameters(
                  typeScriptSnippetFromSource(
                    source.source,
                    { api: source.location, field: { field: 'example' } },
                    isStrict(loaded),
                  ),
                  source.metadata ?? {},
                ),
                loaded,
              },
            ];
          case 'markdown':
            return extractTypescriptSnippetsFromMarkdown(source.markdown, source.location, isStrict(loaded)).map(
              (snippet) => ({ snippet, loaded }),
            );
        }
      })
      .map(async ({ snippet, loaded }) => {
        const isInfused = snippet.parameters?.infused !== undefined;

        // Ignore fixturization errors if requested on this command, or if the snippet was infused
        const ignoreFixtureErrors = loose || isInfused;

        // Also if the snippet was infused: switch off 'strict' mode if it was set
        if (isInfused) {
          snippet = { ...snippet, strict: false };
        }

        snippet = await withDependencies(loaded, withProjectDirectory(loaded.directory, snippet));
        return fixturize(snippet, ignoreFixtureErrors);
      }),
  );
}

/**
 * Replaces the file where the original assembly file *should* be found with a new assembly file.
 * Recalculates the fingerprint of the assembly to avoid tampering detection.
 */
export async function replaceAssembly(assembly: spec.Assembly, directory: string): Promise<void> {
  const fileName = path.join(directory, '.jsii');
  await fs.writeJson(fileName, _fingerprint(assembly), {
    encoding: 'utf8',
    spaces: 2,
  });
}

/**
 * This function is copied from `packages/jsii/lib/assembler.ts`.
 * We should make sure not to change one without changing the other as well.
 */
function _fingerprint(assembly: spec.Assembly): spec.Assembly {
  delete (assembly as any).fingerprint;
  assembly = sortJson(assembly);
  const fingerprint = crypto.createHash('sha256').update(JSON.stringify(assembly)).digest('base64');
  return { ...assembly, fingerprint };
}

export interface TypeLookupAssembly {
  readonly packageJson: any;
  readonly assembly: spec.Assembly;
  readonly directory: string;
  readonly symbolIdMap: Record<string, string>;
}

const MAX_ASM_CACHE = 3;
const ASM_CACHE: TypeLookupAssembly[] = [];

/**
 * Recursively searches for a .jsii file in the directory.
 * When file is found, checks cache to see if we already
 * stored the assembly in memory. If not, we synchronously
 * load the assembly into memory.
 */
export function findTypeLookupAssembly(startingDirectory: string): TypeLookupAssembly | undefined {
  const pjLocation = findPackageJsonLocation(path.resolve(startingDirectory));
  if (!pjLocation) {
    return undefined;
  }
  const directory = path.dirname(pjLocation);

  const fromCache = ASM_CACHE.find((c) => c.directory === directory);
  if (fromCache) {
    return fromCache;
  }

  const loaded = loadLookupAssembly(directory);
  if (!loaded) {
    return undefined;
  }

  while (ASM_CACHE.length >= MAX_ASM_CACHE) {
    ASM_CACHE.pop();
  }
  ASM_CACHE.unshift(loaded);
  return loaded;
}

function loadLookupAssembly(directory: string): TypeLookupAssembly | undefined {
  const assemblyFile = path.join(directory, '.jsii');
  if (!fs.pathExistsSync(assemblyFile)) {
    return undefined;
  }

  const packageJson = fs.readJSONSync(path.join(directory, 'package.json'), { encoding: 'utf-8' });
  const assembly: spec.Assembly = fs.readJSONSync(assemblyFile, { encoding: 'utf-8' });
  const symbolIdMap = mkDict([
    ...Object.values(assembly.types ?? {}).map((type) => [type.symbolId ?? '', type.fqn] as const),
    ...Object.entries(assembly.submodules ?? {}).map(([fqn, mod]) => [mod.symbolId ?? '', fqn] as const),
  ]);

  return {
    packageJson,
    assembly,
    directory,
    symbolIdMap,
  };
}

function findPackageJsonLocation(currentPath: string): string | undefined {
  // eslint-disable-next-line no-constant-condition
  while (true) {
    const candidate = path.join(currentPath, 'package.json');
    if (fs.existsSync(candidate)) {
      return candidate;
    }

    const parentPath = path.resolve(currentPath, '..');
    if (parentPath === currentPath) {
      return undefined;
    }
    currentPath = parentPath;
  }
}

/**
 * Find the jsii [sub]module that contains the given FQN
 *
 * @returns `undefined` if the type is a member of the assembly root.
 */
export function findContainingSubmodule(assembly: spec.Assembly, fqn: string): string | undefined {
  const submoduleNames = Object.keys(assembly.submodules ?? {});
  sortBy(submoduleNames, (s) => [-s.length]); // Longest first
  for (const s of submoduleNames) {
    if (fqn.startsWith(`${s}.`)) {
      return s;
    }
  }
  return undefined;
}

function withProjectDirectory(dir: string, snippet: TypeScriptSnippet) {
  return updateParameters(snippet, {
    [SnippetParameters.$PROJECT_DIRECTORY]: dir,
  });
}

/**
 * Return a TypeScript snippet with dependencies added
 *
 * The dependencies will be taken from the package.json, and will consist of:
 *
 * - The package itself
 * - The package's dependencies and peerDependencies
 * - Any additional dependencies declared in `jsiiRosetta.exampleDependencies`.
 */
async function withDependencies(asm: LoadedAssembly, snippet: TypeScriptSnippet): Promise<TypeScriptSnippet> {
  const compilationDependencies: Record<string, CompilationDependency> = {};

  compilationDependencies[asm.assembly.name] = {
    type: 'concrete',
    resolvedDirectory: await fs.realpath(asm.directory),
  };

  Object.assign(
    compilationDependencies,
    mkDict(
      await Promise.all(
        Object.keys({ ...asm.packageJson?.dependencies, ...asm.packageJson?.peerDependencies })
          .filter((name) => !isBuiltinModule(name))
          .filter((name) => !(asm.packageJson?.bundledDependencies ?? []).includes(name))
          .map(
            async (name) =>
              [
                name,
                {
                  type: 'concrete',
                  resolvedDirectory: await fs.realpath(await findDependencyDirectory(name, asm.directory)),
                },
              ] as const,
          ),
      ),
    ),
  );

  Object.assign(
    compilationDependencies,
    mkDict(
      Object.entries(asm.packageJson?.jsiiRosetta?.exampleDependencies ?? {}).map(
        ([name, versionRange]) => [name, { type: 'symbolic', versionRange }] as const,
      ),
    ),
  );

  return {
    ...snippet,
    compilationDependencies,
  };
}

/**
 * Whether samples in the assembly should be treated as strict
 *
 * True if the strict flag is found in the package.json (modern) or the assembly itself (legacy).
 */
function isStrict(loaded: LoadedAssembly) {
  return loaded.packageJson?.jsiiRosetta?.strict ?? enforcesStrictMode(loaded.assembly);
}<|MERGE_RESOLUTION|>--- conflicted
+++ resolved
@@ -13,11 +13,8 @@
   SnippetParameters,
   ApiLocation,
   parseMetadataLine,
-<<<<<<< HEAD
   CompilationDependency,
-=======
   INITIALIZER_METHOD_NAME,
->>>>>>> cb9446a4
 } from '../snippet';
 import { enforcesStrictMode } from '../strict';
 import { LanguageTablet, DEFAULT_TABLET_NAME } from '../tablets/tablets';
