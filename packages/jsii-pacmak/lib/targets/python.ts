import * as spec from '@jsii/spec';
import { CodeMaker, toSnakeCase } from 'codemaker';
import * as escapeStringRegexp from 'escape-string-regexp';
import * as fs from 'fs-extra';
import * as reflect from 'jsii-reflect';
import * as path from 'path';
import { Generator, GeneratorOptions } from '../generator';
import { warn } from '../logging';
import { md2rst } from '../markdown';
import { Target, TargetOptions } from '../target';
import { shell } from '../util';
import {
  Translation,
  Rosetta,
  typeScriptSnippetFromSource,
} from 'jsii-rosetta';
import { toPythonVersionRange } from './version-utils';
import {
  INCOMPLETE_DISCLAIMER_COMPILING,
  INCOMPLETE_DISCLAIMER_NONCOMPILING,
} from '.';
import {
  NamingContext,
  toTypeName,
  PythonImports,
  mergePythonImports,
  toPackageName,
} from './python/type-name';
import { die, toPythonIdentifier } from './python/util';

// eslint-disable-next-line @typescript-eslint/no-var-requires,@typescript-eslint/no-require-imports
const spdxLicenseList = require('spdx-license-list');

const pythonBuildTools = ['setuptools~=49.3', 'wheel~=0.34'];

export default class Python extends Target {
  protected readonly generator: PythonGenerator;

  public constructor(options: TargetOptions) {
    super(options);

    this.generator = new PythonGenerator(options.rosetta);
  }

  public async generateCode(outDir: string, tarball: string): Promise<void> {
    await super.generateCode(outDir, tarball);
  }

  public async build(sourceDir: string, outDir: string): Promise<void> {
    // Create a fresh virtual env
<<<<<<< HEAD
    const venv = await fs.mkdtemp(path.join(sourceDir, '.env-'));
=======
    const venv = await fs.mkdtemp(path.join(sourceDir, '.env'));
>>>>>>> e6d1bc16
    const venvBin = path.join(
      venv,
      process.platform === 'win32' ? 'Scripts' : 'bin',
    );
    await shell('python3', [
      '-m',
      'venv',
      '--system-site-packages', // Allow using globally installed packages (saves time & disk space)
      venv,
    ]);
    const env = {
      ...process.env,
      PATH: `${venvBin}:${process.env.PATH}`,
      VIRTUAL_ENV: venv,
    };
    const python = path.join(venvBin, 'python');
    // Install the necessary things
<<<<<<< HEAD
    await shell(
      python,
      ['-m', 'pip', 'install', '--no-input', 'pep517~=0.8', 'twine~=3.2'],
=======
    await shell(
      python,
      ['-m', 'pip', 'install', '--no-input', ...pythonBuildTools, 'twine~=3.2'],
      {
        cwd: sourceDir,
        env,
      },
    );

    // Actually package up our code, both as a sdist and a wheel for publishing.
    await shell(python, ['setup.py', 'sdist', '--dist-dir', outDir], {
      cwd: sourceDir,
      env,
    });
    await shell(
      python,
      ['-m', 'pip', 'wheel', '--no-deps', '--wheel-dir', outDir, sourceDir],
>>>>>>> e6d1bc16
      {
        cwd: sourceDir,
        env,
      },
    );
<<<<<<< HEAD

    // outDir must exist for pep517.build to work
    await fs.mkdirp(outDir);
    // Actually package up our code, both as a sdist and a wheel for publishing.
    await shell(
      python,
      ['-m', 'pep517.build', '--out-dir', outDir, sourceDir],
      {
        cwd: sourceDir,
        env,
      },
    );
=======
>>>>>>> e6d1bc16
    await shell(python, ['-m', 'twine', 'check', path.join(outDir, '*')], {
      cwd: sourceDir,
      env,
    });
  }
}

// ##################
// # CODE GENERATOR #
// ##################

interface EmitContext extends NamingContext {
  /** @deprecated The TypeResolver */
  readonly resolver: TypeResolver;
}

const pythonModuleNameToFilename = (name: string): string => {
  return path.join(...name.split('.'));
};

const toPythonMethodName = (name: string, protectedItem = false): string => {
  let value = toPythonIdentifier(toSnakeCase(name));
  if (protectedItem) {
    value = `_${value}`;
  }
  return value;
};

const toPythonPropertyName = (
  name: string,
  constant = false,
  protectedItem = false,
): string => {
  let value = toPythonIdentifier(toSnakeCase(name));

  if (constant) {
    value = value.toUpperCase();
  }

  if (protectedItem) {
    value = `_${value}`;
  }

  return value;
};

/**
 * Converts a given signature's parameter name to what should be emitted in Python. It slugifies the
 * positional parameter names that collide with a lifted prop by appending trailing `_`. There is no
 * risk of conflicting with an other positional parameter that ends with a `_` character because
 * this is prohibited by the `jsii` compiler (parameter names MUST be camelCase, and only a single
 * `_` is permitted when it is on **leading** position)
 *
 * @param name              the name of the parameter that needs conversion.
 * @param liftedParamNames  the list of "lifted" keyword parameters in this signature. This must be
 *                          omitted when generating a name for a parameter that **is** lifted.
 */
function toPythonParameterName(
  name: string,
  liftedParamNames = new Set<string>(),
): string {
  let result = toPythonIdentifier(toSnakeCase(name));

  while (liftedParamNames.has(result)) {
    result += '_';
  }

  return result;
}

const setDifference = <T>(setA: Set<T>, setB: Set<T>): Set<T> => {
  const result = new Set<T>();
  for (const item of setA) {
    if (!setB.has(item)) {
      result.add(item);
    }
  }
  return result;
};

const sortMembers = (
  members: PythonBase[],
  resolver: TypeResolver,
): PythonBase[] => {
  let sortable = new Array<{
    member: PythonBase & ISortableType;
    dependsOn: Set<PythonType>;
  }>();
  const sorted = new Array<PythonBase>();
  const seen = new Set<PythonBase>();

  // The first thing we want to do, is push any item which is not sortable to the very
  // front of the list. This will be things like methods, properties, etc.
  for (const member of members) {
    if (!isSortableType(member)) {
      sorted.push(member);
      seen.add(member);
    } else {
      sortable.push({ member, dependsOn: new Set(member.dependsOn(resolver)) });
    }
  }

  // Now that we've pulled out everything that couldn't possibly have dependencies,
  // we will go through the remaining items, and pull off any items which have no
  // dependencies that we haven't already sorted.
  while (sortable.length > 0) {
    for (const { member, dependsOn } of sortable) {
      const diff = setDifference(dependsOn, seen);
      if ([...diff].find((dep) => !(dep instanceof PythonModule)) == null) {
        sorted.push(member);
        seen.add(member);
      }
    }

    const leftover = sortable.filter(({ member }) => !seen.has(member));
    if (leftover.length === sortable.length) {
      throw new Error(
        `Could not sort members (circular dependency?). Leftover: ${leftover
          .map((lo) => lo.member.pythonName)
          .join(', ')}`,
      );
    } else {
      sortable = leftover;
    }
  }

  return sorted;
};

interface PythonBase {
  readonly pythonName: string;

  emit(code: CodeMaker, context: EmitContext, opts?: any): void;

  requiredImports(context: EmitContext): PythonImports;
}

interface PythonType extends PythonBase {
  // The JSII FQN for this item, if this item doesn't exist as a JSII type, then it
  // doesn't have a FQN and it should be null;
  readonly fqn: string | null;

  addMember(member: PythonBase): void;
}

interface ISortableType {
  dependsOn(resolver: TypeResolver): PythonType[];
}

function isSortableType(arg: unknown): arg is ISortableType {
  return (arg as Partial<ISortableType>).dependsOn !== undefined;
}

interface PythonTypeOpts {
  bases?: spec.TypeReference[];
}

abstract class BasePythonClassType implements PythonType, ISortableType {
  protected bases: spec.TypeReference[];
  protected members: PythonBase[];
  protected readonly separateMembers: boolean = true;

  public constructor(
    protected readonly generator: PythonGenerator,
    public readonly pythonName: string,
    public readonly fqn: string | null,
    opts: PythonTypeOpts,
    protected readonly docs: spec.Docs | undefined,
  ) {
    const { bases = [] } = opts;

    this.bases = bases;
    this.members = [];
  }

  public dependsOn(resolver: TypeResolver): PythonType[] {
    const dependencies = new Array<PythonType>();
    const parent = resolver.getParent(this.fqn!);

    // We need to return any bases that are in the same module at the same level of
    // nesting.
    const seen = new Set<string>();
    for (const base of this.bases) {
      if (spec.isNamedTypeReference(base)) {
        if (resolver.isInModule(base)) {
          // Given a base, we need to locate the base's parent that is the same as
          // our parent, because we only care about dependencies that are at the
          // same level of our own.
          // TODO: We might need to recurse into our members to also find their
          //       dependencies.
          let baseItem = resolver.getType(base);
          let baseParent = resolver.getParent(base);
          while (baseParent !== parent) {
            baseItem = baseParent;
            baseParent = resolver.getParent(baseItem.fqn!);
          }

          if (!seen.has(baseItem.fqn!)) {
            dependencies.push(baseItem);
            seen.add(baseItem.fqn!);
          }
        }
      }
    }

    return dependencies;
  }

  public requiredImports(context: EmitContext): PythonImports {
    return mergePythonImports(
      ...this.bases.map((base) => toTypeName(base).requiredImports(context)),
      ...this.members.map((mem) => mem.requiredImports(context)),
    );
  }

  public addMember(member: PythonBase) {
    this.members.push(member);
  }

  public emit(code: CodeMaker, context: EmitContext) {
    context = { ...context, nestingScope: this.fqn! };

    const classParams = this.getClassParams(context);
    openSignature(code, 'class', this.pythonName, classParams);

    this.generator.emitDocString(code, this.docs, {
      documentableItem: `class-${this.pythonName}`,
      trailingNewLine: true,
    });

    const preamble = this.emitPreamble;
    if (preamble) {
      preamble(code, context);
    }

    if (this.members.length > 0) {
      const resolver = this.boundResolver(context.resolver);
      let shouldSeparate = preamble != null;
      for (const member of sortMembers(this.members, resolver)) {
        if (shouldSeparate) {
          code.line();
        }
        shouldSeparate = this.separateMembers;
        member.emit(code, { ...context, resolver });
      }
    } else if (!preamble) {
      code.line('pass');
    }

    code.closeBlock();
  }

  protected boundResolver(resolver: TypeResolver): TypeResolver {
    if (this.fqn == null) {
      return resolver;
    }
    return resolver.bind(this.fqn);
  }

  protected abstract getClassParams(context: EmitContext): string[];

  protected abstract readonly emitPreamble?: (
    code: CodeMaker,
    context: EmitContext,
  ) => void;
}

interface BaseMethodOpts {
  abstract?: boolean;
  liftedProp?: spec.InterfaceType;
  parent: spec.NamedTypeReference;
}

interface BaseMethodEmitOpts {
  renderAbstract?: boolean;
  forceEmitBody?: boolean;
}

abstract class BaseMethod implements PythonBase {
  public readonly abstract: boolean;

  protected abstract readonly implicitParameter: string;
  protected readonly jsiiMethod!: string;
  protected readonly decorator?: string;
  protected readonly classAsFirstParameter: boolean = false;
  protected readonly returnFromJSIIMethod: boolean = true;
  protected readonly shouldEmitBody: boolean = true;

  private readonly liftedProp?: spec.InterfaceType;
  private readonly parent: spec.NamedTypeReference;

  public constructor(
    protected readonly generator: PythonGenerator,
    public readonly pythonName: string,
    private readonly jsName: string | undefined,
    private readonly parameters: spec.Parameter[],
    private readonly returns: spec.OptionalValue | undefined,
    private readonly docs: spec.Docs | undefined,
    opts: BaseMethodOpts,
  ) {
    this.abstract = !!opts.abstract;
    this.liftedProp = opts.liftedProp;
    this.parent = opts.parent;
  }

  public requiredImports(context: EmitContext): PythonImports {
    return mergePythonImports(
      toTypeName(this.returns).requiredImports(context),
      ...this.parameters.map((param) =>
        toTypeName(param).requiredImports(context),
      ),
      ...liftedProperties(this.liftedProp),
    );

    function* liftedProperties(
      struct: spec.InterfaceType | undefined,
    ): IterableIterator<PythonImports> {
      if (struct == null) {
        return;
      }
      for (const prop of struct.properties ?? []) {
        yield toTypeName(prop.type).requiredImports(context);
      }
      for (const base of struct.interfaces ?? []) {
        const iface = context.resolver.dereference(base) as spec.InterfaceType;
        for (const imports of liftedProperties(iface)) {
          yield imports;
        }
      }
    }
  }

  public emit(
    code: CodeMaker,
    context: EmitContext,
    opts?: BaseMethodEmitOpts,
  ) {
    const { renderAbstract = true, forceEmitBody = false } = opts ?? {};

    const returnType: string = toTypeName(this.returns).pythonType(context);

    // We cannot (currently?) blindly use the names given to us by the JSII for
    // initializers, because our keyword lifting will allow two names to clash.
    // This can hopefully be removed once we get https://github.com/aws/jsii/issues/288
    // resolved, so build up a list of all of the prop names so we can check against
    // them later.
    const liftedPropNames = new Set<string>();
    if (this.liftedProp?.properties?.length ?? 0 >= 1) {
      for (const prop of this.liftedProp!.properties!) {
        liftedPropNames.add(toPythonParameterName(prop.name));
      }
    }

    // We need to turn a list of JSII parameters, into Python style arguments with
    // gradual typing, so we'll have to iterate over the list of parameters, and
    // build the list, converting as we go.
    const pythonParams: string[] = [];
    for (const param of this.parameters) {
      // We cannot (currently?) blindly use the names given to us by the JSII for
      // initializers, because our keyword lifting will allow two names to clash.
      // This can hopefully be removed once we get https://github.com/aws/jsii/issues/288
      // resolved.
      const paramName: string = toPythonParameterName(
        param.name,
        liftedPropNames,
      );

      const paramType = toTypeName(param).pythonType(context);
      const paramDefault = param.optional ? ' = None' : '';

      pythonParams.push(`${paramName}: ${paramType}${paramDefault}`);
    }

    const documentableArgs = this.parameters
      // If there's liftedProps, the last argument is the struct and it won't be _actually_ emitted.
      .filter((_, index) =>
        this.liftedProp != null ? index < this.parameters.length - 1 : true,
      )
      .map((param) => ({
        ...param,
        name: toPythonParameterName(param.name, liftedPropNames),
      }));

    // If we have a lifted parameter, then we'll drop the last argument to our params
    // and then we'll lift all of the params of the lifted type as keyword arguments
    // to the function.
    if (this.liftedProp !== undefined) {
      // Remove our last item.
      pythonParams.pop();
      const liftedProperties = this.getLiftedProperties(context.resolver);

      if (liftedProperties.length >= 1) {
        // All of these parameters are keyword only arguments, so we'll mark them
        // as such.
        pythonParams.push('*');

        // Iterate over all of our props, and reflect them into our params.
        for (const prop of liftedProperties) {
          const paramName = toPythonParameterName(prop.name);
          const paramType = toTypeName(prop).pythonType(context);
          const paramDefault = prop.optional ? ' = None' : '';

          pythonParams.push(`${paramName}: ${paramType}${paramDefault}`);
        }
      }

      // Document them as keyword arguments
      documentableArgs.push(...liftedProperties);
    } else if (
      this.parameters.length >= 1 &&
      this.parameters[this.parameters.length - 1].variadic
    ) {
      // Another situation we could be in, is that instead of having a plain parameter
      // we have a variadic parameter where we need to expand the last parameter as a
      // *args.
      pythonParams.pop();

      const lastParameter = this.parameters.slice(-1)[0];
      const paramName = toPythonParameterName(lastParameter.name);
      const paramType = toTypeName(lastParameter.type).pythonType(context);

      pythonParams.push(`*${paramName}: ${paramType}`);
    }

    if (this.jsName !== undefined) {
      code.line(`@jsii.member(jsii_name="${this.jsName}")`);
    }

    if (this.decorator !== undefined) {
      code.line(`@${this.decorator}`);
    }

    if (renderAbstract && this.abstract) {
      code.line('@abc.abstractmethod');
    }

    pythonParams.unshift(
      slugifyAsNeeded(
        this.implicitParameter,
        pythonParams.map((param) => param.split(':')[0].trim()),
      ),
    );

    openSignature(
      code,
      'def',
      this.pythonName,
      pythonParams,
      false,
      returnType,
    );
    this.generator.emitDocString(code, this.docs, {
      arguments: documentableArgs,
      documentableItem: `method-${this.pythonName}`,
    });
    this.emitBody(
      code,
      context,
      renderAbstract,
      forceEmitBody,
      liftedPropNames,
      pythonParams[0],
    );
    code.closeBlock();
  }

  private emitBody(
    code: CodeMaker,
    context: EmitContext,
    renderAbstract: boolean,
    forceEmitBody: boolean,
    liftedPropNames: Set<string>,
    implicitParameter: string,
  ) {
    if (
      (!this.shouldEmitBody && !forceEmitBody) ||
      (renderAbstract && this.abstract)
    ) {
      code.line('...');
    } else {
      if (this.liftedProp !== undefined) {
        this.emitAutoProps(code, context, liftedPropNames);
      }

      this.emitJsiiMethodCall(
        code,
        context,
        liftedPropNames,
        implicitParameter,
      );
    }
  }

  private emitAutoProps(
    code: CodeMaker,
    context: EmitContext,
    liftedPropNames: Set<string>,
  ) {
    const lastParameter = this.parameters.slice(-1)[0];
    const argName = toPythonParameterName(lastParameter.name, liftedPropNames);
    const typeName = toTypeName(lastParameter.type).pythonType({
      ...context,
      typeAnnotation: false,
    });

    // We need to build up a list of properties, which are mandatory, these are the
    // ones we will specifiy to start with in our dictionary literal.
    const liftedProps = this.getLiftedProperties(context.resolver).map(
      (p) => new StructField(this.generator, p),
    );
    const assignments = liftedProps
      .map((p) => p.pythonName)
      .map((v) => `${v}=${v}`);

    assignCallResult(code, argName, typeName, assignments);
    code.line();
  }

  private emitJsiiMethodCall(
    code: CodeMaker,
    context: EmitContext,
    liftedPropNames: Set<string>,
    implicitParameter: string,
  ) {
    const methodPrefix: string = this.returnFromJSIIMethod ? 'return ' : '';

    const jsiiMethodParams: string[] = [];
    if (this.classAsFirstParameter) {
      if (this.parent === undefined) {
        throw new Error('Parent not known.');
      }
      jsiiMethodParams.push(
        toTypeName(this.parent).pythonType({
          ...context,
          typeAnnotation: false,
        }),
      );
    }
    jsiiMethodParams.push(implicitParameter);
    if (this.jsName !== undefined) {
      jsiiMethodParams.push(`"${this.jsName}"`);
    }

    // If the last arg is variadic, expand the tuple
    const params: string[] = [];
    for (const param of this.parameters) {
      let expr = toPythonParameterName(param.name, liftedPropNames);
      if (param.variadic) {
        expr = `*${expr}`;
      }
      params.push(expr);
    }

    code.line(
      `${methodPrefix}jsii.${this.jsiiMethod}(${jsiiMethodParams.join(
        ', ',
      )}, [${params.join(', ')}])`,
    );
  }

  private getLiftedProperties(resolver: TypeResolver): spec.Property[] {
    const liftedProperties: spec.Property[] = [];

    const stack = [this.liftedProp];
    let current = stack.shift();
    while (current !== undefined) {
      // Add any interfaces that this interface depends on, to the list.
      if (current.interfaces !== undefined) {
        stack.push(
          ...current.interfaces.map(
            (ifc) => resolver.dereference(ifc) as spec.InterfaceType,
          ),
        );
      }

      // Add all of the properties of this interface to our list of properties.
      if (current.properties !== undefined) {
        liftedProperties.push(...current.properties);
      }

      // Finally, grab our next item.
      current = stack.shift();
    }

    return liftedProperties;
  }
}

interface BasePropertyOpts {
  abstract?: boolean;
  immutable?: boolean;
  parent: spec.NamedTypeReference;
}

interface BasePropertyEmitOpts {
  renderAbstract?: boolean;
  forceEmitBody?: boolean;
}

abstract class BaseProperty implements PythonBase {
  public readonly abstract: boolean;

  protected abstract readonly decorator: string;
  protected abstract readonly implicitParameter: string;
  protected readonly jsiiGetMethod!: string;
  protected readonly jsiiSetMethod!: string;
  protected readonly shouldEmitBody: boolean = true;

  private readonly immutable: boolean;

  public constructor(
    private readonly generator: PythonGenerator,
    public readonly pythonName: string,
    private readonly jsName: string,
    private readonly type: spec.OptionalValue,
    private readonly docs: spec.Docs | undefined,
    opts: BasePropertyOpts,
  ) {
    const { abstract = false, immutable = false } = opts;

    this.abstract = abstract;
    this.immutable = immutable;
  }

  public requiredImports(context: EmitContext): PythonImports {
    return toTypeName(this.type).requiredImports(context);
  }

  public emit(
    code: CodeMaker,
    context: EmitContext,
    opts?: BasePropertyEmitOpts,
  ) {
    const { renderAbstract = true, forceEmitBody = false } = opts ?? {};
    const pythonType = toTypeName(this.type).pythonType(context);

    // # type: ignore is needed because mypy cannot check decorated things
    code.line(`@${this.decorator} # type: ignore`);
    code.line(`@jsii.member(jsii_name="${this.jsName}")`);
    if (renderAbstract && this.abstract) {
      code.line('@abc.abstractmethod');
    }
    openSignature(
      code,
      'def',
      this.pythonName,
      [this.implicitParameter],
      true,
      pythonType,
    );
    this.generator.emitDocString(code, this.docs, {
      documentableItem: `prop-${this.pythonName}`,
    });
    if (
      (this.shouldEmitBody || forceEmitBody) &&
      (!renderAbstract || !this.abstract)
    ) {
      code.line(
        `return jsii.${this.jsiiGetMethod}(${this.implicitParameter}, "${this.jsName}")`,
      );
    } else {
      code.line('...');
    }
    code.closeBlock();

    if (!this.immutable) {
      code.line();
      // # type: ignore is required because mypy cannot check decorated things
      code.line(`@${this.pythonName}.setter # type: ignore`);
      if (renderAbstract && this.abstract) {
        code.line('@abc.abstractmethod');
      }
      openSignature(
        code,
        'def',
        this.pythonName,
        [this.implicitParameter, `value: ${pythonType}`],
        false,
        'None',
      );
      if (
        (this.shouldEmitBody || forceEmitBody) &&
        (!renderAbstract || !this.abstract)
      ) {
        code.line(
          `jsii.${this.jsiiSetMethod}(${this.implicitParameter}, "${this.jsName}", value)`,
        );
      } else {
        code.line('...');
      }
      code.closeBlock();
    }
  }
}

class Interface extends BasePythonClassType {
  public emit(code: CodeMaker, context: EmitContext) {
    context = { ...context, nestingScope: this.fqn! };
    emitList(code, '@jsii.interface(', [`jsii_type="${this.fqn}"`], ')');

    // First we do our normal class logic for emitting our members.
    super.emit(code, context);

    code.line();
    code.line();

    // Then, we have to emit a Proxy class which implements our proxy interface.
    const proxyBases: string[] = this.bases.map(
      (b) =>
        // MyPy cannot check dynamic base classes (naturally)
        `jsii.proxy_for(${toTypeName(b).pythonType({
          ...context,
          typeAnnotation: false,
        })}) # type: ignore`,
    );
    openSignature(code, 'class', this.getProxyClassName(), proxyBases);
    this.generator.emitDocString(code, this.docs, {
      documentableItem: `class-${this.pythonName}`,
      trailingNewLine: true,
    });
    code.line(`__jsii_type__: typing.ClassVar[str] = "${this.fqn}"`);

    if (this.members.length > 0) {
      for (const member of this.members) {
        if (this.separateMembers) {
          code.line();
        }
        member.emit(code, context, { forceEmitBody: true });
      }
    } else {
      code.line('pass');
    }

    code.closeBlock();
  }

  protected getClassParams(context: EmitContext): string[] {
    const params: string[] = this.bases.map((b) =>
      toTypeName(b).pythonType({ ...context, typeAnnotation: false }),
    );

    params.push('typing_extensions.Protocol');

    return params;
  }

  protected readonly emitPreamble = (
    code: CodeMaker,
    _context: EmitContext,
  ) => {
    code.line('@builtins.staticmethod');
    code.openBlock('def __jsii_proxy_class__()');
    code.line(`return ${this.getProxyClassName()}`);
    code.closeBlock();
  };

  private getProxyClassName(): string {
    return `_${this.pythonName}Proxy`;
  }
}

class InterfaceMethod extends BaseMethod {
  protected readonly implicitParameter: string = 'self';
  protected readonly jsiiMethod: string = 'invoke';
  protected readonly shouldEmitBody: boolean = false;
}

class InterfaceProperty extends BaseProperty {
  protected readonly decorator: string = 'builtins.property';
  protected readonly implicitParameter: string = 'self';
  protected readonly jsiiGetMethod: string = 'get';
  protected readonly jsiiSetMethod: string = 'set';
  protected readonly shouldEmitBody: boolean = false;
}

class Struct extends BasePythonClassType {
  protected readonly emitPreamble = undefined;
  protected directMembers = new Array<StructField>();

  public addMember(member: PythonBase): void {
    if (!(member instanceof StructField)) {
      throw new Error('Must add StructField to Struct');
    }
    this.directMembers.push(member);
  }

  public emit(code: CodeMaker, context: EmitContext) {
    context = { ...context, nestingScope: this.fqn! };
    const baseInterfaces = this.getClassParams(context);

    code.indent('@jsii.data_type(');
    code.line(`jsii_type=${JSON.stringify(this.fqn)},`);
    emitList(code, 'jsii_struct_bases=[', baseInterfaces, '],');
    assignDictionary(code, 'name_mapping', this.propertyMap(), ',', true);
    code.unindent(')');
    openSignature(code, 'class', this.pythonName, baseInterfaces);
    this.emitConstructor(code, context);

    for (const member of this.allMembers) {
      code.line();
      this.emitGetter(member, code, context);
    }

    this.emitMagicMethods(code);

    code.closeBlock();
  }

  public requiredImports(context: EmitContext) {
    return mergePythonImports(
      super.requiredImports(context),
      ...this.allMembers.map((mem) => mem.requiredImports(context)),
    );
  }

  protected getClassParams(context: EmitContext): string[] {
    return this.bases.map((b) =>
      toTypeName(b).pythonType({ ...context, typeAnnotation: false }),
    );
  }

  /**
   * Find all fields (inherited as well)
   */
  private get allMembers(): StructField[] {
    return this.thisInterface.allProperties.map(
      (x) => new StructField(this.generator, x.spec),
    );
  }

  private get thisInterface() {
    if (this.fqn === null) {
      throw new Error('FQN not set');
    }
    return this.generator.reflectAssembly.system.findInterface(this.fqn);
  }

  private emitConstructor(code: CodeMaker, context: EmitContext) {
    const members = this.allMembers;

    const kwargs = members.map((m) => m.constructorDecl(context));

    const implicitParameter = slugifyAsNeeded(
      'self',
      members.map((m) => m.pythonName),
    );
    const constructorArguments =
      kwargs.length > 0
        ? [implicitParameter, '*', ...kwargs]
        : [implicitParameter];

    openSignature(code, 'def', '__init__', constructorArguments, false, 'None');
    this.emitConstructorDocstring(code);

    // Re-type struct arguments that were passed as "dict"
    for (const member of members.filter((m) => m.isStruct(this.generator))) {
      // Note that "None" is NOT an instance of dict (that's convenient!)
      const typeName = toTypeName(member.type.type).pythonType({
        ...context,
        typeAnnotation: false,
      });
      code.openBlock(`if isinstance(${member.pythonName}, dict)`);
      code.line(`${member.pythonName} = ${typeName}(**${member.pythonName})`);
      code.closeBlock();
    }

    // Required properties, those will always be put into the dict
    assignDictionary(
      code,
      `${implicitParameter}._values: typing.Dict[str, typing.Any]`,
      members
        .filter((m) => !m.optional)
        .map(
          (member) =>
            `${JSON.stringify(member.pythonName)}: ${member.pythonName}`,
        ),
    );

    // Optional properties, will only be put into the dict if they're not None
    for (const member of members.filter((m) => m.optional)) {
      code.openBlock(`if ${member.pythonName} is not None`);
      code.line(
        `${implicitParameter}._values["${member.pythonName}"] = ${member.pythonName}`,
      );
      code.closeBlock();
    }

    code.closeBlock();
  }

  private emitConstructorDocstring(code: CodeMaker) {
    const args: DocumentableArgument[] = this.allMembers.map((m) => ({
      name: m.pythonName,
      docs: m.docs,
    }));
    this.generator.emitDocString(code, this.docs, {
      arguments: args,
      documentableItem: `class-${this.pythonName}`,
    });
  }

  private emitGetter(
    member: StructField,
    code: CodeMaker,
    context: EmitContext,
  ) {
    code.line('@builtins.property');
    openSignature(
      code,
      'def',
      member.pythonName,
      ['self'],
      true,
      member.typeAnnotation(context),
    );
    member.emitDocString(code);
    code.line(
      `result = self._values.get(${JSON.stringify(member.pythonName)})`,
    );
    if (!member.optional) {
      // Add an assertion to maye MyPY happy!
      code.line(
        `assert result is not None, "Required property '${member.pythonName}' is missing"`,
      );
    }
    code.line('return result');
    code.closeBlock();
  }

  private emitMagicMethods(code: CodeMaker) {
    code.line();
    code.openBlock('def __eq__(self, rhs: typing.Any) -> builtins.bool');
    code.line(
      'return isinstance(rhs, self.__class__) and rhs._values == self._values',
    );
    code.closeBlock();

    code.line();
    code.openBlock('def __ne__(self, rhs: typing.Any) -> builtins.bool');
    code.line('return not (rhs == self)');
    code.closeBlock();

    code.line();
    code.openBlock('def __repr__(self) -> str');
    code.indent(`return "${this.pythonName}(%s)" % ", ".join(`);
    code.line('k + "=" + repr(v) for k, v in self._values.items()');
    code.unindent(')');
    code.closeBlock();
  }

  private propertyMap() {
    const ret = new Array<string>();
    for (const member of this.allMembers) {
      ret.push(
        `${JSON.stringify(member.pythonName)}: ${JSON.stringify(
          member.jsiiName,
        )}`,
      );
    }
    return ret;
  }
}

class StructField implements PythonBase {
  public readonly pythonName: string;
  public readonly jsiiName: string;
  public readonly docs?: spec.Docs;
  public readonly type: spec.OptionalValue;

  public constructor(
    private readonly generator: PythonGenerator,
    public readonly prop: spec.Property,
  ) {
    this.pythonName = toPythonPropertyName(prop.name);
    this.jsiiName = prop.name;
    this.type = prop;
    this.docs = prop.docs;
  }

  public get optional(): boolean {
    return !!this.type.optional;
  }

  public requiredImports(context: EmitContext): PythonImports {
    return toTypeName(this.type).requiredImports(context);
  }

  public isStruct(generator: PythonGenerator): boolean {
    return isStruct(generator.reflectAssembly.system, this.type.type);
  }

  public constructorDecl(context: EmitContext) {
    const opt = this.optional ? ' = None' : '';
    return `${this.pythonName}: ${this.typeAnnotation(context)}${opt}`;
  }

  /**
   * Return the Python type annotation for this type
   */
  public typeAnnotation(context: EmitContext) {
    return toTypeName(this.type).pythonType(context);
  }

  public emitDocString(code: CodeMaker) {
    this.generator.emitDocString(code, this.docs, {
      documentableItem: `prop-${this.pythonName}`,
    });
  }

  public emit(code: CodeMaker, context: EmitContext) {
    const resolvedType = this.typeAnnotation(context);
    code.line(`${this.pythonName}: ${resolvedType}`);
    this.emitDocString(code);
  }
}

interface ClassOpts extends PythonTypeOpts {
  abstract?: boolean;
  interfaces?: spec.NamedTypeReference[];
  abstractBases?: spec.ClassType[];
}

class Class extends BasePythonClassType implements ISortableType {
  private readonly abstract: boolean;
  private readonly abstractBases: spec.ClassType[];
  private readonly interfaces: spec.NamedTypeReference[];

  public constructor(
    generator: PythonGenerator,
    name: string,
    fqn: string,
    opts: ClassOpts,
    docs: spec.Docs | undefined,
  ) {
    super(generator, name, fqn, opts, docs);

    const { abstract = false, interfaces = [], abstractBases = [] } = opts;

    this.abstract = abstract;
    this.interfaces = interfaces;
    this.abstractBases = abstractBases;
  }

  public dependsOn(resolver: TypeResolver): PythonType[] {
    const dependencies: PythonType[] = super.dependsOn(resolver);
    const parent = resolver.getParent(this.fqn!);

    // We need to return any ifaces that are in the same module at the same level of
    // nesting.
    const seen = new Set<string>();
    for (const iface of this.interfaces) {
      if (resolver.isInModule(iface)) {
        // Given a iface, we need to locate the ifaces's parent that is the same
        // as our parent, because we only care about dependencies that are at the
        // same level of our own.
        // TODO: We might need to recurse into our members to also find their
        //       dependencies.
        let ifaceItem = resolver.getType(iface);
        let ifaceParent = resolver.getParent(iface);
        while (ifaceParent !== parent) {
          ifaceItem = ifaceParent;
          ifaceParent = resolver.getParent(ifaceItem.fqn!);
        }

        if (!seen.has(ifaceItem.fqn!)) {
          dependencies.push(ifaceItem);
          seen.add(ifaceItem.fqn!);
        }
      }
    }

    return dependencies;
  }

  public requiredImports(context: EmitContext): PythonImports {
    return mergePythonImports(
      super.requiredImports(context), // Takes care of base & members
      ...this.interfaces.map((base) =>
        toTypeName(base).requiredImports(context),
      ),
    );
  }

  public emit(code: CodeMaker, context: EmitContext) {
    // First we emit our implments decorator
    if (this.interfaces.length > 0) {
      const interfaces: string[] = this.interfaces.map((b) =>
        toTypeName(b).pythonType({ ...context, typeAnnotation: false }),
      );
      code.line(`@jsii.implements(${interfaces.join(', ')})`);
    }

    // Then we do our normal class logic for emitting our members.
    super.emit(code, context);

    // Then, if our class is Abstract, we have to go through and redo all of
    // this logic, except only emiting abstract methods and properties as non
    // abstract, and subclassing our initial class.
    if (this.abstract) {
      context = { ...context, nestingScope: this.fqn! };

      const proxyBases = [this.pythonName];
      for (const base of this.abstractBases) {
        // MyPy cannot check dynamic base types (naturally)
        proxyBases.push(
          `jsii.proxy_for(${toTypeName(base).pythonType({
            ...context,
            typeAnnotation: false,
          })}) # type: ignore`,
        );
      }

      code.line();
      code.line();
      openSignature(code, 'class', this.getProxyClassName(), proxyBases);

      // Filter our list of members to *only* be abstract members, and not any
      // other types.
      const abstractMembers = this.members.filter(
        (m) =>
          (m instanceof BaseMethod || m instanceof BaseProperty) && m.abstract,
      );
      if (abstractMembers.length > 0) {
        let first = true;
        for (const member of abstractMembers) {
          if (this.separateMembers) {
            if (first) {
              first = false;
            } else {
              code.line();
            }
          }
          member.emit(code, context, { renderAbstract: false });
        }
      } else {
        code.line('pass');
      }

      code.closeBlock();
    }
  }

  protected get emitPreamble() {
    if (!this.abstract) return undefined;
    return (code: CodeMaker, _context: EmitContext) => {
      code.line('@builtins.staticmethod');
      code.openBlock('def __jsii_proxy_class__()');
      code.line(`return ${this.getProxyClassName()}`);
      code.closeBlock();
    };
  }

  protected getClassParams(context: EmitContext): string[] {
    const params: string[] = this.bases.map((b) =>
      toTypeName(b).pythonType({ ...context, typeAnnotation: false }),
    );
    const metaclass: string = this.abstract ? 'JSIIAbstractClass' : 'JSIIMeta';

    params.push(`metaclass=jsii.${metaclass}`);
    params.push(`jsii_type="${this.fqn}"`);

    return params;
  }

  private getProxyClassName(): string {
    return `_${this.pythonName}Proxy`;
  }
}

class StaticMethod extends BaseMethod {
  protected readonly decorator?: string = 'builtins.classmethod';
  protected readonly implicitParameter: string = 'cls';
  protected readonly jsiiMethod: string = 'sinvoke';
}

class Initializer extends BaseMethod {
  protected readonly implicitParameter: string = 'self';
  protected readonly jsiiMethod: string = 'create';
  protected readonly classAsFirstParameter: boolean = true;
  protected readonly returnFromJSIIMethod: boolean = false;
}

class Method extends BaseMethod {
  protected readonly implicitParameter: string = 'self';
  protected readonly jsiiMethod: string = 'invoke';
}

class AsyncMethod extends BaseMethod {
  protected readonly implicitParameter: string = 'self';
  protected readonly jsiiMethod: string = 'ainvoke';
}

class StaticProperty extends BaseProperty {
  protected readonly decorator: string = 'jsii.python.classproperty';
  protected readonly implicitParameter: string = 'cls';
  protected readonly jsiiGetMethod: string = 'sget';
  protected readonly jsiiSetMethod: string = 'sset';
}

class Property extends BaseProperty {
  protected readonly decorator: string = 'builtins.property';
  protected readonly implicitParameter: string = 'self';
  protected readonly jsiiGetMethod: string = 'get';
  protected readonly jsiiSetMethod: string = 'set';
}

class Enum extends BasePythonClassType {
  protected readonly emitPreamble = undefined;
  protected readonly separateMembers = false;

  public emit(code: CodeMaker, context: EmitContext) {
    context = { ...context, nestingScope: this.fqn! };
    emitList(code, '@jsii.enum(', [`jsii_type="${this.fqn}"`], ')');
    return super.emit(code, context);
  }

  protected getClassParams(_context: EmitContext): string[] {
    return ['enum.Enum'];
  }

  public requiredImports(context: EmitContext): PythonImports {
    return super.requiredImports(context);
  }
}

class EnumMember implements PythonBase {
  public constructor(
    private readonly generator: PythonGenerator,
    public readonly pythonName: string,
    private readonly value: string,
    private readonly docs: spec.Docs | undefined,
  ) {
    this.pythonName = pythonName;
    this.value = value;
  }

  public dependsOnModules() {
    return new Set<string>();
  }

  public emit(code: CodeMaker, _context: EmitContext) {
    code.line(`${this.pythonName} = "${this.value}"`);
    this.generator.emitDocString(code, this.docs, {
      documentableItem: `enum-${this.pythonName}`,
    });
  }

  public requiredImports(_context: EmitContext): PythonImports {
    return {};
  }
}

interface ModuleOpts {
  assembly: spec.Assembly;
  assemblyFilename: string;
  loadAssembly?: boolean;
  package?: Package;
}

class PythonModule implements PythonType {
  private readonly assembly: spec.Assembly;
  private readonly assemblyFilename: string;
  private readonly loadAssembly: boolean;
  private readonly members = new Array<PythonBase>();
  private readonly package?: Package;

  public constructor(
    public readonly pythonName: string,
    public readonly fqn: string | null,
    opts: ModuleOpts,
  ) {
    this.assembly = opts.assembly;
    this.assemblyFilename = opts.assemblyFilename;
    this.loadAssembly = !!opts.loadAssembly;
    this.package = opts.package;
  }

  public addMember(member: PythonBase) {
    this.members.push(member);
  }

  public requiredImports(context: EmitContext): PythonImports {
    return mergePythonImports(
      ...this.members.map((mem) => mem.requiredImports(context)),
    );
  }

  public emit(code: CodeMaker, context: EmitContext) {
    this.emitModuleDocumentation(code);

    const resolver = this.fqn
      ? context.resolver.bind(this.fqn, this.pythonName)
      : context.resolver;
    context = {
      ...context,
      submodule: this.fqn ?? context.submodule,
      resolver,
    };

    // Before we write anything else, we need to write out our module headers, this
    // is where we handle stuff like imports, any required initialization, etc.
    code.line('import abc');
    code.line('import builtins');
    code.line('import datetime');
    code.line('import enum');
    code.line('import typing');
    code.line();
    code.line('import jsii');
    code.line('import publication');
    code.line('import typing_extensions');

    // Determine if we need to write out the kernel load line.
    if (this.loadAssembly) {
      this.emitDependencyImports(code);

      code.line();
      emitList(
        code,
        '__jsii_assembly__ = jsii.JSIIAssembly.load(',
        [
          JSON.stringify(this.assembly.name),
          JSON.stringify(this.assembly.version),
          '__name__[0:-6]',
          `${JSON.stringify(this.assemblyFilename)}`,
        ],
        ')',
      );
    } else {
      // Then we must import the ._jsii subpackage.
      code.line();
      let distanceFromRoot = 0;
      for (
        let curr = this.fqn!;
        curr !== this.assembly.name;
        curr = curr.substring(0, curr.lastIndexOf('.'))
      ) {
        distanceFromRoot++;
      }
      code.line(`from ${'.'.repeat(distanceFromRoot + 1)}_jsii import *`);

      this.emitRequiredImports(code, context);
    }

    // Emit all of our members.
    for (const member of sortMembers(this.members, resolver)) {
      code.line();
      code.line();
      member.emit(code, context);
    }

    // Whatever names we've exported, we'll write out our __all__ that lists them.
    const exportedMembers = this.members.map((m) => `"${m.pythonName}"`);
    if (this.loadAssembly) {
      exportedMembers.push('"__jsii_assembly__"');
    }

    // Declare the list of "public" members this module exports
    if (this.members.length > 0) {
      code.line();
    }
    code.line();
    code.indent('__all__ = [');
    for (const member of exportedMembers.sort()) {
      // Writing one by line might be _a lot_ of lines, but it'll make reviewing changes to the list easier. Trust me.
      code.line(`${member},`);
    }
    code.unindent(']');

    // Finally, we'll use publication to ensure that all of the non-public names
    // get hidden from dir(), tab-complete, etc.
    code.line();
    code.line('publication.publish()');
  }

  /**
   * Emit the README as module docstring if this is the entry point module (it loads the assembly)
   */
  private emitModuleDocumentation(code: CodeMaker) {
    if (
      this.package &&
      this.fqn === this.assembly.name &&
      this.package.convertedReadme.trim().length > 0
    ) {
      code.line('"""');
      code.line(this.package.convertedReadme);
      code.line('"""');
    }
  }

  private emitDependencyImports(code: CodeMaker) {
    // Collect all the (direct) dependencies' ._jsii packages.
    const deps = Object.keys(this.assembly.dependencies ?? {})
      .map(
        (dep) =>
          this.assembly.dependencyClosure?.[dep]?.targets?.python?.module ??
          die(`No Python target was configrued for the dependency "${dep}".`),
      )
      .map((mod) => `${mod}._jsii`)
      .sort();

    // Now actually write the import statements...
    if (deps.length > 0) {
      code.line();
      for (const moduleName of deps) {
        code.line(`import ${moduleName}`);
      }
    }
  }

  private emitRequiredImports(code: CodeMaker, context: EmitContext) {
    const requiredImports = this.requiredImports(context);
    const statements = Object.entries(requiredImports)
      .map(([sourcePackage, items]) => toImportStatements(sourcePackage, items))
      .reduce(
        (acc, elt) => [...acc, ...elt],
        new Array<{ emit: () => void; comparisonBase: string }>(),
      )
      .sort(importComparator);

    if (statements.length > 0) {
      code.line();
    }
    for (const statement of statements) {
      statement.emit(code);
    }

    function toImportStatements(
      sourcePkg: string,
      items: ReadonlySet<string>,
    ): Array<{ emit: (code: CodeMaker) => void; comparisonBase: string }> {
      const result = new Array<{
        emit: (code: CodeMaker) => void;
        comparisonBase: string;
      }>();
      if (items.has('')) {
        result.push({
          comparisonBase: `import ${sourcePkg}`,
          emit(code) {
            code.line(this.comparisonBase);
          },
        });
      }
      const pieceMeal = Array.from(items)
        .filter((i) => i !== '')
        .sort();
      if (pieceMeal.length > 0) {
        result.push({
          comparisonBase: `from ${sourcePkg} import`,
          emit: (code) =>
            emitList(code, `from ${sourcePkg} import `, pieceMeal, '', {
              ifMulti: ['(', ')'],
            }),
        });
      }
      return result;
    }

    function importComparator(
      left: { comparisonBase: string },
      right: { comparisonBase: string },
    ) {
      if (
        left.comparisonBase.startsWith('import') ===
        right.comparisonBase.startsWith('import')
      ) {
        return left.comparisonBase.localeCompare(right.comparisonBase);
      }
      // We want "from .foo import (...)" to be *after* "import bar"
      return right.comparisonBase.localeCompare(left.comparisonBase);
    }
  }
}

interface PackageData {
  filename: string;
  data: string | null;
}

class Package {
  public convertedReadme = '';

  public readonly name: string;
  public readonly version: string;
  public readonly metadata: spec.Assembly;

  private readonly modules = new Map<string, PythonModule>();
  private readonly data = new Map<string, PackageData[]>();

  public constructor(
    private readonly generator: PythonGenerator,
    name: string,
    version: string,
    metadata: spec.Assembly,
  ) {
    this.name = name;
    this.version = version;
    this.metadata = metadata;
  }

  public addModule(module: PythonModule) {
    this.modules.set(module.pythonName, module);
  }

  public addData(module: PythonModule, filename: string, data: string | null) {
    if (!this.data.has(module.pythonName)) {
      this.data.set(module.pythonName, []);
    }

    this.data.get(module.pythonName)!.push({ filename, data });
  }

  public write(code: CodeMaker, context: EmitContext) {
    if (this.metadata.readme) {
      // Conversion is expensive, so cache the result in a variable (we need it twice)
      this.convertedReadme = this.generator
        .convertMarkdown(this.metadata.readme.markdown)
        .trim();
    }

    const modules = [...this.modules.values()].sort((a, b) =>
      a.pythonName.localeCompare(b.pythonName),
    );

    // Iterate over all of our modules, and write them out to disk.
    for (const mod of modules) {
      const filename = path.join(
        'src',
        pythonModuleNameToFilename(mod.pythonName),
        '__init__.py',
      );

      code.openFile(filename);
      mod.emit(code, context);
      code.closeFile(filename);
    }

    // Handle our package data.
    const packageData: { [key: string]: string[] } = {};
    for (const [mod, pdata] of this.data) {
      for (const data of pdata) {
        if (data.data != null) {
          const filepath = path.join(
            'src',
            pythonModuleNameToFilename(mod),
            data.filename,
          );

          code.openFile(filepath);
          code.line(data.data);
          code.closeFile(filepath);
        }
      }

      packageData[mod] = pdata.map((pd) => pd.filename);
    }

    // Compute our list of dependencies
    const dependencies: string[] = [];
    for (const [depName, version] of Object.entries(
      this.metadata.dependencies ?? {},
    )) {
      const depInfo = this.metadata.dependencyClosure![depName];
      dependencies.push(
        `${depInfo.targets!.python!.distName}${toPythonVersionRange(version)}`,
      );
    }

    code.openFile('README.md');
    code.line(this.convertedReadme);
    code.closeFile('README.md');

    // Strip " (build abcdef)" from the jsii version
    const jsiiVersionSimple = this.metadata.jsiiVersion.replace(/ .*$/, '');

    const setupKwargs = {
      name: this.name,
      version: this.version,
      description: this.metadata.description,
      license: this.metadata.license,
      url: this.metadata.homepage,
      long_description_content_type: 'text/markdown',
      author:
        this.metadata.author.name +
        (this.metadata.author.email !== undefined
          ? `<${this.metadata.author.email}>`
          : ''),
      bdist_wheel: {
        universal: true,
      },
      project_urls: {
        Source: this.metadata.repository.url,
      },
      package_dir: { '': 'src' },
      packages: modules.map((m) => m.pythonName),
      package_data: packageData,
      python_requires: '>=3.6',
      install_requires: [
        `jsii${toPythonVersionRange(`^${jsiiVersionSimple}`)}`,
        'publication>=0.0.3',
      ]
        .concat(dependencies)
        .sort(),
      classifiers: [
        'Intended Audience :: Developers',
        'Operating System :: OS Independent',
        'Programming Language :: JavaScript',
        'Programming Language :: Python :: 3 :: Only',
        'Programming Language :: Python :: 3.6',
        'Programming Language :: Python :: 3.7',
        'Programming Language :: Python :: 3.8',
        'Typing :: Typed',
      ],
    };

    switch (this.metadata.docs?.stability) {
      case spec.Stability.Experimental:
        setupKwargs.classifiers.push('Development Status :: 4 - Beta');
        break;
      case spec.Stability.Stable:
        setupKwargs.classifiers.push(
          'Development Status :: 5 - Production/Stable',
        );
        break;
      case spec.Stability.Deprecated:
        setupKwargs.classifiers.push('Development Status :: 7 - Inactive');
        break;
      default:
      // No 'Development Status' trove classifier for you!
    }

    if (spdxLicenseList[this.metadata.license]?.osiApproved) {
      setupKwargs.classifiers.push('License :: OSI Approved');
    }

    const additionalClassifiers = this.metadata.targets?.python?.classifiers;
    if (additionalClassifiers != null) {
      if (!Array.isArray(additionalClassifiers)) {
        throw new Error(
          `The "jsii.targets.python.classifiers" value must be an array of strings if provided, but found ${JSON.stringify(
            additionalClassifiers,
            null,
            2,
          )}`,
        );
      }
      // We discourage using those since we automatically set a value for them
      for (let classifier of additionalClassifiers.sort()) {
        if (typeof classifier !== 'string') {
          throw new Error(
            `The "jsii.targets.python.classifiers" value can only contain strings, but found ${JSON.stringify(
              classifier,
              null,
              2,
            )}`,
          );
        }
        // We'll split on `::` and re-join later so classifiers are "normalized" to a standard spacing
        const parts = classifier.split('::').map((part) => part.trim());
        const reservedClassifiers = [
          'Development Status',
          'License',
          'Operating System',
          'Typing',
        ];
        if (reservedClassifiers.includes(parts[0])) {
          warn(
            `Classifiers starting with ${reservedClassifiers
              .map((x) => `"${x} ::"`)
              .join(
                ', ',
              )} are automatically set and should not be manually configured`,
          );
        }
        classifier = parts.join(' :: ');
        if (setupKwargs.classifiers.includes(classifier)) {
          continue;
        }
        setupKwargs.classifiers.push(classifier);
      }
    }

    // We Need a setup.py to make this Package, actually a Package.
    code.openFile('setup.py');
    code.line('import json');
    code.line('import setuptools');
    code.line();
    code.line('kwargs = json.loads(');
    code.line('    """');
    code.line(JSON.stringify(setupKwargs, null, 4));
    code.line('"""');
    code.line(')');
    code.line();
    code.openBlock('with open("README.md") as fp');
    code.line('kwargs["long_description"] = fp.read()');
    code.closeBlock();
    code.line();
    code.line();
    code.line('setuptools.setup(**kwargs)');
    code.closeFile('setup.py');

    // Because we're good citizens, we're going to go ahead and support pyproject.toml
    // as well.
    // TODO: Might be easier to just use a TOML library to write this out.
    code.openFile('pyproject.toml');
    code.line('[build-system]');
<<<<<<< HEAD
    code.line('requires = ["pip~=20.2", "setuptools~=49.6", "wheel~=0.35"]');
=======
    code.line(
      `requires = [${pythonBuildTools.map((x) => `"${x}"`).join(', ')}]`,
    );
>>>>>>> e6d1bc16
    code.line('build-backend = "setuptools.build_meta"');
    code.closeFile('pyproject.toml');

    // We also need to write out a MANIFEST.in to ensure that all of our required
    // files are included.
    code.openFile('MANIFEST.in');
    code.line('include pyproject.toml');
    code.closeFile('MANIFEST.in');
  }
}

type FindModuleCallback = (fqn: string) => spec.AssemblyConfiguration;
type FindTypeCallback = (fqn: string) => spec.Type;

class TypeResolver {
  private readonly types: Map<string, PythonType>;
  private readonly boundTo?: string;
  private readonly boundRe!: RegExp;
  private readonly moduleName?: string;
  private readonly moduleRe!: RegExp;
  private readonly findModule: FindModuleCallback;
  private readonly findType: FindTypeCallback;

  public constructor(
    types: Map<string, PythonType>,
    findModule: FindModuleCallback,
    findType: FindTypeCallback,
    boundTo?: string,
    moduleName?: string,
  ) {
    this.types = types;
    this.findModule = findModule;
    this.findType = findType;
    this.moduleName = moduleName;
    this.boundTo = boundTo !== undefined ? this.toPythonFQN(boundTo) : boundTo;

    if (this.moduleName !== undefined) {
      this.moduleRe = new RegExp(
        `^(${escapeStringRegexp(this.moduleName)})\\.(.+)$`,
      );
    }

    if (this.boundTo !== undefined) {
      this.boundRe = new RegExp(
        `^(${escapeStringRegexp(this.boundTo)})\\.(.+)$`,
      );
    }
  }

  public bind(fqn: string, moduleName?: string): TypeResolver {
    return new TypeResolver(
      this.types,
      this.findModule,
      this.findType,
      fqn,
      moduleName !== undefined
        ? moduleName.startsWith('.')
          ? `${this.moduleName}${moduleName}`
          : moduleName
        : this.moduleName,
    );
  }

  public isInModule(typeRef: spec.NamedTypeReference | string): boolean {
    const pythonType =
      typeof typeRef !== 'string' ? this.toPythonFQN(typeRef.fqn) : typeRef;
    return this.moduleRe.test(pythonType);
  }

  public isInNamespace(typeRef: spec.NamedTypeReference | string): boolean {
    const pythonType =
      typeof typeRef !== 'string' ? this.toPythonFQN(typeRef.fqn) : typeRef;
    return this.boundRe.test(pythonType);
  }

  public getParent(typeRef: spec.NamedTypeReference | string): PythonType {
    const fqn = typeof typeRef !== 'string' ? typeRef.fqn : typeRef;
    const matches = /^(.+)\.[^.]+$/.exec(fqn);
    if (matches == null || !Array.isArray(matches)) {
      throw new Error(`Invalid FQN: ${fqn}`);
    }
    const [, parentFQN] = matches;
    const parent = this.types.get(parentFQN);

    if (parent === undefined) {
      throw new Error(`Could not find parent:  ${parentFQN}`);
    }

    return parent;
  }

  public getDefiningPythonModule(
    typeRef: spec.NamedTypeReference | string,
  ): string {
    const fqn = typeof typeRef !== 'string' ? typeRef.fqn : typeRef;
    const parent = this.types.get(fqn);

    if (parent) {
      let mod = parent;
      while (!(mod instanceof PythonModule)) {
        mod = this.getParent(mod.fqn!);
      }
      return mod.pythonName;
    }

    const matches = /^([^.]+)\./.exec(fqn);
    if (matches == null || !Array.isArray(matches)) {
      throw new Error(`Invalid FQN: ${fqn}`);
    }
    const [, assm] = matches;
    return this.findModule(assm).targets!.python!.module;
  }

  public getType(typeRef: spec.NamedTypeReference): PythonType {
    const type = this.types.get(typeRef.fqn);

    if (type === undefined) {
      throw new Error(`Could not locate type: "${typeRef.fqn}"`);
    }

    return type;
  }

  public dereference(typeRef: string | spec.NamedTypeReference): spec.Type {
    if (typeof typeRef !== 'string') {
      typeRef = typeRef.fqn;
    }
    return this.findType(typeRef);
  }

  private toPythonFQN(fqn: string): string {
    const [assemblyName, ...qualifiedIdentifiers] = fqn.split('.');
    const fqnParts: string[] = [
      this.findModule(assemblyName).targets!.python!.module,
    ];

    for (const part of qualifiedIdentifiers) {
      fqnParts.push(toPythonIdentifier(part));
    }

    return fqnParts.join('.');
  }
}

class PythonGenerator extends Generator {
  private package!: Package;
  private readonly types: Map<string, PythonType>;

  public constructor(
    private readonly rosetta: Rosetta,
    options: GeneratorOptions = {},
  ) {
    super(options);

    this.code.openBlockFormatter = (s) => `${s}:`;
    this.code.closeBlockFormatter = (_s) => false;

    this.types = new Map();
  }

  // eslint-disable-next-line complexity
  public emitDocString(
    code: CodeMaker,
    docs: spec.Docs | undefined,
    options: {
      arguments?: DocumentableArgument[];
      documentableItem?: string;
      trailingNewLine?: boolean;
    } = {},
  ) {
    if ((!docs || Object.keys(docs).length === 0) && !options.arguments) {
      return;
    }
    if (!docs) {
      docs = {};
    }

    const lines = new Array<string>();

    if (docs.summary) {
      lines.push(md2rst(docs.summary));
      brk();
    } else {
      lines.push('');
    }

    function brk() {
      if (lines.length > 0 && lines[lines.length - 1].trim() !== '') {
        lines.push('');
      }
    }

    function block(heading: string, content: string, doBrk = true) {
      if (doBrk) {
        brk();
      }
      lines.push(heading);
      const contentLines = md2rst(content).split('\n');
      if (contentLines.length <= 1) {
        lines.push(`:${heading}: ${contentLines.join('')}`);
      } else {
        lines.push(`:${heading}:`);
        brk();
        for (const line of contentLines) {
          lines.push(`${line}`);
        }
      }
      if (doBrk) {
        brk();
      }
    }

    if (docs.remarks) {
      brk();
      lines.push(
        ...md2rst(this.convertMarkdown(docs.remarks ?? '')).split('\n'),
      );
      brk();
    }

    if (options.arguments?.length ?? 0 > 0) {
      brk();
      for (const param of options.arguments!) {
        // Add a line for every argument. Even if there is no description, we need
        // the docstring so that the Sphinx extension can add the type annotations.
        lines.push(
          `:param ${toPythonParameterName(param.name)}: ${onelineDescription(
            param.docs,
          )}`,
        );
      }
      brk();
    }

    if (docs.default) {
      block('default', docs.default);
    }
    if (docs.returns) {
      block('return', docs.returns);
    }
    if (docs.deprecated) {
      block('deprecated', docs.deprecated);
    }
    if (docs.see) {
      block('see', docs.see, false);
    }
    if (docs.stability && shouldMentionStability(docs.stability)) {
      block('stability', docs.stability, false);
    }
    if (docs.subclassable) {
      block('subclassable', 'Yes');
    }

    for (const [k, v] of Object.entries(docs.custom ?? {})) {
      block(`${k}:`, v, false);
    }

    if (docs.example) {
      brk();
      lines.push('Example::');
      lines.push('');
      const exampleText = this.convertExample(docs.example);

      for (const line of exampleText.split('\n')) {
        lines.push(`    ${line}`);
      }
      brk();
    }

    while (lines.length > 0 && lines[lines.length - 1] === '') {
      lines.pop();
    }

    if (lines.length === 0) {
      return;
    }

    if (lines.length === 1) {
      code.line(`"""${lines[0]}"""`);
    } else {
      code.line(`"""${lines[0]}`);
      lines.splice(0, 1);

      for (const line of lines) {
        code.line(line);
      }

      code.line('"""');
    }
    if (options.trailingNewLine) {
      code.line();
    }
  }

  public convertExample(example: string): string {
    const snippet = typeScriptSnippetFromSource(example, 'example');
    const translated = this.rosetta.translateSnippet(snippet, 'python');
    if (!translated) {
      return example;
    }
    return this.prefixDisclaimer(translated);
  }

  public convertMarkdown(markdown: string): string {
    return this.rosetta.translateSnippetsInMarkdown(
      markdown,
      'python',
      (trans) => ({
        language: trans.language,
        source: this.prefixDisclaimer(trans),
      }),
    );
  }

  private prefixDisclaimer(translated: Translation) {
    if (translated.didCompile && INCOMPLETE_DISCLAIMER_COMPILING) {
      return `# ${INCOMPLETE_DISCLAIMER_COMPILING}\n${translated.source}`;
    }
    if (!translated.didCompile && INCOMPLETE_DISCLAIMER_NONCOMPILING) {
      return `# ${INCOMPLETE_DISCLAIMER_NONCOMPILING}\n${translated.source}`;
    }
    return translated.source;
  }

  public getPythonType(fqn: string): PythonType {
    const type = this.types.get(fqn);

    if (type === undefined) {
      throw new Error(`Could not locate type: "${fqn}"`);
    }

    return type;
  }

  protected getAssemblyOutputDir(assm: spec.Assembly) {
    return path.join(
      'src',
      pythonModuleNameToFilename(this.getAssemblyModuleName(assm)),
    );
  }

  protected onBeginAssembly(assm: spec.Assembly, _fingerprint: boolean) {
    this.package = new Package(
      this,
      assm.targets!.python!.distName,
      assm.version,
      assm,
    );

    // This is the '<package>._jsii' module
    const assemblyModule = new PythonModule(
      this.getAssemblyModuleName(assm),
      null,
      {
        assembly: assm,
        assemblyFilename: this.getAssemblyFileName(),
        loadAssembly: true,
        package: this.package,
      },
    );

    this.package.addModule(assemblyModule);
    this.package.addData(assemblyModule, this.getAssemblyFileName(), null);
  }

  protected onEndAssembly(assm: spec.Assembly, _fingerprint: boolean) {
    const resolver = new TypeResolver(
      this.types,
      (fqn: string) => this.findModule(fqn),
      (fqn: string) => this.findType(fqn),
    );
    this.package.write(this.code, {
      assembly: assm,
      submodule: assm.name,
      resolver,
    });
  }

  protected onBeginNamespace(ns: string) {
    const module = new PythonModule(toPackageName(ns, this.assembly), ns, {
      assembly: this.assembly,
      assemblyFilename: this.getAssemblyFileName(),
      package: this.package,
    });

    this.package.addModule(module);
    this.types.set(ns, module);
    if (ns === this.assembly.name) {
      // This applies recursively to submodules, so no need to duplicate!
      this.package.addData(module, 'py.typed', '');
    }
  }

  protected onBeginClass(cls: spec.ClassType, abstract: boolean | undefined) {
    const klass = new Class(
      this,
      toPythonIdentifier(cls.name),
      cls.fqn,
      {
        abstract,
        bases: cls.base ? [this.findType(cls.base)] : undefined,
        interfaces: cls.interfaces?.map((base) => this.findType(base)),
        abstractBases: abstract ? this.getAbstractBases(cls) : [],
      },
      cls.docs,
    );

    if (cls.initializer !== undefined) {
      const { parameters = [] } = cls.initializer;

      klass.addMember(
        new Initializer(
          this,
          '__init__',
          undefined,
          parameters,
          undefined,
          cls.initializer.docs,
          { liftedProp: this.getliftedProp(cls.initializer), parent: cls },
        ),
      );
    }

    this.addPythonType(klass);
  }

  protected onStaticMethod(cls: spec.ClassType, method: spec.Method) {
    const { parameters = [] } = method;

    this.getPythonType(cls.fqn).addMember(
      new StaticMethod(
        this,
        toPythonMethodName(method.name),
        method.name,
        parameters,
        method.returns,
        method.docs,
        {
          abstract: method.abstract,
          liftedProp: this.getliftedProp(method),
          parent: cls,
        },
      ),
    );
  }

  protected onStaticProperty(cls: spec.ClassType, prop: spec.Property) {
    this.getPythonType(cls.fqn).addMember(
      new StaticProperty(
        this,
        toPythonPropertyName(prop.name, prop.const),
        prop.name,
        prop,
        prop.docs,
        { abstract: prop.abstract, immutable: prop.immutable, parent: cls },
      ),
    );
  }

  protected onMethod(cls: spec.ClassType, method: spec.Method) {
    const { parameters = [] } = method;

    if (method.async) {
      this.getPythonType(cls.fqn).addMember(
        new AsyncMethod(
          this,
          toPythonMethodName(method.name, method.protected),
          method.name,
          parameters,
          method.returns,
          method.docs,
          {
            abstract: method.abstract,
            liftedProp: this.getliftedProp(method),
            parent: cls,
          },
        ),
      );
    } else {
      this.getPythonType(cls.fqn).addMember(
        new Method(
          this,
          toPythonMethodName(method.name, method.protected),
          method.name,
          parameters,
          method.returns,
          method.docs,
          {
            abstract: method.abstract,
            liftedProp: this.getliftedProp(method),
            parent: cls,
          },
        ),
      );
    }
  }

  protected onProperty(cls: spec.ClassType, prop: spec.Property) {
    this.getPythonType(cls.fqn).addMember(
      new Property(
        this,
        toPythonPropertyName(prop.name, prop.const, prop.protected),
        prop.name,
        prop,
        prop.docs,
        { abstract: prop.abstract, immutable: prop.immutable, parent: cls },
      ),
    );
  }

  protected onUnionProperty(
    cls: spec.ClassType,
    prop: spec.Property,
    _union: spec.UnionTypeReference,
  ) {
    this.onProperty(cls, prop);
  }

  protected onBeginInterface(ifc: spec.InterfaceType) {
    let iface: Interface | Struct;

    if (ifc.datatype) {
      iface = new Struct(
        this,
        toPythonIdentifier(ifc.name),
        ifc.fqn,
        { bases: ifc.interfaces?.map((base) => this.findType(base)) },
        ifc.docs,
      );
    } else {
      iface = new Interface(
        this,
        toPythonIdentifier(ifc.name),
        ifc.fqn,
        { bases: ifc.interfaces?.map((base) => this.findType(base)) },
        ifc.docs,
      );
    }

    this.addPythonType(iface);
  }

  protected onEndInterface(_ifc: spec.InterfaceType) {
    return;
  }

  protected onInterfaceMethod(ifc: spec.InterfaceType, method: spec.Method) {
    const { parameters = [] } = method;

    this.getPythonType(ifc.fqn).addMember(
      new InterfaceMethod(
        this,
        toPythonMethodName(method.name, method.protected),
        method.name,
        parameters,
        method.returns,
        method.docs,
        { liftedProp: this.getliftedProp(method), parent: ifc },
      ),
    );
  }

  protected onInterfaceProperty(ifc: spec.InterfaceType, prop: spec.Property) {
    let ifaceProperty: InterfaceProperty | StructField;

    if (ifc.datatype) {
      ifaceProperty = new StructField(this, prop);
    } else {
      ifaceProperty = new InterfaceProperty(
        this,
        toPythonPropertyName(prop.name, prop.const, prop.protected),
        prop.name,
        prop,
        prop.docs,
        { immutable: prop.immutable, parent: ifc },
      );
    }

    this.getPythonType(ifc.fqn).addMember(ifaceProperty);
  }

  protected onBeginEnum(enm: spec.EnumType) {
    this.addPythonType(
      new Enum(this, toPythonIdentifier(enm.name), enm.fqn, {}, enm.docs),
    );
  }

  protected onEnumMember(enm: spec.EnumType, member: spec.EnumMember) {
    this.getPythonType(enm.fqn).addMember(
      new EnumMember(
        this,
        toPythonIdentifier(member.name),
        member.name,
        member.docs,
      ),
    );
  }

  protected onInterfaceMethodOverload(
    _ifc: spec.InterfaceType,
    _overload: spec.Method,
    _originalMethod: spec.Method,
  ) {
    throw new Error('Unhandled Type: InterfaceMethodOverload');
  }

  protected onMethodOverload(
    _cls: spec.ClassType,
    _overload: spec.Method,
    _originalMethod: spec.Method,
  ) {
    throw new Error('Unhandled Type: MethodOverload');
  }

  protected onStaticMethodOverload(
    _cls: spec.ClassType,
    _overload: spec.Method,
    _originalMethod: spec.Method,
  ) {
    throw new Error('Unhandled Type: StaticMethodOverload');
  }

  private getAssemblyModuleName(assm: spec.Assembly): string {
    return `${assm.targets!.python!.module}._jsii`;
  }

  private getParentFQN(fqn: string): string {
    const m = /^(.+)\.[^.]+$/.exec(fqn);

    if (m === null) {
      throw new Error(`Could not determine parent FQN of: ${fqn}`);
    }

    return m[1];
  }

  private getParent(fqn: string): PythonType {
    return this.getPythonType(this.getParentFQN(fqn));
  }

  private addPythonType(type: PythonType) {
    if (type.fqn === null) {
      throw new Error('Cannot add a Python type without a FQN.');
    }

    this.getParent(type.fqn).addMember(type);
    this.types.set(type.fqn, type);
  }

  private getliftedProp(
    method: spec.Method | spec.Initializer,
  ): spec.InterfaceType | undefined {
    // If there are parameters to this method, and if the last parameter's type is
    // a datatype interface, then we want to lift the members of that last paramter
    // as keyword arguments to this function.
    if (method.parameters?.length ?? 0 >= 1) {
      const lastParameter = method.parameters!.slice(-1)[0];
      if (
        !lastParameter.variadic &&
        spec.isNamedTypeReference(lastParameter.type)
      ) {
        const lastParameterType = this.findType(lastParameter.type.fqn);
        if (
          spec.isInterfaceType(lastParameterType) &&
          lastParameterType.datatype
        ) {
          return lastParameterType;
        }
      }
    }

    return undefined;
  }

  private getAbstractBases(cls: spec.ClassType): spec.ClassType[] {
    const abstractBases: spec.ClassType[] = [];

    if (cls.base !== undefined) {
      const base = this.findType(cls.base);

      if (!spec.isClassType(base)) {
        throw new Error("Class inheritence that isn't a class?");
      }

      if (base.abstract) {
        abstractBases.push(base);
      }
    }

    return abstractBases;
  }
}

/**
 * Positional argument or keyword parameter
 */
interface DocumentableArgument {
  name: string;
  docs?: spec.Docs;
}

/**
 * Render a one-line description of the given docs, used for method arguments and inlined properties
 */
function onelineDescription(docs: spec.Docs | undefined) {
  // Only consider a subset of fields here, we don't have a lot of formatting space
  if (!docs) {
    return '-';
  }

  const parts = [];
  if (docs.summary) {
    parts.push(md2rst(docs.summary));
  }
  if (docs.remarks) {
    parts.push(md2rst(docs.remarks));
  }
  if (docs.default) {
    parts.push(`Default: ${md2rst(docs.default)}`);
  }
  return parts.join(' ').replace(/\s+/g, ' ');
}

function shouldMentionStability(s: spec.Stability) {
  // Don't render "stable" or "external", those are both stable by implication.
  return s === spec.Stability.Deprecated || s === spec.Stability.Experimental;
}

function isStruct(
  typeSystem: reflect.TypeSystem,
  ref: spec.TypeReference,
): boolean {
  if (!spec.isNamedTypeReference(ref)) {
    return false;
  }
  const type = typeSystem.tryFindFqn(ref.fqn);
  return !!(type?.isInterfaceType() && type?.isDataType());
}

/**
 * Appends `_` at the end of `name` until it no longer conflicts with any of the
 * entries in `inUse`.
 *
 * @param name  the name to be slugified.
 * @param inUse the names that are already being used.
 *
 * @returns the slugified name.
 */
function slugifyAsNeeded(name: string, inUse: readonly string[]): string {
  const inUseSet = new Set(inUse);
  while (inUseSet.has(name)) {
    name = `${name}_`;
  }
  return name;
}

////////////////////////////////////////////////////////////////////////////////
// BEHOLD: Helpers to output code that looks like what Black would format into...
//
// @see https://black.readthedocs.io/en/stable/the_black_code_style.html

const TARGET_LINE_LENGTH = 88;

function openSignature(
  code: CodeMaker,
  keyword: 'class',
  name: string,
  params: readonly string[],
): void;
function openSignature(
  code: CodeMaker,
  keyword: 'def',
  name: string,
  params: readonly string[],
  trailingComma: boolean,
  returnType: string,
): void;
function openSignature(
  code: CodeMaker,
  keyword: 'class' | 'def',
  name: string,
  params: readonly string[],
  trailingComma = false,
  returnType?: string,
) {
  const prefix = `${keyword} ${name}`;
  const suffix = returnType ? ` -> ${returnType}` : '';
  if (params.length === 0) {
    code.openBlock(`${prefix}${returnType ? '()' : ''}${suffix}`);
    return;
  }

  const join = ', ';
  const { elementsSize, joinSize } = totalSizeOf(params, join);

  const hasComments = !params.some((param) => /# .+$/.exec(param));

  if (
    hasComments &&
    TARGET_LINE_LENGTH >
      code.currentIndentLength +
        prefix.length +
        elementsSize +
        joinSize +
        suffix.length +
        2
  ) {
    code.openBlock(`${prefix}(${params.join(join)})${suffix}`);
    return;
  }

  code.indent(`${prefix}(`);
  if (
    !hasComments &&
    TARGET_LINE_LENGTH >
      code.currentIndentLength +
        elementsSize +
        joinSize +
        (trailingComma ? 1 : 0)
  ) {
    code.line(`${params.join(join)}${trailingComma ? ',' : ''}`);
  } else {
    for (const param of params) {
      code.line(param.replace(/(\s*# .+)?$/, ',$1'));
    }
  }
  code.unindent(false);
  code.openBlock(`)${suffix}`);
}

function assignCallResult(
  code: CodeMaker,
  variable: string,
  funct: string,
  params: readonly string[],
) {
  const prefix = `${variable} = ${funct}(`;
  const suffix = ')';

  if (params.length === 0) {
    code.line(`${prefix}${suffix}`);
    return;
  }

  const join = ', ';
  const { elementsSize, joinSize } = totalSizeOf(params, join);

  if (
    TARGET_LINE_LENGTH >
    code.currentIndentLength +
      prefix.length +
      elementsSize +
      joinSize +
      suffix.length
  ) {
    code.line(`${prefix}${params.join(join)}${suffix}`);
    return;
  }

  code.indent(prefix);
  if (TARGET_LINE_LENGTH > code.currentIndentLength + elementsSize + joinSize) {
    code.line(params.join(join));
  } else {
    for (const param of params) {
      code.line(`${param},`);
    }
  }
  code.unindent(suffix);
}

function assignDictionary(
  code: CodeMaker,
  variable: string,
  elements: readonly string[],
  trailing?: string,
  compact = false,
): void {
  const space = compact ? '' : ' ';

  const prefix = `${variable}${space}=${space}{`;
  const suffix = `}${trailing ?? ''}`;

  if (elements.length === 0) {
    code.line(`${prefix}${suffix}`);
    return;
  }

  if (compact) {
    const join = ', ';
    const { elementsSize, joinSize } = totalSizeOf(elements, join);
    if (
      TARGET_LINE_LENGTH >
      prefix.length +
        code.currentIndentLength +
        elementsSize +
        joinSize +
        suffix.length
    ) {
      code.line(`${prefix}${elements.join(join)}${suffix}`);
      return;
    }
  }

  code.indent(prefix);
  for (const elt of elements) {
    code.line(`${elt},`);
  }
  code.unindent(suffix);
}

function emitList(
  code: CodeMaker,
  prefix: string,
  elements: readonly string[],
  suffix: string,
  opts?: { ifMulti: [string, string] },
) {
  if (elements.length === 0) {
    code.line(`${prefix}${suffix}`);
    return;
  }

  const join = ', ';
  const { elementsSize, joinSize } = totalSizeOf(elements, join);
  if (
    TARGET_LINE_LENGTH >
    code.currentIndentLength +
      prefix.length +
      elementsSize +
      joinSize +
      suffix.length
  ) {
    code.line(`${prefix}${elements.join(join)}${suffix}`);
    return;
  }

  const [before, after] = opts?.ifMulti ?? ['', ''];

  code.indent(`${prefix}${before}`);
  if (elements.length === 1) {
    code.line(elements[0]);
  } else {
    if (
      TARGET_LINE_LENGTH >
      code.currentIndentLength + elementsSize + joinSize
    ) {
      code.line(elements.join(join));
    } else {
      for (const elt of elements) {
        code.line(`${elt},`);
      }
    }
  }
  code.unindent(`${after}${suffix}`);
}

function totalSizeOf(strings: readonly string[], join: string) {
  return {
    elementsSize: strings
      .map((str) => str.length)
      .reduce((acc, elt) => acc + elt, 0),
    joinSize: strings.length > 1 ? join.length * (strings.length - 1) : 0,
  };
}<|MERGE_RESOLUTION|>--- conflicted
+++ resolved
@@ -31,7 +31,7 @@
 // eslint-disable-next-line @typescript-eslint/no-var-requires,@typescript-eslint/no-require-imports
 const spdxLicenseList = require('spdx-license-list');
 
-const pythonBuildTools = ['setuptools~=49.3', 'wheel~=0.34'];
+const pythonBuildTools = ['setuptools~=49.6', 'wheel~=0.35'];
 
 export default class Python extends Target {
   protected readonly generator: PythonGenerator;
@@ -48,11 +48,7 @@
 
   public async build(sourceDir: string, outDir: string): Promise<void> {
     // Create a fresh virtual env
-<<<<<<< HEAD
     const venv = await fs.mkdtemp(path.join(sourceDir, '.env-'));
-=======
-    const venv = await fs.mkdtemp(path.join(sourceDir, '.env'));
->>>>>>> e6d1bc16
     const venvBin = path.join(
       venv,
       process.platform === 'win32' ? 'Scripts' : 'bin',
@@ -70,35 +66,22 @@
     };
     const python = path.join(venvBin, 'python');
     // Install the necessary things
-<<<<<<< HEAD
     await shell(
       python,
-      ['-m', 'pip', 'install', '--no-input', 'pep517~=0.8', 'twine~=3.2'],
-=======
-    await shell(
-      python,
-      ['-m', 'pip', 'install', '--no-input', ...pythonBuildTools, 'twine~=3.2'],
+      ['-m', 'pip', 'install', '--no-input', '--upgrade', 'pip~=20.2'],
       {
         cwd: sourceDir,
         env,
       },
     );
-
-    // Actually package up our code, both as a sdist and a wheel for publishing.
-    await shell(python, ['setup.py', 'sdist', '--dist-dir', outDir], {
-      cwd: sourceDir,
-      env,
-    });
     await shell(
       python,
-      ['-m', 'pip', 'wheel', '--no-deps', '--wheel-dir', outDir, sourceDir],
->>>>>>> e6d1bc16
+      ['-m', 'pip', 'install', '--no-input', 'pep517~=0.8', 'twine~=3.2'],
       {
         cwd: sourceDir,
         env,
       },
     );
-<<<<<<< HEAD
 
     // outDir must exist for pep517.build to work
     await fs.mkdirp(outDir);
@@ -111,8 +94,6 @@
         env,
       },
     );
-=======
->>>>>>> e6d1bc16
     await shell(python, ['-m', 'twine', 'check', path.join(outDir, '*')], {
       cwd: sourceDir,
       env,
@@ -1818,13 +1799,9 @@
     // TODO: Might be easier to just use a TOML library to write this out.
     code.openFile('pyproject.toml');
     code.line('[build-system]');
-<<<<<<< HEAD
-    code.line('requires = ["pip~=20.2", "setuptools~=49.6", "wheel~=0.35"]');
-=======
     code.line(
       `requires = [${pythonBuildTools.map((x) => `"${x}"`).join(', ')}]`,
     );
->>>>>>> e6d1bc16
     code.line('build-backend = "setuptools.build_meta"');
     code.closeFile('pyproject.toml');
 
