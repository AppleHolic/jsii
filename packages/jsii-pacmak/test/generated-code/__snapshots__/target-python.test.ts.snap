// Jest Snapshot v1, https://goo.gl/fbAQLP

exports[`Generated code for "@scope/jsii-calc-base": <outDir>/ 1`] = `
<root>
 ┗━ 📁 python
    ┣━ 📄 LICENSE
    ┣━ 📄 MANIFEST.in
    ┣━ 📄 NOTICE
    ┣━ 📄 pyproject.toml
    ┣━ 📄 README.md
    ┣━ 📄 setup.py
    ┗━ 📁 src
       ┗━ 📁 scope
          ┗━ 📁 jsii_calc_base
             ┣━ 📄 __init__.py
             ┣━ 📁 _jsii
             ┃  ┣━ 📄 __init__.py
             ┃  ┗━ 📄 jsii-calc-base@0.0.0.jsii.tgz
             ┗━ 📄 py.typed
`;

exports[`Generated code for "@scope/jsii-calc-base": <outDir>/python/LICENSE 1`] = `

                                 Apache License
                           Version 2.0, January 2004
                        http://www.apache.org/licenses/

   TERMS AND CONDITIONS FOR USE, REPRODUCTION, AND DISTRIBUTION

   1. Definitions.

      "License" shall mean the terms and conditions for use, reproduction,
      and distribution as defined by Sections 1 through 9 of this document.

      "Licensor" shall mean the copyright owner or entity authorized by
      the copyright owner that is granting the License.

      "Legal Entity" shall mean the union of the acting entity and all
      other entities that control, are controlled by, or are under common
      control with that entity. For the purposes of this definition,
      "control" means (i) the power, direct or indirect, to cause the
      direction or management of such entity, whether by contract or
      otherwise, or (ii) ownership of fifty percent (50%) or more of the
      outstanding shares, or (iii) beneficial ownership of such entity.

      "You" (or "Your") shall mean an individual or Legal Entity
      exercising permissions granted by this License.

      "Source" form shall mean the preferred form for making modifications,
      including but not limited to software source code, documentation
      source, and configuration files.

      "Object" form shall mean any form resulting from mechanical
      transformation or translation of a Source form, including but
      not limited to compiled object code, generated documentation,
      and conversions to other media types.

      "Work" shall mean the work of authorship, whether in Source or
      Object form, made available under the License, as indicated by a
      copyright notice that is included in or attached to the work
      (an example is provided in the Appendix below).

      "Derivative Works" shall mean any work, whether in Source or Object
      form, that is based on (or derived from) the Work and for which the
      editorial revisions, annotations, elaborations, or other modifications
      represent, as a whole, an original work of authorship. For the purposes
      of this License, Derivative Works shall not include works that remain
      separable from, or merely link (or bind by name) to the interfaces of,
      the Work and Derivative Works thereof.

      "Contribution" shall mean any work of authorship, including
      the original version of the Work and any modifications or additions
      to that Work or Derivative Works thereof, that is intentionally
      submitted to Licensor for inclusion in the Work by the copyright owner
      or by an individual or Legal Entity authorized to submit on behalf of
      the copyright owner. For the purposes of this definition, "submitted"
      means any form of electronic, verbal, or written communication sent
      to the Licensor or its representatives, including but not limited to
      communication on electronic mailing lists, source code control systems,
      and issue tracking systems that are managed by, or on behalf of, the
      Licensor for the purpose of discussing and improving the Work, but
      excluding communication that is conspicuously marked or otherwise
      designated in writing by the copyright owner as "Not a Contribution."

      "Contributor" shall mean Licensor and any individual or Legal Entity
      on behalf of whom a Contribution has been received by Licensor and
      subsequently incorporated within the Work.

   2. Grant of Copyright License. Subject to the terms and conditions of
      this License, each Contributor hereby grants to You a perpetual,
      worldwide, non-exclusive, no-charge, royalty-free, irrevocable
      copyright license to reproduce, prepare Derivative Works of,
      publicly display, publicly perform, sublicense, and distribute the
      Work and such Derivative Works in Source or Object form.

   3. Grant of Patent License. Subject to the terms and conditions of
      this License, each Contributor hereby grants to You a perpetual,
      worldwide, non-exclusive, no-charge, royalty-free, irrevocable
      (except as stated in this section) patent license to make, have made,
      use, offer to sell, sell, import, and otherwise transfer the Work,
      where such license applies only to those patent claims licensable
      by such Contributor that are necessarily infringed by their
      Contribution(s) alone or by combination of their Contribution(s)
      with the Work to which such Contribution(s) was submitted. If You
      institute patent litigation against any entity (including a
      cross-claim or counterclaim in a lawsuit) alleging that the Work
      or a Contribution incorporated within the Work constitutes direct
      or contributory patent infringement, then any patent licenses
      granted to You under this License for that Work shall terminate
      as of the date such litigation is filed.

   4. Redistribution. You may reproduce and distribute copies of the
      Work or Derivative Works thereof in any medium, with or without
      modifications, and in Source or Object form, provided that You
      meet the following conditions:

      (a) You must give any other recipients of the Work or
          Derivative Works a copy of this License; and

      (b) You must cause any modified files to carry prominent notices
          stating that You changed the files; and

      (c) You must retain, in the Source form of any Derivative Works
          that You distribute, all copyright, patent, trademark, and
          attribution notices from the Source form of the Work,
          excluding those notices that do not pertain to any part of
          the Derivative Works; and

      (d) If the Work includes a "NOTICE" text file as part of its
          distribution, then any Derivative Works that You distribute must
          include a readable copy of the attribution notices contained
          within such NOTICE file, excluding those notices that do not
          pertain to any part of the Derivative Works, in at least one
          of the following places: within a NOTICE text file distributed
          as part of the Derivative Works; within the Source form or
          documentation, if provided along with the Derivative Works; or,
          within a display generated by the Derivative Works, if and
          wherever such third-party notices normally appear. The contents
          of the NOTICE file are for informational purposes only and
          do not modify the License. You may add Your own attribution
          notices within Derivative Works that You distribute, alongside
          or as an addendum to the NOTICE text from the Work, provided
          that such additional attribution notices cannot be construed
          as modifying the License.

      You may add Your own copyright statement to Your modifications and
      may provide additional or different license terms and conditions
      for use, reproduction, or distribution of Your modifications, or
      for any such Derivative Works as a whole, provided Your use,
      reproduction, and distribution of the Work otherwise complies with
      the conditions stated in this License.

   5. Submission of Contributions. Unless You explicitly state otherwise,
      any Contribution intentionally submitted for inclusion in the Work
      by You to the Licensor shall be under the terms and conditions of
      this License, without any additional terms or conditions.
      Notwithstanding the above, nothing herein shall supersede or modify
      the terms of any separate license agreement you may have executed
      with Licensor regarding such Contributions.

   6. Trademarks. This License does not grant permission to use the trade
      names, trademarks, service marks, or product names of the Licensor,
      except as required for reasonable and customary use in describing the
      origin of the Work and reproducing the content of the NOTICE file.

   7. Disclaimer of Warranty. Unless required by applicable law or
      agreed to in writing, Licensor provides the Work (and each
      Contributor provides its Contributions) on an "AS IS" BASIS,
      WITHOUT WARRANTIES OR CONDITIONS OF ANY KIND, either express or
      implied, including, without limitation, any warranties or conditions
      of TITLE, NON-INFRINGEMENT, MERCHANTABILITY, or FITNESS FOR A
      PARTICULAR PURPOSE. You are solely responsible for determining the
      appropriateness of using or redistributing the Work and assume any
      risks associated with Your exercise of permissions under this License.

   8. Limitation of Liability. In no event and under no legal theory,
      whether in tort (including negligence), contract, or otherwise,
      unless required by applicable law (such as deliberate and grossly
      negligent acts) or agreed to in writing, shall any Contributor be
      liable to You for damages, including any direct, indirect, special,
      incidental, or consequential damages of any character arising as a
      result of this License or out of the use or inability to use the
      Work (including but not limited to damages for loss of goodwill,
      work stoppage, computer failure or malfunction, or any and all
      other commercial damages or losses), even if such Contributor
      has been advised of the possibility of such damages.

   9. Accepting Warranty or Additional Liability. While redistributing
      the Work or Derivative Works thereof, You may choose to offer,
      and charge a fee for, acceptance of support, warranty, indemnity,
      or other liability obligations and/or rights consistent with this
      License. However, in accepting such obligations, You may act only
      on Your own behalf and on Your sole responsibility, not on behalf
      of any other Contributor, and only if You agree to indemnify,
      defend, and hold each Contributor harmless for any liability
      incurred by, or claims asserted against, such Contributor by reason
      of your accepting any such warranty or additional liability.

   END OF TERMS AND CONDITIONS

   APPENDIX: How to apply the Apache License to your work.

      To apply the Apache License to your work, attach the following
      boilerplate notice, with the fields enclosed by brackets "[]"
      replaced with your own identifying information. (Don't include
      the brackets!)  The text should be enclosed in the appropriate
      comment syntax for the file format. We also recommend that a
      file or class name and description of purpose be included on the
      same "printed page" as the copyright notice for easier
      identification within third-party archives.

   Copyright 2018 Amazon.com, Inc. or its affiliates. All Rights Reserved.

   Licensed under the Apache License, Version 2.0 (the "License");
   you may not use this file except in compliance with the License.
   You may obtain a copy of the License at

       http://www.apache.org/licenses/LICENSE-2.0

   Unless required by applicable law or agreed to in writing, software
   distributed under the License is distributed on an "AS IS" BASIS,
   WITHOUT WARRANTIES OR CONDITIONS OF ANY KIND, either express or implied.
   See the License for the specific language governing permissions and
   limitations under the License.
`;

exports[`Generated code for "@scope/jsii-calc-base": <outDir>/python/MANIFEST.in 1`] = `
include pyproject.toml

`;

exports[`Generated code for "@scope/jsii-calc-base": <outDir>/python/NOTICE 1`] = `
jsii
Copyright 2018 Amazon.com, Inc. or its affiliates. All Rights Reserved.

`;

exports[`Generated code for "@scope/jsii-calc-base": <outDir>/python/README.md 1`] = `
scope.jsii-calc-base
====================

`;

exports[`Generated code for "@scope/jsii-calc-base": <outDir>/python/pyproject.toml 1`] = `
[build-system]
requires = ["setuptools~=54.1.2", "wheel~=0.36.2"]
build-backend = "setuptools.build_meta"

`;

exports[`Generated code for "@scope/jsii-calc-base": <outDir>/python/setup.py 1`] = `
import json
import setuptools

kwargs = json.loads(
    """
{
    "name": "scope.jsii-calc-base",
    "version": "0.0.0",
    "description": "An example direct dependency for jsii-calc.",
    "license": "Apache-2.0",
    "url": "https://github.com/aws/jsii",
    "long_description_content_type": "text/markdown",
    "author": "Amazon Web Services",
    "bdist_wheel": {
        "universal": true
    },
    "project_urls": {
        "Source": "https://github.com/aws/jsii.git"
    },
    "package_dir": {
        "": "src"
    },
    "packages": [
        "scope.jsii_calc_base",
        "scope.jsii_calc_base._jsii"
    ],
    "package_data": {
        "scope.jsii_calc_base._jsii": [
            "jsii-calc-base@0.0.0.jsii.tgz"
        ],
        "scope.jsii_calc_base": [
            "py.typed"
        ]
    },
    "python_requires": ">=3.6",
    "install_requires": [
        "jsii<0.0.1",
        "publication>=0.0.3",
        "scope.jsii-calc-base-of-base>=2.1.1, <3.0.0"
    ],
    "classifiers": [
        "Intended Audience :: Developers",
        "Operating System :: OS Independent",
        "Programming Language :: JavaScript",
        "Programming Language :: Python :: 3 :: Only",
        "Programming Language :: Python :: 3.6",
        "Programming Language :: Python :: 3.7",
        "Programming Language :: Python :: 3.8",
        "Programming Language :: Python :: 3.9",
        "Typing :: Typed",
        "License :: OSI Approved"
    ],
    "scripts": []
}
"""
)

with open("README.md", encoding="utf8") as fp:
    kwargs["long_description"] = fp.read()


setuptools.setup(**kwargs)

`;

exports[`Generated code for "@scope/jsii-calc-base": <outDir>/python/src/scope/jsii_calc_base/__init__.py 1`] = `
import abc
import builtins
import datetime
import enum
import typing

import jsii
import publication
import typing_extensions

from ._jsii import *

import scope.jsii_calc_base_of_base


class Base(metaclass=jsii.JSIIAbstractClass, jsii_type="@scope/jsii-calc-base.Base"):
    '''A base class.'''

    @builtins.staticmethod
    def __jsii_proxy_class__() -> typing.Type["_BaseProxy"]:
        return _BaseProxy

    def __init__(self) -> None:
        jsii.create(Base, self, [])

    @jsii.member(jsii_name="typeName")
    def type_name(self) -> typing.Any:
        '''
        :return: the name of the class (to verify native type names are created for derived classes).
        '''
        return typing.cast(typing.Any, jsii.invoke(self, "typeName", []))


class _BaseProxy(Base):
    pass


@jsii.data_type(
    jsii_type="@scope/jsii-calc-base.BaseProps",
    jsii_struct_bases=[scope.jsii_calc_base_of_base.VeryBaseProps],
    name_mapping={"foo": "foo", "bar": "bar"},
)
class BaseProps(scope.jsii_calc_base_of_base.VeryBaseProps):
    def __init__(
        self,
        *,
        foo: scope.jsii_calc_base_of_base.Very,
        bar: builtins.str,
    ) -> None:
        '''
        :param foo: -
        :param bar: -
        '''
        self._values: typing.Dict[str, typing.Any] = {
            "foo": foo,
            "bar": bar,
        }

    @builtins.property
    def foo(self) -> scope.jsii_calc_base_of_base.Very:
        result = self._values.get("foo")
        assert result is not None, "Required property 'foo' is missing"
        return typing.cast(scope.jsii_calc_base_of_base.Very, result)

    @builtins.property
    def bar(self) -> builtins.str:
        result = self._values.get("bar")
        assert result is not None, "Required property 'bar' is missing"
        return typing.cast(builtins.str, result)

    def __eq__(self, rhs: typing.Any) -> builtins.bool:
        return isinstance(rhs, self.__class__) and rhs._values == self._values

    def __ne__(self, rhs: typing.Any) -> builtins.bool:
        return not (rhs == self)

    def __repr__(self) -> str:
        return "BaseProps(%s)" % ", ".join(
            k + "=" + repr(v) for k, v in self._values.items()
        )


@jsii.interface(jsii_type="@scope/jsii-calc-base.IBaseInterface")
class IBaseInterface(
    scope.jsii_calc_base_of_base.IVeryBaseInterface,
    typing_extensions.Protocol,
):
    @builtins.staticmethod
    def __jsii_proxy_class__() -> typing.Type["_IBaseInterfaceProxy"]:
        return _IBaseInterfaceProxy

    @jsii.member(jsii_name="bar")
    def bar(self) -> None:
        ...


class _IBaseInterfaceProxy(
    jsii.proxy_for(scope.jsii_calc_base_of_base.IVeryBaseInterface), # type: ignore[misc]
):
    __jsii_type__: typing.ClassVar[str] = "@scope/jsii-calc-base.IBaseInterface"

    @jsii.member(jsii_name="bar")
    def bar(self) -> None:
        return typing.cast(None, jsii.invoke(self, "bar", []))


class StaticConsumer(
    metaclass=jsii.JSIIMeta,
    jsii_type="@scope/jsii-calc-base.StaticConsumer",
):
    '''Hides the transitive dependency of base-of-base.'''

    def __init__(self) -> None:
        jsii.create(StaticConsumer, self, [])

    @jsii.member(jsii_name="consume") # type: ignore[misc]
    @builtins.classmethod
    def consume(cls, *args: typing.Any) -> None:
        '''
        :param args: -
        '''
        return typing.cast(None, jsii.sinvoke(cls, "consume", [*args]))


__all__ = [
    "Base",
    "BaseProps",
    "IBaseInterface",
    "StaticConsumer",
]

publication.publish()

`;

exports[`Generated code for "@scope/jsii-calc-base": <outDir>/python/src/scope/jsii_calc_base/_jsii/__init__.py 1`] = `
import abc
import builtins
import datetime
import enum
import typing

import jsii
import publication
import typing_extensions

import scope.jsii_calc_base_of_base._jsii

__jsii_assembly__ = jsii.JSIIAssembly.load(
    "@scope/jsii-calc-base", "0.0.0", __name__[0:-6], "jsii-calc-base@0.0.0.jsii.tgz"
)

__all__ = [
    "__jsii_assembly__",
]

publication.publish()

`;

exports[`Generated code for "@scope/jsii-calc-base": <outDir>/python/src/scope/jsii_calc_base/_jsii/jsii-calc-base@0.0.0.jsii.tgz 1`] = `python/src/scope/jsii_calc_base/_jsii/jsii-calc-base@0.0.0.jsii.tgz is a tarball`;

exports[`Generated code for "@scope/jsii-calc-base": <outDir>/python/src/scope/jsii_calc_base/py.typed 1`] = `


`;

exports[`Generated code for "@scope/jsii-calc-base-of-base": <outDir>/ 1`] = `
<root>
 ┗━ 📁 python
    ┣━ 📄 LICENSE
    ┣━ 📄 MANIFEST.in
    ┣━ 📄 NOTICE
    ┣━ 📄 pyproject.toml
    ┣━ 📄 README.md
    ┣━ 📄 setup.py
    ┗━ 📁 src
       ┗━ 📁 scope
          ┗━ 📁 jsii_calc_base_of_base
             ┣━ 📄 __init__.py
             ┣━ 📁 _jsii
             ┃  ┣━ 📄 __init__.py
             ┃  ┗━ 📄 jsii-calc-base-of-base@2.1.1.jsii.tgz
             ┗━ 📄 py.typed
`;

exports[`Generated code for "@scope/jsii-calc-base-of-base": <outDir>/python/LICENSE 1`] = `

                                 Apache License
                           Version 2.0, January 2004
                        http://www.apache.org/licenses/

   TERMS AND CONDITIONS FOR USE, REPRODUCTION, AND DISTRIBUTION

   1. Definitions.

      "License" shall mean the terms and conditions for use, reproduction,
      and distribution as defined by Sections 1 through 9 of this document.

      "Licensor" shall mean the copyright owner or entity authorized by
      the copyright owner that is granting the License.

      "Legal Entity" shall mean the union of the acting entity and all
      other entities that control, are controlled by, or are under common
      control with that entity. For the purposes of this definition,
      "control" means (i) the power, direct or indirect, to cause the
      direction or management of such entity, whether by contract or
      otherwise, or (ii) ownership of fifty percent (50%) or more of the
      outstanding shares, or (iii) beneficial ownership of such entity.

      "You" (or "Your") shall mean an individual or Legal Entity
      exercising permissions granted by this License.

      "Source" form shall mean the preferred form for making modifications,
      including but not limited to software source code, documentation
      source, and configuration files.

      "Object" form shall mean any form resulting from mechanical
      transformation or translation of a Source form, including but
      not limited to compiled object code, generated documentation,
      and conversions to other media types.

      "Work" shall mean the work of authorship, whether in Source or
      Object form, made available under the License, as indicated by a
      copyright notice that is included in or attached to the work
      (an example is provided in the Appendix below).

      "Derivative Works" shall mean any work, whether in Source or Object
      form, that is based on (or derived from) the Work and for which the
      editorial revisions, annotations, elaborations, or other modifications
      represent, as a whole, an original work of authorship. For the purposes
      of this License, Derivative Works shall not include works that remain
      separable from, or merely link (or bind by name) to the interfaces of,
      the Work and Derivative Works thereof.

      "Contribution" shall mean any work of authorship, including
      the original version of the Work and any modifications or additions
      to that Work or Derivative Works thereof, that is intentionally
      submitted to Licensor for inclusion in the Work by the copyright owner
      or by an individual or Legal Entity authorized to submit on behalf of
      the copyright owner. For the purposes of this definition, "submitted"
      means any form of electronic, verbal, or written communication sent
      to the Licensor or its representatives, including but not limited to
      communication on electronic mailing lists, source code control systems,
      and issue tracking systems that are managed by, or on behalf of, the
      Licensor for the purpose of discussing and improving the Work, but
      excluding communication that is conspicuously marked or otherwise
      designated in writing by the copyright owner as "Not a Contribution."

      "Contributor" shall mean Licensor and any individual or Legal Entity
      on behalf of whom a Contribution has been received by Licensor and
      subsequently incorporated within the Work.

   2. Grant of Copyright License. Subject to the terms and conditions of
      this License, each Contributor hereby grants to You a perpetual,
      worldwide, non-exclusive, no-charge, royalty-free, irrevocable
      copyright license to reproduce, prepare Derivative Works of,
      publicly display, publicly perform, sublicense, and distribute the
      Work and such Derivative Works in Source or Object form.

   3. Grant of Patent License. Subject to the terms and conditions of
      this License, each Contributor hereby grants to You a perpetual,
      worldwide, non-exclusive, no-charge, royalty-free, irrevocable
      (except as stated in this section) patent license to make, have made,
      use, offer to sell, sell, import, and otherwise transfer the Work,
      where such license applies only to those patent claims licensable
      by such Contributor that are necessarily infringed by their
      Contribution(s) alone or by combination of their Contribution(s)
      with the Work to which such Contribution(s) was submitted. If You
      institute patent litigation against any entity (including a
      cross-claim or counterclaim in a lawsuit) alleging that the Work
      or a Contribution incorporated within the Work constitutes direct
      or contributory patent infringement, then any patent licenses
      granted to You under this License for that Work shall terminate
      as of the date such litigation is filed.

   4. Redistribution. You may reproduce and distribute copies of the
      Work or Derivative Works thereof in any medium, with or without
      modifications, and in Source or Object form, provided that You
      meet the following conditions:

      (a) You must give any other recipients of the Work or
          Derivative Works a copy of this License; and

      (b) You must cause any modified files to carry prominent notices
          stating that You changed the files; and

      (c) You must retain, in the Source form of any Derivative Works
          that You distribute, all copyright, patent, trademark, and
          attribution notices from the Source form of the Work,
          excluding those notices that do not pertain to any part of
          the Derivative Works; and

      (d) If the Work includes a "NOTICE" text file as part of its
          distribution, then any Derivative Works that You distribute must
          include a readable copy of the attribution notices contained
          within such NOTICE file, excluding those notices that do not
          pertain to any part of the Derivative Works, in at least one
          of the following places: within a NOTICE text file distributed
          as part of the Derivative Works; within the Source form or
          documentation, if provided along with the Derivative Works; or,
          within a display generated by the Derivative Works, if and
          wherever such third-party notices normally appear. The contents
          of the NOTICE file are for informational purposes only and
          do not modify the License. You may add Your own attribution
          notices within Derivative Works that You distribute, alongside
          or as an addendum to the NOTICE text from the Work, provided
          that such additional attribution notices cannot be construed
          as modifying the License.

      You may add Your own copyright statement to Your modifications and
      may provide additional or different license terms and conditions
      for use, reproduction, or distribution of Your modifications, or
      for any such Derivative Works as a whole, provided Your use,
      reproduction, and distribution of the Work otherwise complies with
      the conditions stated in this License.

   5. Submission of Contributions. Unless You explicitly state otherwise,
      any Contribution intentionally submitted for inclusion in the Work
      by You to the Licensor shall be under the terms and conditions of
      this License, without any additional terms or conditions.
      Notwithstanding the above, nothing herein shall supersede or modify
      the terms of any separate license agreement you may have executed
      with Licensor regarding such Contributions.

   6. Trademarks. This License does not grant permission to use the trade
      names, trademarks, service marks, or product names of the Licensor,
      except as required for reasonable and customary use in describing the
      origin of the Work and reproducing the content of the NOTICE file.

   7. Disclaimer of Warranty. Unless required by applicable law or
      agreed to in writing, Licensor provides the Work (and each
      Contributor provides its Contributions) on an "AS IS" BASIS,
      WITHOUT WARRANTIES OR CONDITIONS OF ANY KIND, either express or
      implied, including, without limitation, any warranties or conditions
      of TITLE, NON-INFRINGEMENT, MERCHANTABILITY, or FITNESS FOR A
      PARTICULAR PURPOSE. You are solely responsible for determining the
      appropriateness of using or redistributing the Work and assume any
      risks associated with Your exercise of permissions under this License.

   8. Limitation of Liability. In no event and under no legal theory,
      whether in tort (including negligence), contract, or otherwise,
      unless required by applicable law (such as deliberate and grossly
      negligent acts) or agreed to in writing, shall any Contributor be
      liable to You for damages, including any direct, indirect, special,
      incidental, or consequential damages of any character arising as a
      result of this License or out of the use or inability to use the
      Work (including but not limited to damages for loss of goodwill,
      work stoppage, computer failure or malfunction, or any and all
      other commercial damages or losses), even if such Contributor
      has been advised of the possibility of such damages.

   9. Accepting Warranty or Additional Liability. While redistributing
      the Work or Derivative Works thereof, You may choose to offer,
      and charge a fee for, acceptance of support, warranty, indemnity,
      or other liability obligations and/or rights consistent with this
      License. However, in accepting such obligations, You may act only
      on Your own behalf and on Your sole responsibility, not on behalf
      of any other Contributor, and only if You agree to indemnify,
      defend, and hold each Contributor harmless for any liability
      incurred by, or claims asserted against, such Contributor by reason
      of your accepting any such warranty or additional liability.

   END OF TERMS AND CONDITIONS

   APPENDIX: How to apply the Apache License to your work.

      To apply the Apache License to your work, attach the following
      boilerplate notice, with the fields enclosed by brackets "[]"
      replaced with your own identifying information. (Don't include
      the brackets!)  The text should be enclosed in the appropriate
      comment syntax for the file format. We also recommend that a
      file or class name and description of purpose be included on the
      same "printed page" as the copyright notice for easier
      identification within third-party archives.

   Copyright 2018 Amazon.com, Inc. or its affiliates. All Rights Reserved.

   Licensed under the Apache License, Version 2.0 (the "License");
   you may not use this file except in compliance with the License.
   You may obtain a copy of the License at

       http://www.apache.org/licenses/LICENSE-2.0

   Unless required by applicable law or agreed to in writing, software
   distributed under the License is distributed on an "AS IS" BASIS,
   WITHOUT WARRANTIES OR CONDITIONS OF ANY KIND, either express or implied.
   See the License for the specific language governing permissions and
   limitations under the License.
`;

exports[`Generated code for "@scope/jsii-calc-base-of-base": <outDir>/python/MANIFEST.in 1`] = `
include pyproject.toml

`;

exports[`Generated code for "@scope/jsii-calc-base-of-base": <outDir>/python/NOTICE 1`] = `
jsii
Copyright 2018 Amazon.com, Inc. or its affiliates. All Rights Reserved.

`;

exports[`Generated code for "@scope/jsii-calc-base-of-base": <outDir>/python/README.md 1`] = `
scope.jsii-calc-base-of-base
============================

`;

exports[`Generated code for "@scope/jsii-calc-base-of-base": <outDir>/python/pyproject.toml 1`] = `
[build-system]
requires = ["setuptools~=54.1.2", "wheel~=0.36.2"]
build-backend = "setuptools.build_meta"

`;

exports[`Generated code for "@scope/jsii-calc-base-of-base": <outDir>/python/setup.py 1`] = `
import json
import setuptools

kwargs = json.loads(
    """
{
    "name": "scope.jsii-calc-base-of-base",
    "version": "2.1.1",
    "description": "An example transitive dependency for jsii-calc.",
    "license": "Apache-2.0",
    "url": "https://github.com/aws/jsii",
    "long_description_content_type": "text/markdown",
    "author": "Amazon Web Services",
    "bdist_wheel": {
        "universal": true
    },
    "project_urls": {
        "Source": "https://github.com/aws/jsii.git"
    },
    "package_dir": {
        "": "src"
    },
    "packages": [
        "scope.jsii_calc_base_of_base",
        "scope.jsii_calc_base_of_base._jsii"
    ],
    "package_data": {
        "scope.jsii_calc_base_of_base._jsii": [
            "jsii-calc-base-of-base@2.1.1.jsii.tgz"
        ],
        "scope.jsii_calc_base_of_base": [
            "py.typed"
        ]
    },
    "python_requires": ">=3.6",
    "install_requires": [
        "jsii<0.0.1",
        "publication>=0.0.3"
    ],
    "classifiers": [
        "Intended Audience :: Developers",
        "Operating System :: OS Independent",
        "Programming Language :: JavaScript",
        "Programming Language :: Python :: 3 :: Only",
        "Programming Language :: Python :: 3.6",
        "Programming Language :: Python :: 3.7",
        "Programming Language :: Python :: 3.8",
        "Programming Language :: Python :: 3.9",
        "Typing :: Typed",
        "License :: OSI Approved"
    ],
    "scripts": []
}
"""
)

with open("README.md", encoding="utf8") as fp:
    kwargs["long_description"] = fp.read()


setuptools.setup(**kwargs)

`;

exports[`Generated code for "@scope/jsii-calc-base-of-base": <outDir>/python/src/scope/jsii_calc_base_of_base/__init__.py 1`] = `
import abc
import builtins
import datetime
import enum
import typing

import jsii
import publication
import typing_extensions

from ._jsii import *


@jsii.interface(jsii_type="@scope/jsii-calc-base-of-base.IVeryBaseInterface")
class IVeryBaseInterface(typing_extensions.Protocol):
    @builtins.staticmethod
    def __jsii_proxy_class__() -> typing.Type["_IVeryBaseInterfaceProxy"]:
        return _IVeryBaseInterfaceProxy

    @jsii.member(jsii_name="foo")
    def foo(self) -> None:
        ...


class _IVeryBaseInterfaceProxy:
    __jsii_type__: typing.ClassVar[str] = "@scope/jsii-calc-base-of-base.IVeryBaseInterface"

    @jsii.member(jsii_name="foo")
    def foo(self) -> None:
        return typing.cast(None, jsii.invoke(self, "foo", []))


class StaticConsumer(
    metaclass=jsii.JSIIMeta,
    jsii_type="@scope/jsii-calc-base-of-base.StaticConsumer",
):
    @jsii.member(jsii_name="consume") # type: ignore[misc]
    @builtins.classmethod
    def consume(cls, *_args: typing.Any) -> None:
        '''
        :param _args: -
        '''
        return typing.cast(None, jsii.sinvoke(cls, "consume", [*_args]))


class Very(metaclass=jsii.JSIIMeta, jsii_type="@scope/jsii-calc-base-of-base.Very"):
    '''(experimental) Something here.

    :stability: experimental
    '''

    def __init__(self) -> None:
        jsii.create(Very, self, [])

    @jsii.member(jsii_name="hey")
    def hey(self) -> jsii.Number:
        '''
        :stability: experimental
        '''
        return typing.cast(jsii.Number, jsii.invoke(self, "hey", []))


@jsii.data_type(
    jsii_type="@scope/jsii-calc-base-of-base.VeryBaseProps",
    jsii_struct_bases=[],
    name_mapping={"foo": "foo"},
)
class VeryBaseProps:
    def __init__(self, *, foo: Very) -> None:
        '''
        :param foo: -
        '''
        self._values: typing.Dict[str, typing.Any] = {
            "foo": foo,
        }

    @builtins.property
    def foo(self) -> Very:
        result = self._values.get("foo")
        assert result is not None, "Required property 'foo' is missing"
        return typing.cast(Very, result)

    def __eq__(self, rhs: typing.Any) -> builtins.bool:
        return isinstance(rhs, self.__class__) and rhs._values == self._values

    def __ne__(self, rhs: typing.Any) -> builtins.bool:
        return not (rhs == self)

    def __repr__(self) -> str:
        return "VeryBaseProps(%s)" % ", ".join(
            k + "=" + repr(v) for k, v in self._values.items()
        )


__all__ = [
    "IVeryBaseInterface",
    "StaticConsumer",
    "Very",
    "VeryBaseProps",
]

publication.publish()

`;

exports[`Generated code for "@scope/jsii-calc-base-of-base": <outDir>/python/src/scope/jsii_calc_base_of_base/_jsii/__init__.py 1`] = `
import abc
import builtins
import datetime
import enum
import typing

import jsii
import publication
import typing_extensions

__jsii_assembly__ = jsii.JSIIAssembly.load(
    "@scope/jsii-calc-base-of-base",
    "2.1.1",
    __name__[0:-6],
    "jsii-calc-base-of-base@2.1.1.jsii.tgz",
)

__all__ = [
    "__jsii_assembly__",
]

publication.publish()

`;

exports[`Generated code for "@scope/jsii-calc-base-of-base": <outDir>/python/src/scope/jsii_calc_base_of_base/_jsii/jsii-calc-base-of-base@2.1.1.jsii.tgz 1`] = `python/src/scope/jsii_calc_base_of_base/_jsii/jsii-calc-base-of-base@2.1.1.jsii.tgz is a tarball`;

exports[`Generated code for "@scope/jsii-calc-base-of-base": <outDir>/python/src/scope/jsii_calc_base_of_base/py.typed 1`] = `


`;

exports[`Generated code for "@scope/jsii-calc-lib": <outDir>/ 1`] = `
<root>
 ┗━ 📁 python
    ┣━ 📄 LICENSE
    ┣━ 📄 MANIFEST.in
    ┣━ 📄 NOTICE
    ┣━ 📄 pyproject.toml
    ┣━ 📄 README.md
    ┣━ 📄 setup.py
    ┗━ 📁 src
       ┗━ 📁 scope
          ┗━ 📁 jsii_calc_lib
             ┣━ 📄 __init__.py
             ┣━ 📁 _jsii
             ┃  ┣━ 📄 __init__.py
             ┃  ┗━ 📄 jsii-calc-lib@0.0.0.jsii.tgz
             ┣━ 📁 custom_submodule_name
             ┃  ┗━ 📄 __init__.py
             ┗━ 📄 py.typed
`;

exports[`Generated code for "@scope/jsii-calc-lib": <outDir>/python/LICENSE 1`] = `

                                 Apache License
                           Version 2.0, January 2004
                        http://www.apache.org/licenses/

   TERMS AND CONDITIONS FOR USE, REPRODUCTION, AND DISTRIBUTION

   1. Definitions.

      "License" shall mean the terms and conditions for use, reproduction,
      and distribution as defined by Sections 1 through 9 of this document.

      "Licensor" shall mean the copyright owner or entity authorized by
      the copyright owner that is granting the License.

      "Legal Entity" shall mean the union of the acting entity and all
      other entities that control, are controlled by, or are under common
      control with that entity. For the purposes of this definition,
      "control" means (i) the power, direct or indirect, to cause the
      direction or management of such entity, whether by contract or
      otherwise, or (ii) ownership of fifty percent (50%) or more of the
      outstanding shares, or (iii) beneficial ownership of such entity.

      "You" (or "Your") shall mean an individual or Legal Entity
      exercising permissions granted by this License.

      "Source" form shall mean the preferred form for making modifications,
      including but not limited to software source code, documentation
      source, and configuration files.

      "Object" form shall mean any form resulting from mechanical
      transformation or translation of a Source form, including but
      not limited to compiled object code, generated documentation,
      and conversions to other media types.

      "Work" shall mean the work of authorship, whether in Source or
      Object form, made available under the License, as indicated by a
      copyright notice that is included in or attached to the work
      (an example is provided in the Appendix below).

      "Derivative Works" shall mean any work, whether in Source or Object
      form, that is based on (or derived from) the Work and for which the
      editorial revisions, annotations, elaborations, or other modifications
      represent, as a whole, an original work of authorship. For the purposes
      of this License, Derivative Works shall not include works that remain
      separable from, or merely link (or bind by name) to the interfaces of,
      the Work and Derivative Works thereof.

      "Contribution" shall mean any work of authorship, including
      the original version of the Work and any modifications or additions
      to that Work or Derivative Works thereof, that is intentionally
      submitted to Licensor for inclusion in the Work by the copyright owner
      or by an individual or Legal Entity authorized to submit on behalf of
      the copyright owner. For the purposes of this definition, "submitted"
      means any form of electronic, verbal, or written communication sent
      to the Licensor or its representatives, including but not limited to
      communication on electronic mailing lists, source code control systems,
      and issue tracking systems that are managed by, or on behalf of, the
      Licensor for the purpose of discussing and improving the Work, but
      excluding communication that is conspicuously marked or otherwise
      designated in writing by the copyright owner as "Not a Contribution."

      "Contributor" shall mean Licensor and any individual or Legal Entity
      on behalf of whom a Contribution has been received by Licensor and
      subsequently incorporated within the Work.

   2. Grant of Copyright License. Subject to the terms and conditions of
      this License, each Contributor hereby grants to You a perpetual,
      worldwide, non-exclusive, no-charge, royalty-free, irrevocable
      copyright license to reproduce, prepare Derivative Works of,
      publicly display, publicly perform, sublicense, and distribute the
      Work and such Derivative Works in Source or Object form.

   3. Grant of Patent License. Subject to the terms and conditions of
      this License, each Contributor hereby grants to You a perpetual,
      worldwide, non-exclusive, no-charge, royalty-free, irrevocable
      (except as stated in this section) patent license to make, have made,
      use, offer to sell, sell, import, and otherwise transfer the Work,
      where such license applies only to those patent claims licensable
      by such Contributor that are necessarily infringed by their
      Contribution(s) alone or by combination of their Contribution(s)
      with the Work to which such Contribution(s) was submitted. If You
      institute patent litigation against any entity (including a
      cross-claim or counterclaim in a lawsuit) alleging that the Work
      or a Contribution incorporated within the Work constitutes direct
      or contributory patent infringement, then any patent licenses
      granted to You under this License for that Work shall terminate
      as of the date such litigation is filed.

   4. Redistribution. You may reproduce and distribute copies of the
      Work or Derivative Works thereof in any medium, with or without
      modifications, and in Source or Object form, provided that You
      meet the following conditions:

      (a) You must give any other recipients of the Work or
          Derivative Works a copy of this License; and

      (b) You must cause any modified files to carry prominent notices
          stating that You changed the files; and

      (c) You must retain, in the Source form of any Derivative Works
          that You distribute, all copyright, patent, trademark, and
          attribution notices from the Source form of the Work,
          excluding those notices that do not pertain to any part of
          the Derivative Works; and

      (d) If the Work includes a "NOTICE" text file as part of its
          distribution, then any Derivative Works that You distribute must
          include a readable copy of the attribution notices contained
          within such NOTICE file, excluding those notices that do not
          pertain to any part of the Derivative Works, in at least one
          of the following places: within a NOTICE text file distributed
          as part of the Derivative Works; within the Source form or
          documentation, if provided along with the Derivative Works; or,
          within a display generated by the Derivative Works, if and
          wherever such third-party notices normally appear. The contents
          of the NOTICE file are for informational purposes only and
          do not modify the License. You may add Your own attribution
          notices within Derivative Works that You distribute, alongside
          or as an addendum to the NOTICE text from the Work, provided
          that such additional attribution notices cannot be construed
          as modifying the License.

      You may add Your own copyright statement to Your modifications and
      may provide additional or different license terms and conditions
      for use, reproduction, or distribution of Your modifications, or
      for any such Derivative Works as a whole, provided Your use,
      reproduction, and distribution of the Work otherwise complies with
      the conditions stated in this License.

   5. Submission of Contributions. Unless You explicitly state otherwise,
      any Contribution intentionally submitted for inclusion in the Work
      by You to the Licensor shall be under the terms and conditions of
      this License, without any additional terms or conditions.
      Notwithstanding the above, nothing herein shall supersede or modify
      the terms of any separate license agreement you may have executed
      with Licensor regarding such Contributions.

   6. Trademarks. This License does not grant permission to use the trade
      names, trademarks, service marks, or product names of the Licensor,
      except as required for reasonable and customary use in describing the
      origin of the Work and reproducing the content of the NOTICE file.

   7. Disclaimer of Warranty. Unless required by applicable law or
      agreed to in writing, Licensor provides the Work (and each
      Contributor provides its Contributions) on an "AS IS" BASIS,
      WITHOUT WARRANTIES OR CONDITIONS OF ANY KIND, either express or
      implied, including, without limitation, any warranties or conditions
      of TITLE, NON-INFRINGEMENT, MERCHANTABILITY, or FITNESS FOR A
      PARTICULAR PURPOSE. You are solely responsible for determining the
      appropriateness of using or redistributing the Work and assume any
      risks associated with Your exercise of permissions under this License.

   8. Limitation of Liability. In no event and under no legal theory,
      whether in tort (including negligence), contract, or otherwise,
      unless required by applicable law (such as deliberate and grossly
      negligent acts) or agreed to in writing, shall any Contributor be
      liable to You for damages, including any direct, indirect, special,
      incidental, or consequential damages of any character arising as a
      result of this License or out of the use or inability to use the
      Work (including but not limited to damages for loss of goodwill,
      work stoppage, computer failure or malfunction, or any and all
      other commercial damages or losses), even if such Contributor
      has been advised of the possibility of such damages.

   9. Accepting Warranty or Additional Liability. While redistributing
      the Work or Derivative Works thereof, You may choose to offer,
      and charge a fee for, acceptance of support, warranty, indemnity,
      or other liability obligations and/or rights consistent with this
      License. However, in accepting such obligations, You may act only
      on Your own behalf and on Your sole responsibility, not on behalf
      of any other Contributor, and only if You agree to indemnify,
      defend, and hold each Contributor harmless for any liability
      incurred by, or claims asserted against, such Contributor by reason
      of your accepting any such warranty or additional liability.

   END OF TERMS AND CONDITIONS

   APPENDIX: How to apply the Apache License to your work.

      To apply the Apache License to your work, attach the following
      boilerplate notice, with the fields enclosed by brackets "[]"
      replaced with your own identifying information. (Don't include
      the brackets!)  The text should be enclosed in the appropriate
      comment syntax for the file format. We also recommend that a
      file or class name and description of purpose be included on the
      same "printed page" as the copyright notice for easier
      identification within third-party archives.

   Copyright 2018 Amazon.com, Inc. or its affiliates. All Rights Reserved.

   Licensed under the Apache License, Version 2.0 (the "License");
   you may not use this file except in compliance with the License.
   You may obtain a copy of the License at

       http://www.apache.org/licenses/LICENSE-2.0

   Unless required by applicable law or agreed to in writing, software
   distributed under the License is distributed on an "AS IS" BASIS,
   WITHOUT WARRANTIES OR CONDITIONS OF ANY KIND, either express or implied.
   See the License for the specific language governing permissions and
   limitations under the License.
`;

exports[`Generated code for "@scope/jsii-calc-lib": <outDir>/python/MANIFEST.in 1`] = `
include pyproject.toml

`;

exports[`Generated code for "@scope/jsii-calc-lib": <outDir>/python/NOTICE 1`] = `
jsii
Copyright 2018 Amazon.com, Inc. or its affiliates. All Rights Reserved.

`;

exports[`Generated code for "@scope/jsii-calc-lib": <outDir>/python/README.md 1`] = `
scope.jsii-calc-lib
===================

`;

exports[`Generated code for "@scope/jsii-calc-lib": <outDir>/python/pyproject.toml 1`] = `
[build-system]
requires = ["setuptools~=54.1.2", "wheel~=0.36.2"]
build-backend = "setuptools.build_meta"

`;

exports[`Generated code for "@scope/jsii-calc-lib": <outDir>/python/setup.py 1`] = `
import json
import setuptools

kwargs = json.loads(
    """
{
    "name": "scope.jsii-calc-lib",
    "version": "0.0.0",
    "description": "A simple calcuator library built on JSII.",
    "license": "Apache-2.0",
    "url": "https://github.com/aws/jsii",
    "long_description_content_type": "text/markdown",
    "author": "Amazon Web Services",
    "bdist_wheel": {
        "universal": true
    },
    "project_urls": {
        "Source": "https://github.com/aws/jsii.git"
    },
    "package_dir": {
        "": "src"
    },
    "packages": [
        "scope.jsii_calc_lib",
        "scope.jsii_calc_lib._jsii",
        "scope.jsii_calc_lib.custom_submodule_name"
    ],
    "package_data": {
        "scope.jsii_calc_lib._jsii": [
            "jsii-calc-lib@0.0.0.jsii.tgz"
        ],
        "scope.jsii_calc_lib": [
            "py.typed"
        ]
    },
    "python_requires": ">=3.6",
    "install_requires": [
        "jsii<0.0.1",
        "publication>=0.0.3",
        "scope.jsii-calc-base-of-base>=2.1.1, <3.0.0",
        "scope.jsii-calc-base<0.0.1"
    ],
    "classifiers": [
        "Intended Audience :: Developers",
        "Operating System :: OS Independent",
        "Programming Language :: JavaScript",
        "Programming Language :: Python :: 3 :: Only",
        "Programming Language :: Python :: 3.6",
        "Programming Language :: Python :: 3.7",
        "Programming Language :: Python :: 3.8",
        "Programming Language :: Python :: 3.9",
        "Typing :: Typed",
        "Development Status :: 7 - Inactive",
        "License :: OSI Approved"
    ],
    "scripts": []
}
"""
)

with open("README.md", encoding="utf8") as fp:
    kwargs["long_description"] = fp.read()


setuptools.setup(**kwargs)

`;

exports[`Generated code for "@scope/jsii-calc-lib": <outDir>/python/src/scope/jsii_calc_lib/__init__.py 1`] = `
import abc
import builtins
import datetime
import enum
import typing

import jsii
import publication
import typing_extensions

from ._jsii import *

import scope.jsii_calc_base
import scope.jsii_calc_base_of_base


class BaseFor2647(
    metaclass=jsii.JSIIMeta,
    jsii_type="@scope/jsii-calc-lib.BaseFor2647",
):
    '''(deprecated) A base class for testing #2647.

    The method \`\`foo\`\` has a parameter that uses a type
    from a dependent module. Since Go "reimplments" this method, it will also need
    to include an "import" statement for the calc-base module.

    :see: https://github.com/aws/jsii/issues/2647
    :stability: deprecated
    '''

    def __init__(self, very: scope.jsii_calc_base_of_base.Very) -> None:
        '''
        :param very: -

        :stability: deprecated
        '''
        jsii.create(BaseFor2647, self, [very])

    @jsii.member(jsii_name="foo")
    def foo(self, obj: scope.jsii_calc_base.IBaseInterface) -> None:
        '''
        :param obj: -

        :stability: deprecated
        '''
        return typing.cast(None, jsii.invoke(self, "foo", [obj]))


@jsii.data_type(
    jsii_type="@scope/jsii-calc-lib.DiamondLeft",
    jsii_struct_bases=[],
    name_mapping={"hoisted_top": "hoistedTop", "left": "left"},
)
class DiamondLeft:
    def __init__(
        self,
        *,
        hoisted_top: typing.Optional[builtins.str] = None,
        left: typing.Optional[jsii.Number] = None,
    ) -> None:
        '''
        :param hoisted_top: 
        :param left: 

        :stability: deprecated
        '''
        self._values: typing.Dict[str, typing.Any] = {}
        if hoisted_top is not None:
            self._values["hoisted_top"] = hoisted_top
        if left is not None:
            self._values["left"] = left

    @builtins.property
    def hoisted_top(self) -> typing.Optional[builtins.str]:
        '''
        :stability: deprecated
        '''
        result = self._values.get("hoisted_top")
        return typing.cast(typing.Optional[builtins.str], result)

    @builtins.property
    def left(self) -> typing.Optional[jsii.Number]:
        '''
        :stability: deprecated
        '''
        result = self._values.get("left")
        return typing.cast(typing.Optional[jsii.Number], result)

    def __eq__(self, rhs: typing.Any) -> builtins.bool:
        return isinstance(rhs, self.__class__) and rhs._values == self._values

    def __ne__(self, rhs: typing.Any) -> builtins.bool:
        return not (rhs == self)

    def __repr__(self) -> str:
        return "DiamondLeft(%s)" % ", ".join(
            k + "=" + repr(v) for k, v in self._values.items()
        )


@jsii.data_type(
    jsii_type="@scope/jsii-calc-lib.DiamondRight",
    jsii_struct_bases=[],
    name_mapping={"hoisted_top": "hoistedTop", "right": "right"},
)
class DiamondRight:
    def __init__(
        self,
        *,
        hoisted_top: typing.Optional[builtins.str] = None,
        right: typing.Optional[builtins.bool] = None,
    ) -> None:
        '''
        :param hoisted_top: 
        :param right: 

        :stability: deprecated
        '''
        self._values: typing.Dict[str, typing.Any] = {}
        if hoisted_top is not None:
            self._values["hoisted_top"] = hoisted_top
        if right is not None:
            self._values["right"] = right

    @builtins.property
    def hoisted_top(self) -> typing.Optional[builtins.str]:
        '''
        :stability: deprecated
        '''
        result = self._values.get("hoisted_top")
        return typing.cast(typing.Optional[builtins.str], result)

    @builtins.property
    def right(self) -> typing.Optional[builtins.bool]:
        '''
        :stability: deprecated
        '''
        result = self._values.get("right")
        return typing.cast(typing.Optional[builtins.bool], result)

    def __eq__(self, rhs: typing.Any) -> builtins.bool:
        return isinstance(rhs, self.__class__) and rhs._values == self._values

    def __ne__(self, rhs: typing.Any) -> builtins.bool:
        return not (rhs == self)

    def __repr__(self) -> str:
        return "DiamondRight(%s)" % ", ".join(
            k + "=" + repr(v) for k, v in self._values.items()
        )


@jsii.enum(jsii_type="@scope/jsii-calc-lib.EnumFromScopedModule")
class EnumFromScopedModule(enum.Enum):
    '''(deprecated) Check that enums from @scoped packages can be references.

    See awslabs/jsii#138

    :stability: deprecated
    '''

    VALUE1 = "VALUE1"
    '''
    :stability: deprecated
    '''
    VALUE2 = "VALUE2"
    '''
    :stability: deprecated
    '''


@jsii.interface(jsii_type="@scope/jsii-calc-lib.IDoublable")
class IDoublable(typing_extensions.Protocol):
    '''(deprecated) The general contract for a concrete number.

    :stability: deprecated
    '''

    @builtins.staticmethod
    def __jsii_proxy_class__() -> typing.Type["_IDoublableProxy"]:
        return _IDoublableProxy

    @builtins.property # type: ignore[misc]
    @jsii.member(jsii_name="doubleValue")
    def double_value(self) -> jsii.Number:
        '''
        :stability: deprecated
        '''
        ...


class _IDoublableProxy:
    '''(deprecated) The general contract for a concrete number.

    :stability: deprecated
    '''

    __jsii_type__: typing.ClassVar[str] = "@scope/jsii-calc-lib.IDoublable"

    @builtins.property # type: ignore[misc]
    @jsii.member(jsii_name="doubleValue")
    def double_value(self) -> jsii.Number:
        '''
        :stability: deprecated
        '''
        return typing.cast(jsii.Number, jsii.get(self, "doubleValue"))


@jsii.interface(jsii_type="@scope/jsii-calc-lib.IFriendly")
class IFriendly(typing_extensions.Protocol):
    '''(deprecated) Applies to classes that are considered friendly.

    These classes can be greeted with
    a "hello" or "goodbye" blessing and they will respond back in a fun and friendly manner.

    :stability: deprecated
    '''

    @builtins.staticmethod
    def __jsii_proxy_class__() -> typing.Type["_IFriendlyProxy"]:
        return _IFriendlyProxy

    @jsii.member(jsii_name="hello")
    def hello(self) -> builtins.str:
        '''(deprecated) Say hello!

        :stability: deprecated
        '''
        ...


class _IFriendlyProxy:
    '''(deprecated) Applies to classes that are considered friendly.

    These classes can be greeted with
    a "hello" or "goodbye" blessing and they will respond back in a fun and friendly manner.

    :stability: deprecated
    '''

    __jsii_type__: typing.ClassVar[str] = "@scope/jsii-calc-lib.IFriendly"

    @jsii.member(jsii_name="hello")
    def hello(self) -> builtins.str:
        '''(deprecated) Say hello!

        :stability: deprecated
        '''
        return typing.cast(builtins.str, jsii.invoke(self, "hello", []))


@jsii.interface(jsii_type="@scope/jsii-calc-lib.IThreeLevelsInterface")
class IThreeLevelsInterface(
    scope.jsii_calc_base.IBaseInterface,
    typing_extensions.Protocol,
):
    '''(deprecated) Interface that inherits from packages 2 levels up the tree.

    Their presence validates that .NET/Java/jsii-reflect can track all fields
    far enough up the tree.

    :stability: deprecated
    '''

    @builtins.staticmethod
    def __jsii_proxy_class__() -> typing.Type["_IThreeLevelsInterfaceProxy"]:
        return _IThreeLevelsInterfaceProxy

    @jsii.member(jsii_name="baz")
    def baz(self) -> None:
        '''
        :stability: deprecated
        '''
        ...


class _IThreeLevelsInterfaceProxy(
    jsii.proxy_for(scope.jsii_calc_base.IBaseInterface) # type: ignore[misc]
):
    '''(deprecated) Interface that inherits from packages 2 levels up the tree.

    Their presence validates that .NET/Java/jsii-reflect can track all fields
    far enough up the tree.

    :stability: deprecated
    '''

    __jsii_type__: typing.ClassVar[str] = "@scope/jsii-calc-lib.IThreeLevelsInterface"

    @jsii.member(jsii_name="baz")
    def baz(self) -> None:
        '''
        :stability: deprecated
        '''
        return typing.cast(None, jsii.invoke(self, "baz", []))


@jsii.data_type(
    jsii_type="@scope/jsii-calc-lib.MyFirstStruct",
    jsii_struct_bases=[],
    name_mapping={
        "anumber": "anumber",
        "astring": "astring",
        "first_optional": "firstOptional",
    },
)
class MyFirstStruct:
    def __init__(
        self,
        *,
        anumber: jsii.Number,
        astring: builtins.str,
        first_optional: typing.Optional[typing.List[builtins.str]] = None,
    ) -> None:
        '''(deprecated) This is the first struct we have created in jsii.

        :param anumber: (deprecated) An awesome number value.
        :param astring: (deprecated) A string value.
        :param first_optional: 

        :stability: deprecated
        '''
        self._values: typing.Dict[str, typing.Any] = {
            "anumber": anumber,
            "astring": astring,
        }
        if first_optional is not None:
            self._values["first_optional"] = first_optional

    @builtins.property
    def anumber(self) -> jsii.Number:
        '''(deprecated) An awesome number value.

        :stability: deprecated
        '''
        result = self._values.get("anumber")
        assert result is not None, "Required property 'anumber' is missing"
        return typing.cast(jsii.Number, result)

    @builtins.property
    def astring(self) -> builtins.str:
        '''(deprecated) A string value.

        :stability: deprecated
        '''
        result = self._values.get("astring")
        assert result is not None, "Required property 'astring' is missing"
        return typing.cast(builtins.str, result)

    @builtins.property
    def first_optional(self) -> typing.Optional[typing.List[builtins.str]]:
        '''
        :stability: deprecated
        '''
        result = self._values.get("first_optional")
        return typing.cast(typing.Optional[typing.List[builtins.str]], result)

    def __eq__(self, rhs: typing.Any) -> builtins.bool:
        return isinstance(rhs, self.__class__) and rhs._values == self._values

    def __ne__(self, rhs: typing.Any) -> builtins.bool:
        return not (rhs == self)

    def __repr__(self) -> str:
        return "MyFirstStruct(%s)" % ", ".join(
            k + "=" + repr(v) for k, v in self._values.items()
        )


class NumericValue(
    scope.jsii_calc_base.Base,
    metaclass=jsii.JSIIAbstractClass,
    jsii_type="@scope/jsii-calc-lib.NumericValue",
):
    '''(deprecated) Abstract class which represents a numeric value.

    :stability: deprecated
    '''

    @builtins.staticmethod
    def __jsii_proxy_class__() -> typing.Type["_NumericValueProxy"]:
        return _NumericValueProxy

    def __init__(self) -> None:
        jsii.create(NumericValue, self, [])

    @jsii.member(jsii_name="toString")
    def to_string(self) -> builtins.str:
        '''(deprecated) String representation of the value.

        :stability: deprecated
        '''
        return typing.cast(builtins.str, jsii.invoke(self, "toString", []))

    @builtins.property # type: ignore[misc]
    @jsii.member(jsii_name="value")
    @abc.abstractmethod
    def value(self) -> jsii.Number:
        '''(deprecated) The value.

        :stability: deprecated
        '''
        ...


class _NumericValueProxy(
    NumericValue, jsii.proxy_for(scope.jsii_calc_base.Base) # type: ignore[misc]
):
    @builtins.property # type: ignore[misc]
    @jsii.member(jsii_name="value")
    def value(self) -> jsii.Number:
        '''(deprecated) The value.

        :stability: deprecated
        '''
        return typing.cast(jsii.Number, jsii.get(self, "value"))


class Operation(
    NumericValue,
    metaclass=jsii.JSIIAbstractClass,
    jsii_type="@scope/jsii-calc-lib.Operation",
):
    '''(deprecated) Represents an operation on values.

    :stability: deprecated
    '''

    @builtins.staticmethod
    def __jsii_proxy_class__() -> typing.Type["_OperationProxy"]:
        return _OperationProxy

    def __init__(self) -> None:
        jsii.create(Operation, self, [])

    @jsii.member(jsii_name="toString") # type: ignore[misc]
    @abc.abstractmethod
    def to_string(self) -> builtins.str:
        '''(deprecated) String representation of the value.

        :stability: deprecated
        '''
        ...


class _OperationProxy(
    Operation, jsii.proxy_for(NumericValue) # type: ignore[misc]
):
    @jsii.member(jsii_name="toString")
    def to_string(self) -> builtins.str:
        '''(deprecated) String representation of the value.

        :stability: deprecated
        '''
        return typing.cast(builtins.str, jsii.invoke(self, "toString", []))


@jsii.data_type(
    jsii_type="@scope/jsii-calc-lib.StructWithOnlyOptionals",
    jsii_struct_bases=[],
    name_mapping={
        "optional1": "optional1",
        "optional2": "optional2",
        "optional3": "optional3",
    },
)
class StructWithOnlyOptionals:
    def __init__(
        self,
        *,
        optional1: typing.Optional[builtins.str] = None,
        optional2: typing.Optional[jsii.Number] = None,
        optional3: typing.Optional[builtins.bool] = None,
    ) -> None:
        '''(deprecated) This is a struct with only optional properties.

        :param optional1: (deprecated) The first optional!
        :param optional2: 
        :param optional3: 

        :stability: deprecated
        '''
        self._values: typing.Dict[str, typing.Any] = {}
        if optional1 is not None:
            self._values["optional1"] = optional1
        if optional2 is not None:
            self._values["optional2"] = optional2
        if optional3 is not None:
            self._values["optional3"] = optional3

    @builtins.property
    def optional1(self) -> typing.Optional[builtins.str]:
        '''(deprecated) The first optional!

        :stability: deprecated
        '''
        result = self._values.get("optional1")
        return typing.cast(typing.Optional[builtins.str], result)

    @builtins.property
    def optional2(self) -> typing.Optional[jsii.Number]:
        '''
        :stability: deprecated
        '''
        result = self._values.get("optional2")
        return typing.cast(typing.Optional[jsii.Number], result)

    @builtins.property
    def optional3(self) -> typing.Optional[builtins.bool]:
        '''
        :stability: deprecated
        '''
        result = self._values.get("optional3")
        return typing.cast(typing.Optional[builtins.bool], result)

    def __eq__(self, rhs: typing.Any) -> builtins.bool:
        return isinstance(rhs, self.__class__) and rhs._values == self._values

    def __ne__(self, rhs: typing.Any) -> builtins.bool:
        return not (rhs == self)

    def __repr__(self) -> str:
        return "StructWithOnlyOptionals(%s)" % ", ".join(
            k + "=" + repr(v) for k, v in self._values.items()
        )


@jsii.implements(IDoublable)
class Number(
    NumericValue,
    metaclass=jsii.JSIIMeta,
    jsii_type="@scope/jsii-calc-lib.Number",
):
    '''(deprecated) Represents a concrete number.

    :stability: deprecated
    '''

    def __init__(self, value: jsii.Number) -> None:
        '''(deprecated) Creates a Number object.

        :param value: The number.

        :stability: deprecated
        '''
        jsii.create(Number, self, [value])

    @builtins.property # type: ignore[misc]
    @jsii.member(jsii_name="doubleValue")
    def double_value(self) -> jsii.Number:
        '''(deprecated) The number multiplied by 2.

        :stability: deprecated
        '''
        return typing.cast(jsii.Number, jsii.get(self, "doubleValue"))

    @builtins.property # type: ignore[misc]
    @jsii.member(jsii_name="value")
    def value(self) -> jsii.Number:
        '''(deprecated) The number.

        :stability: deprecated
        '''
        return typing.cast(jsii.Number, jsii.get(self, "value"))


__all__ = [
    "BaseFor2647",
    "DiamondLeft",
    "DiamondRight",
    "EnumFromScopedModule",
    "IDoublable",
    "IFriendly",
    "IThreeLevelsInterface",
    "MyFirstStruct",
    "Number",
    "NumericValue",
    "Operation",
    "StructWithOnlyOptionals",
]

publication.publish()

`;

exports[`Generated code for "@scope/jsii-calc-lib": <outDir>/python/src/scope/jsii_calc_lib/_jsii/__init__.py 1`] = `
import abc
import builtins
import datetime
import enum
import typing

import jsii
import publication
import typing_extensions

import scope.jsii_calc_base._jsii
import scope.jsii_calc_base_of_base._jsii

__jsii_assembly__ = jsii.JSIIAssembly.load(
    "@scope/jsii-calc-lib", "0.0.0", __name__[0:-6], "jsii-calc-lib@0.0.0.jsii.tgz"
)

__all__ = [
    "__jsii_assembly__",
]

publication.publish()

`;

exports[`Generated code for "@scope/jsii-calc-lib": <outDir>/python/src/scope/jsii_calc_lib/_jsii/jsii-calc-lib@0.0.0.jsii.tgz 1`] = `python/src/scope/jsii_calc_lib/_jsii/jsii-calc-lib@0.0.0.jsii.tgz is a tarball`;

exports[`Generated code for "@scope/jsii-calc-lib": <outDir>/python/src/scope/jsii_calc_lib/custom_submodule_name/__init__.py 1`] = `
import abc
import builtins
import datetime
import enum
import typing

import jsii
import publication
import typing_extensions

from .._jsii import *


@jsii.interface(jsii_type="@scope/jsii-calc-lib.submodule.IReflectable")
class IReflectable(typing_extensions.Protocol):
    '''
    :stability: deprecated
    '''

    @builtins.staticmethod
    def __jsii_proxy_class__() -> typing.Type["_IReflectableProxy"]:
        return _IReflectableProxy

    @builtins.property # type: ignore[misc]
    @jsii.member(jsii_name="entries")
    def entries(self) -> typing.List["ReflectableEntry"]:
        '''
        :stability: deprecated
        '''
        ...


class _IReflectableProxy:
    '''
    :stability: deprecated
    '''

    __jsii_type__: typing.ClassVar[str] = "@scope/jsii-calc-lib.submodule.IReflectable"

    @builtins.property # type: ignore[misc]
    @jsii.member(jsii_name="entries")
    def entries(self) -> typing.List["ReflectableEntry"]:
        '''
        :stability: deprecated
        '''
        return typing.cast(typing.List["ReflectableEntry"], jsii.get(self, "entries"))


class NestingClass(
    metaclass=jsii.JSIIMeta,
    jsii_type="@scope/jsii-calc-lib.submodule.NestingClass",
):
    '''(deprecated) This class is here to show we can use nested classes across module boundaries.

    :stability: deprecated
    '''

    class NestedClass(
        metaclass=jsii.JSIIMeta,
        jsii_type="@scope/jsii-calc-lib.submodule.NestingClass.NestedClass",
    ):
        '''(deprecated) This class is here to show we can use nested classes across module boundaries.

        :stability: deprecated
        '''

        def __init__(self) -> None:
            '''
            :stability: deprecated
            '''
            jsii.create(NestedClass, self, [])

        @builtins.property # type: ignore[misc]
        @jsii.member(jsii_name="property")
        def property(self) -> builtins.str:
            '''
            :stability: deprecated
            '''
            return typing.cast(builtins.str, jsii.get(self, "property"))

    @jsii.data_type(
        jsii_type="@scope/jsii-calc-lib.submodule.NestingClass.NestedStruct",
        jsii_struct_bases=[],
        name_mapping={"name": "name"},
    )
    class NestedStruct:
        def __init__(self, *, name: builtins.str) -> None:
            '''(deprecated) This is a struct, nested within a class.

            Normal.

            :param name: 

            :stability: deprecated
            '''
            self._values: typing.Dict[str, typing.Any] = {
                "name": name,
            }

        @builtins.property
        def name(self) -> builtins.str:
            '''
            :stability: deprecated
            '''
            result = self._values.get("name")
            assert result is not None, "Required property 'name' is missing"
            return typing.cast(builtins.str, result)

        def __eq__(self, rhs: typing.Any) -> builtins.bool:
            return isinstance(rhs, self.__class__) and rhs._values == self._values

        def __ne__(self, rhs: typing.Any) -> builtins.bool:
            return not (rhs == self)

        def __repr__(self) -> str:
            return "NestedStruct(%s)" % ", ".join(
                k + "=" + repr(v) for k, v in self._values.items()
            )


@jsii.data_type(
    jsii_type="@scope/jsii-calc-lib.submodule.ReflectableEntry",
    jsii_struct_bases=[],
    name_mapping={"key": "key", "value": "value"},
)
class ReflectableEntry:
    def __init__(self, *, key: builtins.str, value: typing.Any) -> None:
        '''
        :param key: 
        :param value: 

        :stability: deprecated
        '''
        self._values: typing.Dict[str, typing.Any] = {
            "key": key,
            "value": value,
        }

    @builtins.property
    def key(self) -> builtins.str:
        '''
        :stability: deprecated
        '''
        result = self._values.get("key")
        assert result is not None, "Required property 'key' is missing"
        return typing.cast(builtins.str, result)

    @builtins.property
    def value(self) -> typing.Any:
        '''
        :stability: deprecated
        '''
        result = self._values.get("value")
        assert result is not None, "Required property 'value' is missing"
        return typing.cast(typing.Any, result)

    def __eq__(self, rhs: typing.Any) -> builtins.bool:
        return isinstance(rhs, self.__class__) and rhs._values == self._values

    def __ne__(self, rhs: typing.Any) -> builtins.bool:
        return not (rhs == self)

    def __repr__(self) -> str:
        return "ReflectableEntry(%s)" % ", ".join(
            k + "=" + repr(v) for k, v in self._values.items()
        )


class Reflector(
    metaclass=jsii.JSIIMeta,
    jsii_type="@scope/jsii-calc-lib.submodule.Reflector",
):
    '''
    :stability: deprecated
    '''

    def __init__(self) -> None:
        '''
        :stability: deprecated
        '''
        jsii.create(Reflector, self, [])

    @jsii.member(jsii_name="asMap")
    def as_map(
        self,
        reflectable: IReflectable,
    ) -> typing.Mapping[builtins.str, typing.Any]:
        '''
        :param reflectable: -

        :stability: deprecated
        '''
        return typing.cast(typing.Mapping[builtins.str, typing.Any], jsii.invoke(self, "asMap", [reflectable]))


__all__ = [
    "IReflectable",
    "NestingClass",
    "ReflectableEntry",
    "Reflector",
]

publication.publish()

`;

exports[`Generated code for "@scope/jsii-calc-lib": <outDir>/python/src/scope/jsii_calc_lib/py.typed 1`] = `


`;

exports[`Generated code for "jsii-calc": <outDir>/ 1`] = `
<root>
 ┗━ 📁 python
    ┣━ 📄 LICENSE
    ┣━ 📄 MANIFEST.in
    ┣━ 📄 NOTICE
    ┣━ 📄 pyproject.toml
    ┣━ 📄 README.md
    ┣━ 📄 setup.py
    ┗━ 📁 src
       ┗━ 📁 jsii_calc
          ┣━ 📄 __init__.py
          ┣━ 📁 _jsii
          ┃  ┣━ 📄 __init__.py
          ┃  ┣━ 📁 bin
          ┃  ┃  ┗━ 📄 calc
          ┃  ┗━ 📄 jsii-calc@3.20.120.jsii.tgz
          ┣━ 📁 composition
          ┃  ┗━ 📄 __init__.py
          ┣━ 📁 derived_class_has_no_properties
          ┃  ┗━ 📄 __init__.py
          ┣━ 📁 interface_in_namespace_includes_classes
          ┃  ┗━ 📄 __init__.py
          ┣━ 📁 interface_in_namespace_only_interface
          ┃  ┗━ 📄 __init__.py
          ┣━ 📁 module2530
          ┃  ┗━ 📄 __init__.py
<<<<<<< HEAD
=======
          ┣━ 📁 module2617
          ┃  ┗━ 📄 __init__.py
>>>>>>> 25528fb1
          ┣━ 📁 module2647
          ┃  ┗━ 📄 __init__.py
          ┣━ 📁 module2689
          ┃  ┣━ 📄 __init__.py
          ┃  ┣━ 📁 methods
          ┃  ┃  ┗━ 📄 __init__.py
          ┃  ┣━ 📁 props
          ┃  ┃  ┗━ 📄 __init__.py
          ┃  ┣━ 📁 retval
          ┃  ┃  ┗━ 📄 __init__.py
          ┃  ┗━ 📁 structs
          ┃     ┗━ 📄 __init__.py
          ┣━ 📁 module2692
          ┃  ┣━ 📄 __init__.py
          ┃  ┣━ 📁 submodule1
          ┃  ┃  ┗━ 📄 __init__.py
          ┃  ┗━ 📁 submodule2
          ┃     ┗━ 📄 __init__.py
          ┣━ 📁 module2700
          ┃  ┗━ 📄 __init__.py
          ┣━ 📁 nodirect
          ┃  ┣━ 📄 __init__.py
          ┃  ┣━ 📁 sub1
          ┃  ┃  ┗━ 📄 __init__.py
          ┃  ┗━ 📁 sub2
          ┃     ┗━ 📄 __init__.py
          ┣━ 📁 onlystatic
          ┃  ┗━ 📄 __init__.py
          ┣━ 📄 py.typed
          ┣━ 📁 python_self
          ┃  ┗━ 📄 __init__.py
          ┗━ 📁 submodule
             ┣━ 📄 __init__.py
             ┣━ 📁 back_references
             ┃  ┗━ 📄 __init__.py
             ┣━ 📁 child
             ┃  ┗━ 📄 __init__.py
             ┣━ 📁 isolated
             ┃  ┗━ 📄 __init__.py
             ┣━ 📁 nested_submodule
             ┃  ┣━ 📄 __init__.py
             ┃  ┗━ 📁 deeply_nested
             ┃     ┗━ 📄 __init__.py
             ┣━ 📁 param
             ┃  ┗━ 📄 __init__.py
             ┗━ 📁 returnsparam
                ┗━ 📄 __init__.py
`;

exports[`Generated code for "jsii-calc": <outDir>/python/LICENSE 1`] = `

                                 Apache License
                           Version 2.0, January 2004
                        http://www.apache.org/licenses/

   TERMS AND CONDITIONS FOR USE, REPRODUCTION, AND DISTRIBUTION

   1. Definitions.

      "License" shall mean the terms and conditions for use, reproduction,
      and distribution as defined by Sections 1 through 9 of this document.

      "Licensor" shall mean the copyright owner or entity authorized by
      the copyright owner that is granting the License.

      "Legal Entity" shall mean the union of the acting entity and all
      other entities that control, are controlled by, or are under common
      control with that entity. For the purposes of this definition,
      "control" means (i) the power, direct or indirect, to cause the
      direction or management of such entity, whether by contract or
      otherwise, or (ii) ownership of fifty percent (50%) or more of the
      outstanding shares, or (iii) beneficial ownership of such entity.

      "You" (or "Your") shall mean an individual or Legal Entity
      exercising permissions granted by this License.

      "Source" form shall mean the preferred form for making modifications,
      including but not limited to software source code, documentation
      source, and configuration files.

      "Object" form shall mean any form resulting from mechanical
      transformation or translation of a Source form, including but
      not limited to compiled object code, generated documentation,
      and conversions to other media types.

      "Work" shall mean the work of authorship, whether in Source or
      Object form, made available under the License, as indicated by a
      copyright notice that is included in or attached to the work
      (an example is provided in the Appendix below).

      "Derivative Works" shall mean any work, whether in Source or Object
      form, that is based on (or derived from) the Work and for which the
      editorial revisions, annotations, elaborations, or other modifications
      represent, as a whole, an original work of authorship. For the purposes
      of this License, Derivative Works shall not include works that remain
      separable from, or merely link (or bind by name) to the interfaces of,
      the Work and Derivative Works thereof.

      "Contribution" shall mean any work of authorship, including
      the original version of the Work and any modifications or additions
      to that Work or Derivative Works thereof, that is intentionally
      submitted to Licensor for inclusion in the Work by the copyright owner
      or by an individual or Legal Entity authorized to submit on behalf of
      the copyright owner. For the purposes of this definition, "submitted"
      means any form of electronic, verbal, or written communication sent
      to the Licensor or its representatives, including but not limited to
      communication on electronic mailing lists, source code control systems,
      and issue tracking systems that are managed by, or on behalf of, the
      Licensor for the purpose of discussing and improving the Work, but
      excluding communication that is conspicuously marked or otherwise
      designated in writing by the copyright owner as "Not a Contribution."

      "Contributor" shall mean Licensor and any individual or Legal Entity
      on behalf of whom a Contribution has been received by Licensor and
      subsequently incorporated within the Work.

   2. Grant of Copyright License. Subject to the terms and conditions of
      this License, each Contributor hereby grants to You a perpetual,
      worldwide, non-exclusive, no-charge, royalty-free, irrevocable
      copyright license to reproduce, prepare Derivative Works of,
      publicly display, publicly perform, sublicense, and distribute the
      Work and such Derivative Works in Source or Object form.

   3. Grant of Patent License. Subject to the terms and conditions of
      this License, each Contributor hereby grants to You a perpetual,
      worldwide, non-exclusive, no-charge, royalty-free, irrevocable
      (except as stated in this section) patent license to make, have made,
      use, offer to sell, sell, import, and otherwise transfer the Work,
      where such license applies only to those patent claims licensable
      by such Contributor that are necessarily infringed by their
      Contribution(s) alone or by combination of their Contribution(s)
      with the Work to which such Contribution(s) was submitted. If You
      institute patent litigation against any entity (including a
      cross-claim or counterclaim in a lawsuit) alleging that the Work
      or a Contribution incorporated within the Work constitutes direct
      or contributory patent infringement, then any patent licenses
      granted to You under this License for that Work shall terminate
      as of the date such litigation is filed.

   4. Redistribution. You may reproduce and distribute copies of the
      Work or Derivative Works thereof in any medium, with or without
      modifications, and in Source or Object form, provided that You
      meet the following conditions:

      (a) You must give any other recipients of the Work or
          Derivative Works a copy of this License; and

      (b) You must cause any modified files to carry prominent notices
          stating that You changed the files; and

      (c) You must retain, in the Source form of any Derivative Works
          that You distribute, all copyright, patent, trademark, and
          attribution notices from the Source form of the Work,
          excluding those notices that do not pertain to any part of
          the Derivative Works; and

      (d) If the Work includes a "NOTICE" text file as part of its
          distribution, then any Derivative Works that You distribute must
          include a readable copy of the attribution notices contained
          within such NOTICE file, excluding those notices that do not
          pertain to any part of the Derivative Works, in at least one
          of the following places: within a NOTICE text file distributed
          as part of the Derivative Works; within the Source form or
          documentation, if provided along with the Derivative Works; or,
          within a display generated by the Derivative Works, if and
          wherever such third-party notices normally appear. The contents
          of the NOTICE file are for informational purposes only and
          do not modify the License. You may add Your own attribution
          notices within Derivative Works that You distribute, alongside
          or as an addendum to the NOTICE text from the Work, provided
          that such additional attribution notices cannot be construed
          as modifying the License.

      You may add Your own copyright statement to Your modifications and
      may provide additional or different license terms and conditions
      for use, reproduction, or distribution of Your modifications, or
      for any such Derivative Works as a whole, provided Your use,
      reproduction, and distribution of the Work otherwise complies with
      the conditions stated in this License.

   5. Submission of Contributions. Unless You explicitly state otherwise,
      any Contribution intentionally submitted for inclusion in the Work
      by You to the Licensor shall be under the terms and conditions of
      this License, without any additional terms or conditions.
      Notwithstanding the above, nothing herein shall supersede or modify
      the terms of any separate license agreement you may have executed
      with Licensor regarding such Contributions.

   6. Trademarks. This License does not grant permission to use the trade
      names, trademarks, service marks, or product names of the Licensor,
      except as required for reasonable and customary use in describing the
      origin of the Work and reproducing the content of the NOTICE file.

   7. Disclaimer of Warranty. Unless required by applicable law or
      agreed to in writing, Licensor provides the Work (and each
      Contributor provides its Contributions) on an "AS IS" BASIS,
      WITHOUT WARRANTIES OR CONDITIONS OF ANY KIND, either express or
      implied, including, without limitation, any warranties or conditions
      of TITLE, NON-INFRINGEMENT, MERCHANTABILITY, or FITNESS FOR A
      PARTICULAR PURPOSE. You are solely responsible for determining the
      appropriateness of using or redistributing the Work and assume any
      risks associated with Your exercise of permissions under this License.

   8. Limitation of Liability. In no event and under no legal theory,
      whether in tort (including negligence), contract, or otherwise,
      unless required by applicable law (such as deliberate and grossly
      negligent acts) or agreed to in writing, shall any Contributor be
      liable to You for damages, including any direct, indirect, special,
      incidental, or consequential damages of any character arising as a
      result of this License or out of the use or inability to use the
      Work (including but not limited to damages for loss of goodwill,
      work stoppage, computer failure or malfunction, or any and all
      other commercial damages or losses), even if such Contributor
      has been advised of the possibility of such damages.

   9. Accepting Warranty or Additional Liability. While redistributing
      the Work or Derivative Works thereof, You may choose to offer,
      and charge a fee for, acceptance of support, warranty, indemnity,
      or other liability obligations and/or rights consistent with this
      License. However, in accepting such obligations, You may act only
      on Your own behalf and on Your sole responsibility, not on behalf
      of any other Contributor, and only if You agree to indemnify,
      defend, and hold each Contributor harmless for any liability
      incurred by, or claims asserted against, such Contributor by reason
      of your accepting any such warranty or additional liability.

   END OF TERMS AND CONDITIONS

   APPENDIX: How to apply the Apache License to your work.

      To apply the Apache License to your work, attach the following
      boilerplate notice, with the fields enclosed by brackets "[]"
      replaced with your own identifying information. (Don't include
      the brackets!)  The text should be enclosed in the appropriate
      comment syntax for the file format. We also recommend that a
      file or class name and description of purpose be included on the
      same "printed page" as the copyright notice for easier
      identification within third-party archives.

   Copyright 2018 Amazon.com, Inc. or its affiliates. All Rights Reserved.

   Licensed under the Apache License, Version 2.0 (the "License");
   you may not use this file except in compliance with the License.
   You may obtain a copy of the License at

       http://www.apache.org/licenses/LICENSE-2.0

   Unless required by applicable law or agreed to in writing, software
   distributed under the License is distributed on an "AS IS" BASIS,
   WITHOUT WARRANTIES OR CONDITIONS OF ANY KIND, either express or implied.
   See the License for the specific language governing permissions and
   limitations under the License.
`;

exports[`Generated code for "jsii-calc": <outDir>/python/MANIFEST.in 1`] = `
include pyproject.toml

`;

exports[`Generated code for "jsii-calc": <outDir>/python/NOTICE 1`] = `
jsii
Copyright 2018 Amazon.com, Inc. or its affiliates. All Rights Reserved.

`;

exports[`Generated code for "jsii-calc": <outDir>/python/README.md 1`] = `
# jsii Calculator

This library is used to demonstrate and test the features of JSII

## How to use running sum API:

First, create a calculator:

\`\`\`python
# Example automatically generated. See https://github.com/aws/jsii/issues/826
calculator = calc.Calculator()
\`\`\`

Then call some operations:

\`\`\`python
# Example automatically generated. See https://github.com/aws/jsii/issues/826
calculator.add(10)
\`\`\`

## Code Samples

\`\`\`python
# Example automatically generated. See https://github.com/aws/jsii/issues/826
# This is totes a magic comment in here, just you wait!
foo = "bar"
\`\`\`

`;

exports[`Generated code for "jsii-calc": <outDir>/python/pyproject.toml 1`] = `
[build-system]
requires = ["setuptools~=54.1.2", "wheel~=0.36.2"]
build-backend = "setuptools.build_meta"

`;

exports[`Generated code for "jsii-calc": <outDir>/python/setup.py 1`] = `
import json
import setuptools

kwargs = json.loads(
    """
{
    "name": "jsii-calc",
    "version": "3.20.120",
    "description": "A simple calcuator built on JSII.",
    "license": "Apache-2.0",
    "url": "https://github.com/aws/jsii",
    "long_description_content_type": "text/markdown",
    "author": "Amazon Web Services",
    "bdist_wheel": {
        "universal": true
    },
    "project_urls": {
        "Source": "https://github.com/aws/jsii.git"
    },
    "package_dir": {
        "": "src"
    },
    "packages": [
        "jsii_calc",
        "jsii_calc._jsii",
        "jsii_calc.composition",
        "jsii_calc.derived_class_has_no_properties",
        "jsii_calc.interface_in_namespace_includes_classes",
        "jsii_calc.interface_in_namespace_only_interface",
        "jsii_calc.module2530",
<<<<<<< HEAD
=======
        "jsii_calc.module2617",
>>>>>>> 25528fb1
        "jsii_calc.module2647",
        "jsii_calc.module2689",
        "jsii_calc.module2689.methods",
        "jsii_calc.module2689.props",
        "jsii_calc.module2689.retval",
        "jsii_calc.module2689.structs",
        "jsii_calc.module2692",
        "jsii_calc.module2692.submodule1",
        "jsii_calc.module2692.submodule2",
        "jsii_calc.module2700",
        "jsii_calc.nodirect",
        "jsii_calc.nodirect.sub1",
        "jsii_calc.nodirect.sub2",
        "jsii_calc.onlystatic",
        "jsii_calc.python_self",
        "jsii_calc.submodule",
        "jsii_calc.submodule.back_references",
        "jsii_calc.submodule.child",
        "jsii_calc.submodule.isolated",
        "jsii_calc.submodule.nested_submodule",
        "jsii_calc.submodule.nested_submodule.deeply_nested",
        "jsii_calc.submodule.param",
        "jsii_calc.submodule.returnsparam"
    ],
    "package_data": {
        "jsii_calc._jsii": [
            "jsii-calc@3.20.120.jsii.tgz"
        ],
        "jsii_calc": [
            "py.typed"
        ]
    },
    "python_requires": ">=3.6",
    "install_requires": [
        "jsii<0.0.1",
        "publication>=0.0.3",
        "scope.jsii-calc-base<0.0.1",
        "scope.jsii-calc-lib<0.0.1"
    ],
    "classifiers": [
        "Intended Audience :: Developers",
        "Operating System :: OS Independent",
        "Programming Language :: JavaScript",
        "Programming Language :: Python :: 3 :: Only",
        "Programming Language :: Python :: 3.6",
        "Programming Language :: Python :: 3.7",
        "Programming Language :: Python :: 3.8",
        "Programming Language :: Python :: 3.9",
        "Typing :: Typed",
        "Development Status :: 5 - Production/Stable",
        "License :: OSI Approved",
        "Test :: Classifier :: Is Dummy"
    ],
    "scripts": [
        "src/jsii_calc/_jsii/bin/calc"
    ]
}
"""
)

with open("README.md", encoding="utf8") as fp:
    kwargs["long_description"] = fp.read()


setuptools.setup(**kwargs)

`;

exports[`Generated code for "jsii-calc": <outDir>/python/src/jsii_calc/__init__.py 1`] = `
'''
# jsii Calculator

This library is used to demonstrate and test the features of JSII

## How to use running sum API:

First, create a calculator:

\`\`\`python
# Example automatically generated. See https://github.com/aws/jsii/issues/826
calculator = calc.Calculator()
\`\`\`

Then call some operations:

\`\`\`python
# Example automatically generated. See https://github.com/aws/jsii/issues/826
calculator.add(10)
\`\`\`

## Code Samples

\`\`\`python
# Example automatically generated. See https://github.com/aws/jsii/issues/826
# This is totes a magic comment in here, just you wait!
foo = "bar"
\`\`\`
'''
import abc
import builtins
import datetime
import enum
import typing

import jsii
import publication
import typing_extensions

from ._jsii import *

import scope.jsii_calc_base
import scope.jsii_calc_base_of_base
import scope.jsii_calc_lib
import scope.jsii_calc_lib.custom_submodule_name
from .composition import CompositeOperation as _CompositeOperation_1c4d123b


class AbstractClassBase(
    metaclass=jsii.JSIIAbstractClass,
    jsii_type="jsii-calc.AbstractClassBase",
):
    @builtins.staticmethod
    def __jsii_proxy_class__() -> typing.Type["_AbstractClassBaseProxy"]:
        return _AbstractClassBaseProxy

    def __init__(self) -> None:
        jsii.create(AbstractClassBase, self, [])

    @builtins.property # type: ignore[misc]
    @jsii.member(jsii_name="abstractProperty")
    @abc.abstractmethod
    def abstract_property(self) -> builtins.str:
        ...


class _AbstractClassBaseProxy(AbstractClassBase):
    @builtins.property # type: ignore[misc]
    @jsii.member(jsii_name="abstractProperty")
    def abstract_property(self) -> builtins.str:
        return typing.cast(builtins.str, jsii.get(self, "abstractProperty"))


class AbstractClassReturner(
    metaclass=jsii.JSIIMeta,
    jsii_type="jsii-calc.AbstractClassReturner",
):
    def __init__(self) -> None:
        jsii.create(AbstractClassReturner, self, [])

    @jsii.member(jsii_name="giveMeAbstract")
    def give_me_abstract(self) -> "AbstractClass":
        return typing.cast("AbstractClass", jsii.invoke(self, "giveMeAbstract", []))

    @jsii.member(jsii_name="giveMeInterface")
    def give_me_interface(self) -> "IInterfaceImplementedByAbstractClass":
        return typing.cast("IInterfaceImplementedByAbstractClass", jsii.invoke(self, "giveMeInterface", []))

    @builtins.property # type: ignore[misc]
    @jsii.member(jsii_name="returnAbstractFromProperty")
    def return_abstract_from_property(self) -> AbstractClassBase:
        return typing.cast(AbstractClassBase, jsii.get(self, "returnAbstractFromProperty"))


class AbstractSuite(
    metaclass=jsii.JSIIAbstractClass,
    jsii_type="jsii-calc.AbstractSuite",
):
    '''Ensures abstract members implementations correctly register overrides in various languages.'''

    @builtins.staticmethod
    def __jsii_proxy_class__() -> typing.Type["_AbstractSuiteProxy"]:
        return _AbstractSuiteProxy

    def __init__(self) -> None:
        jsii.create(AbstractSuite, self, [])

    @jsii.member(jsii_name="someMethod") # type: ignore[misc]
    @abc.abstractmethod
    def _some_method(self, str: builtins.str) -> builtins.str:
        '''
        :param str: -
        '''
        ...

    @jsii.member(jsii_name="workItAll")
    def work_it_all(self, seed: builtins.str) -> builtins.str:
        '''Sets \`\`seed\`\` to \`\`this.property\`\`, then calls \`\`someMethod\`\` with \`\`this.property\`\` and returns the result.

        :param seed: a \`\`string\`\`.
        '''
        return typing.cast(builtins.str, jsii.invoke(self, "workItAll", [seed]))

    @builtins.property # type: ignore[misc]
    @jsii.member(jsii_name="property")
    @abc.abstractmethod
    def _property(self) -> builtins.str:
        ...

    @_property.setter
    @abc.abstractmethod
    def _property(self, value: builtins.str) -> None:
        ...


class _AbstractSuiteProxy(AbstractSuite):
    @jsii.member(jsii_name="someMethod")
    def _some_method(self, str: builtins.str) -> builtins.str:
        '''
        :param str: -
        '''
        return typing.cast(builtins.str, jsii.invoke(self, "someMethod", [str]))

    @builtins.property # type: ignore[misc]
    @jsii.member(jsii_name="property")
    def _property(self) -> builtins.str:
        return typing.cast(builtins.str, jsii.get(self, "property"))

    @_property.setter
    def _property(self, value: builtins.str) -> None:
        jsii.set(self, "property", value)


class AllTypes(metaclass=jsii.JSIIMeta, jsii_type="jsii-calc.AllTypes"):
    '''This class includes property for all types supported by jsii.

    The setters will validate
    that the value set is of the expected type and throw otherwise.
    '''

    def __init__(self) -> None:
        jsii.create(AllTypes, self, [])

    @jsii.member(jsii_name="anyIn")
    def any_in(self, inp: typing.Any) -> None:
        '''
        :param inp: -
        '''
        return typing.cast(None, jsii.invoke(self, "anyIn", [inp]))

    @jsii.member(jsii_name="anyOut")
    def any_out(self) -> typing.Any:
        return typing.cast(typing.Any, jsii.invoke(self, "anyOut", []))

    @jsii.member(jsii_name="enumMethod")
    def enum_method(self, value: "StringEnum") -> "StringEnum":
        '''
        :param value: -
        '''
        return typing.cast("StringEnum", jsii.invoke(self, "enumMethod", [value]))

    @builtins.property # type: ignore[misc]
    @jsii.member(jsii_name="enumPropertyValue")
    def enum_property_value(self) -> jsii.Number:
        return typing.cast(jsii.Number, jsii.get(self, "enumPropertyValue"))

    @builtins.property # type: ignore[misc]
    @jsii.member(jsii_name="anyArrayProperty")
    def any_array_property(self) -> typing.List[typing.Any]:
        return typing.cast(typing.List[typing.Any], jsii.get(self, "anyArrayProperty"))

    @any_array_property.setter
    def any_array_property(self, value: typing.List[typing.Any]) -> None:
        jsii.set(self, "anyArrayProperty", value)

    @builtins.property # type: ignore[misc]
    @jsii.member(jsii_name="anyMapProperty")
    def any_map_property(self) -> typing.Mapping[builtins.str, typing.Any]:
        return typing.cast(typing.Mapping[builtins.str, typing.Any], jsii.get(self, "anyMapProperty"))

    @any_map_property.setter
    def any_map_property(self, value: typing.Mapping[builtins.str, typing.Any]) -> None:
        jsii.set(self, "anyMapProperty", value)

    @builtins.property # type: ignore[misc]
    @jsii.member(jsii_name="anyProperty")
    def any_property(self) -> typing.Any:
        return typing.cast(typing.Any, jsii.get(self, "anyProperty"))

    @any_property.setter
    def any_property(self, value: typing.Any) -> None:
        jsii.set(self, "anyProperty", value)

    @builtins.property # type: ignore[misc]
    @jsii.member(jsii_name="arrayProperty")
    def array_property(self) -> typing.List[builtins.str]:
        return typing.cast(typing.List[builtins.str], jsii.get(self, "arrayProperty"))

    @array_property.setter
    def array_property(self, value: typing.List[builtins.str]) -> None:
        jsii.set(self, "arrayProperty", value)

    @builtins.property # type: ignore[misc]
    @jsii.member(jsii_name="booleanProperty")
    def boolean_property(self) -> builtins.bool:
        return typing.cast(builtins.bool, jsii.get(self, "booleanProperty"))

    @boolean_property.setter
    def boolean_property(self, value: builtins.bool) -> None:
        jsii.set(self, "booleanProperty", value)

    @builtins.property # type: ignore[misc]
    @jsii.member(jsii_name="dateProperty")
    def date_property(self) -> datetime.datetime:
        return typing.cast(datetime.datetime, jsii.get(self, "dateProperty"))

    @date_property.setter
    def date_property(self, value: datetime.datetime) -> None:
        jsii.set(self, "dateProperty", value)

    @builtins.property # type: ignore[misc]
    @jsii.member(jsii_name="enumProperty")
    def enum_property(self) -> "AllTypesEnum":
        return typing.cast("AllTypesEnum", jsii.get(self, "enumProperty"))

    @enum_property.setter
    def enum_property(self, value: "AllTypesEnum") -> None:
        jsii.set(self, "enumProperty", value)

    @builtins.property # type: ignore[misc]
    @jsii.member(jsii_name="jsonProperty")
    def json_property(self) -> typing.Mapping[typing.Any, typing.Any]:
        return typing.cast(typing.Mapping[typing.Any, typing.Any], jsii.get(self, "jsonProperty"))

    @json_property.setter
    def json_property(self, value: typing.Mapping[typing.Any, typing.Any]) -> None:
        jsii.set(self, "jsonProperty", value)

    @builtins.property # type: ignore[misc]
    @jsii.member(jsii_name="mapProperty")
    def map_property(self) -> typing.Mapping[builtins.str, scope.jsii_calc_lib.Number]:
        return typing.cast(typing.Mapping[builtins.str, scope.jsii_calc_lib.Number], jsii.get(self, "mapProperty"))

    @map_property.setter
    def map_property(
        self,
        value: typing.Mapping[builtins.str, scope.jsii_calc_lib.Number],
    ) -> None:
        jsii.set(self, "mapProperty", value)

    @builtins.property # type: ignore[misc]
    @jsii.member(jsii_name="numberProperty")
    def number_property(self) -> jsii.Number:
        return typing.cast(jsii.Number, jsii.get(self, "numberProperty"))

    @number_property.setter
    def number_property(self, value: jsii.Number) -> None:
        jsii.set(self, "numberProperty", value)

    @builtins.property # type: ignore[misc]
    @jsii.member(jsii_name="stringProperty")
    def string_property(self) -> builtins.str:
        return typing.cast(builtins.str, jsii.get(self, "stringProperty"))

    @string_property.setter
    def string_property(self, value: builtins.str) -> None:
        jsii.set(self, "stringProperty", value)

    @builtins.property # type: ignore[misc]
    @jsii.member(jsii_name="unionArrayProperty")
    def union_array_property(
        self,
    ) -> typing.List[typing.Union[jsii.Number, scope.jsii_calc_lib.NumericValue]]:
        return typing.cast(typing.List[typing.Union[jsii.Number, scope.jsii_calc_lib.NumericValue]], jsii.get(self, "unionArrayProperty"))

    @union_array_property.setter
    def union_array_property(
        self,
        value: typing.List[typing.Union[jsii.Number, scope.jsii_calc_lib.NumericValue]],
    ) -> None:
        jsii.set(self, "unionArrayProperty", value)

    @builtins.property # type: ignore[misc]
    @jsii.member(jsii_name="unionMapProperty")
    def union_map_property(
        self,
    ) -> typing.Mapping[builtins.str, typing.Union[builtins.str, jsii.Number, scope.jsii_calc_lib.Number]]:
        return typing.cast(typing.Mapping[builtins.str, typing.Union[builtins.str, jsii.Number, scope.jsii_calc_lib.Number]], jsii.get(self, "unionMapProperty"))

    @union_map_property.setter
    def union_map_property(
        self,
        value: typing.Mapping[builtins.str, typing.Union[builtins.str, jsii.Number, scope.jsii_calc_lib.Number]],
    ) -> None:
        jsii.set(self, "unionMapProperty", value)

    @builtins.property # type: ignore[misc]
    @jsii.member(jsii_name="unionProperty")
    def union_property(
        self,
    ) -> typing.Union[builtins.str, jsii.Number, "Multiply", scope.jsii_calc_lib.Number]:
        return typing.cast(typing.Union[builtins.str, jsii.Number, "Multiply", scope.jsii_calc_lib.Number], jsii.get(self, "unionProperty"))

    @union_property.setter
    def union_property(
        self,
        value: typing.Union[builtins.str, jsii.Number, "Multiply", scope.jsii_calc_lib.Number],
    ) -> None:
        jsii.set(self, "unionProperty", value)

    @builtins.property # type: ignore[misc]
    @jsii.member(jsii_name="unknownArrayProperty")
    def unknown_array_property(self) -> typing.List[typing.Any]:
        return typing.cast(typing.List[typing.Any], jsii.get(self, "unknownArrayProperty"))

    @unknown_array_property.setter
    def unknown_array_property(self, value: typing.List[typing.Any]) -> None:
        jsii.set(self, "unknownArrayProperty", value)

    @builtins.property # type: ignore[misc]
    @jsii.member(jsii_name="unknownMapProperty")
    def unknown_map_property(self) -> typing.Mapping[builtins.str, typing.Any]:
        return typing.cast(typing.Mapping[builtins.str, typing.Any], jsii.get(self, "unknownMapProperty"))

    @unknown_map_property.setter
    def unknown_map_property(
        self,
        value: typing.Mapping[builtins.str, typing.Any],
    ) -> None:
        jsii.set(self, "unknownMapProperty", value)

    @builtins.property # type: ignore[misc]
    @jsii.member(jsii_name="unknownProperty")
    def unknown_property(self) -> typing.Any:
        return typing.cast(typing.Any, jsii.get(self, "unknownProperty"))

    @unknown_property.setter
    def unknown_property(self, value: typing.Any) -> None:
        jsii.set(self, "unknownProperty", value)

    @builtins.property # type: ignore[misc]
    @jsii.member(jsii_name="optionalEnumValue")
    def optional_enum_value(self) -> typing.Optional["StringEnum"]:
        return typing.cast(typing.Optional["StringEnum"], jsii.get(self, "optionalEnumValue"))

    @optional_enum_value.setter
    def optional_enum_value(self, value: typing.Optional["StringEnum"]) -> None:
        jsii.set(self, "optionalEnumValue", value)


@jsii.enum(jsii_type="jsii-calc.AllTypesEnum")
class AllTypesEnum(enum.Enum):
    MY_ENUM_VALUE = "MY_ENUM_VALUE"
    YOUR_ENUM_VALUE = "YOUR_ENUM_VALUE"
    THIS_IS_GREAT = "THIS_IS_GREAT"


class AllowedMethodNames(
    metaclass=jsii.JSIIMeta,
    jsii_type="jsii-calc.AllowedMethodNames",
):
    def __init__(self) -> None:
        jsii.create(AllowedMethodNames, self, [])

    @jsii.member(jsii_name="getBar")
    def get_bar(self, _p1: builtins.str, _p2: jsii.Number) -> None:
        '''
        :param _p1: -
        :param _p2: -
        '''
        return typing.cast(None, jsii.invoke(self, "getBar", [_p1, _p2]))

    @jsii.member(jsii_name="getFoo")
    def get_foo(self, with_param: builtins.str) -> builtins.str:
        '''getXxx() is not allowed (see negatives), but getXxx(a, ...) is okay.

        :param with_param: -
        '''
        return typing.cast(builtins.str, jsii.invoke(self, "getFoo", [with_param]))

    @jsii.member(jsii_name="setBar")
    def set_bar(self, _x: builtins.str, _y: jsii.Number, _z: builtins.bool) -> None:
        '''
        :param _x: -
        :param _y: -
        :param _z: -
        '''
        return typing.cast(None, jsii.invoke(self, "setBar", [_x, _y, _z]))

    @jsii.member(jsii_name="setFoo")
    def set_foo(self, _x: builtins.str, _y: jsii.Number) -> None:
        '''setFoo(x) is not allowed (see negatives), but setXxx(a, b, ...) is okay.

        :param _x: -
        :param _y: -
        '''
        return typing.cast(None, jsii.invoke(self, "setFoo", [_x, _y]))


class AmbiguousParameters(
    metaclass=jsii.JSIIMeta,
    jsii_type="jsii-calc.AmbiguousParameters",
):
    def __init__(
        self,
        scope_: "Bell",
        *,
        scope: builtins.str,
        props: typing.Optional[builtins.bool] = None,
    ) -> None:
        '''
        :param scope_: -
        :param scope: 
        :param props: 
        '''
        props_ = StructParameterType(scope=scope, props=props)

        jsii.create(AmbiguousParameters, self, [scope_, props_])

    @builtins.property # type: ignore[misc]
    @jsii.member(jsii_name="props")
    def props(self) -> "StructParameterType":
        return typing.cast("StructParameterType", jsii.get(self, "props"))

    @builtins.property # type: ignore[misc]
    @jsii.member(jsii_name="scope")
    def scope(self) -> "Bell":
        return typing.cast("Bell", jsii.get(self, "scope"))


class AsyncVirtualMethods(
    metaclass=jsii.JSIIMeta,
    jsii_type="jsii-calc.AsyncVirtualMethods",
):
    def __init__(self) -> None:
        jsii.create(AsyncVirtualMethods, self, [])

    @jsii.member(jsii_name="callMe")
    def call_me(self) -> jsii.Number:
        return typing.cast(jsii.Number, jsii.ainvoke(self, "callMe", []))

    @jsii.member(jsii_name="callMe2")
    def call_me2(self) -> jsii.Number:
        '''Just calls "overrideMeToo".'''
        return typing.cast(jsii.Number, jsii.ainvoke(self, "callMe2", []))

    @jsii.member(jsii_name="callMeDoublePromise")
    def call_me_double_promise(self) -> jsii.Number:
        '''This method calls the "callMe" async method indirectly, which will then invoke a virtual method.

        This is a "double promise" situation, which
        means that callbacks are not going to be available immediate, but only
        after an "immediates" cycle.
        '''
        return typing.cast(jsii.Number, jsii.ainvoke(self, "callMeDoublePromise", []))

    @jsii.member(jsii_name="dontOverrideMe")
    def dont_override_me(self) -> jsii.Number:
        return typing.cast(jsii.Number, jsii.invoke(self, "dontOverrideMe", []))

    @jsii.member(jsii_name="overrideMe")
    def override_me(self, mult: jsii.Number) -> jsii.Number:
        '''
        :param mult: -
        '''
        return typing.cast(jsii.Number, jsii.ainvoke(self, "overrideMe", [mult]))

    @jsii.member(jsii_name="overrideMeToo")
    def override_me_too(self) -> jsii.Number:
        return typing.cast(jsii.Number, jsii.ainvoke(self, "overrideMeToo", []))


class AugmentableClass(metaclass=jsii.JSIIMeta, jsii_type="jsii-calc.AugmentableClass"):
    def __init__(self) -> None:
        jsii.create(AugmentableClass, self, [])

    @jsii.member(jsii_name="methodOne")
    def method_one(self) -> None:
        return typing.cast(None, jsii.invoke(self, "methodOne", []))

    @jsii.member(jsii_name="methodTwo")
    def method_two(self) -> None:
        return typing.cast(None, jsii.invoke(self, "methodTwo", []))


class BaseJsii976(metaclass=jsii.JSIIMeta, jsii_type="jsii-calc.BaseJsii976"):
    def __init__(self) -> None:
        jsii.create(BaseJsii976, self, [])


@jsii.implements(scope.jsii_calc_lib.IFriendly)
class BinaryOperation(
    scope.jsii_calc_lib.Operation,
    metaclass=jsii.JSIIAbstractClass,
    jsii_type="jsii-calc.BinaryOperation",
):
    '''Represents an operation with two operands.'''

    @builtins.staticmethod
    def __jsii_proxy_class__() -> typing.Type["_BinaryOperationProxy"]:
        return _BinaryOperationProxy

    def __init__(
        self,
        lhs: scope.jsii_calc_lib.NumericValue,
        rhs: scope.jsii_calc_lib.NumericValue,
    ) -> None:
        '''Creates a BinaryOperation.

        :param lhs: Left-hand side operand.
        :param rhs: Right-hand side operand.
        '''
        jsii.create(BinaryOperation, self, [lhs, rhs])

    @jsii.member(jsii_name="hello")
    def hello(self) -> builtins.str:
        '''(deprecated) Say hello!'''
        return typing.cast(builtins.str, jsii.invoke(self, "hello", []))

    @builtins.property # type: ignore[misc]
    @jsii.member(jsii_name="lhs")
    def lhs(self) -> scope.jsii_calc_lib.NumericValue:
        '''Left-hand side operand.'''
        return typing.cast(scope.jsii_calc_lib.NumericValue, jsii.get(self, "lhs"))

    @builtins.property # type: ignore[misc]
    @jsii.member(jsii_name="rhs")
    def rhs(self) -> scope.jsii_calc_lib.NumericValue:
        '''Right-hand side operand.'''
        return typing.cast(scope.jsii_calc_lib.NumericValue, jsii.get(self, "rhs"))


class _BinaryOperationProxy(
    BinaryOperation, jsii.proxy_for(scope.jsii_calc_lib.Operation) # type: ignore[misc]
):
    pass


class BurriedAnonymousObject(
    metaclass=jsii.JSIIAbstractClass,
    jsii_type="jsii-calc.BurriedAnonymousObject",
):
    '''See https://github.com/aws/aws-cdk/issues/7977.'''

    @builtins.staticmethod
    def __jsii_proxy_class__() -> typing.Type["_BurriedAnonymousObjectProxy"]:
        return _BurriedAnonymousObjectProxy

    def __init__(self) -> None:
        jsii.create(BurriedAnonymousObject, self, [])

    @jsii.member(jsii_name="check")
    def check(self) -> builtins.bool:
        return typing.cast(builtins.bool, jsii.invoke(self, "check", []))

    @jsii.member(jsii_name="giveItBack") # type: ignore[misc]
    @abc.abstractmethod
    def give_it_back(self, value: typing.Any) -> typing.Any:
        '''Implement this method and have it return it's parameter.

        :param value: the value that should be returned.

        :return: \`\`value\`\`
        '''
        ...


class _BurriedAnonymousObjectProxy(BurriedAnonymousObject):
    @jsii.member(jsii_name="giveItBack")
    def give_it_back(self, value: typing.Any) -> typing.Any:
        '''Implement this method and have it return it's parameter.

        :param value: the value that should be returned.

        :return: \`\`value\`\`
        '''
        return typing.cast(typing.Any, jsii.invoke(self, "giveItBack", [value]))


class Calculator(
    _CompositeOperation_1c4d123b,
    metaclass=jsii.JSIIMeta,
    jsii_type="jsii-calc.Calculator",
):
    '''A calculator which maintains a current value and allows adding operations.

    Here's how you use it::

       # Example automatically generated. See https://github.com/aws/jsii/issues/826
       calculator = calc.Calculator()
       calculator.add(5)
       calculator.mul(3)
       print(calculator.expression.value)

    I will repeat this example again, but in an @example tag.

    Example::

        # Example automatically generated. See https://github.com/aws/jsii/issues/826
        calculator = calc.Calculator()
        calculator.add(5)
        calculator.mul(3)
        print(calculator.expression.value)
    '''

    def __init__(
        self,
        *,
        initial_value: typing.Optional[jsii.Number] = None,
        maximum_value: typing.Optional[jsii.Number] = None,
    ) -> None:
        '''Creates a Calculator object.

        :param initial_value: The initial value of the calculator. NOTE: Any number works here, it's fine. Default: 0
        :param maximum_value: The maximum value the calculator can store. Default: none
        '''
        props = CalculatorProps(
            initial_value=initial_value, maximum_value=maximum_value
        )

        jsii.create(Calculator, self, [props])

    @jsii.member(jsii_name="add")
    def add(self, value: jsii.Number) -> None:
        '''Adds a number to the current value.

        :param value: -
        '''
        return typing.cast(None, jsii.invoke(self, "add", [value]))

    @jsii.member(jsii_name="mul")
    def mul(self, value: jsii.Number) -> None:
        '''Multiplies the current value by a number.

        :param value: -
        '''
        return typing.cast(None, jsii.invoke(self, "mul", [value]))

    @jsii.member(jsii_name="neg")
    def neg(self) -> None:
        '''Negates the current value.'''
        return typing.cast(None, jsii.invoke(self, "neg", []))

    @jsii.member(jsii_name="pow")
    def pow(self, value: jsii.Number) -> None:
        '''Raises the current value by a power.

        :param value: -
        '''
        return typing.cast(None, jsii.invoke(self, "pow", [value]))

    @jsii.member(jsii_name="readUnionValue")
    def read_union_value(self) -> jsii.Number:
        '''Returns teh value of the union property (if defined).'''
        return typing.cast(jsii.Number, jsii.invoke(self, "readUnionValue", []))

    @builtins.property # type: ignore[misc]
    @jsii.member(jsii_name="expression")
    def expression(self) -> scope.jsii_calc_lib.NumericValue:
        '''Returns the expression.'''
        return typing.cast(scope.jsii_calc_lib.NumericValue, jsii.get(self, "expression"))

    @builtins.property # type: ignore[misc]
    @jsii.member(jsii_name="operationsLog")
    def operations_log(self) -> typing.List[scope.jsii_calc_lib.NumericValue]:
        '''A log of all operations.'''
        return typing.cast(typing.List[scope.jsii_calc_lib.NumericValue], jsii.get(self, "operationsLog"))

    @builtins.property # type: ignore[misc]
    @jsii.member(jsii_name="operationsMap")
    def operations_map(
        self,
    ) -> typing.Mapping[builtins.str, typing.List[scope.jsii_calc_lib.NumericValue]]:
        '''A map of per operation name of all operations performed.'''
        return typing.cast(typing.Mapping[builtins.str, typing.List[scope.jsii_calc_lib.NumericValue]], jsii.get(self, "operationsMap"))

    @builtins.property # type: ignore[misc]
    @jsii.member(jsii_name="curr")
    def curr(self) -> scope.jsii_calc_lib.NumericValue:
        '''The current value.'''
        return typing.cast(scope.jsii_calc_lib.NumericValue, jsii.get(self, "curr"))

    @curr.setter
    def curr(self, value: scope.jsii_calc_lib.NumericValue) -> None:
        jsii.set(self, "curr", value)

    @builtins.property # type: ignore[misc]
    @jsii.member(jsii_name="maxValue")
    def max_value(self) -> typing.Optional[jsii.Number]:
        '''The maximum value allows in this calculator.'''
        return typing.cast(typing.Optional[jsii.Number], jsii.get(self, "maxValue"))

    @max_value.setter
    def max_value(self, value: typing.Optional[jsii.Number]) -> None:
        jsii.set(self, "maxValue", value)

    @builtins.property # type: ignore[misc]
    @jsii.member(jsii_name="unionProperty")
    def union_property(
        self,
    ) -> typing.Optional[typing.Union["Add", "Multiply", "Power"]]:
        '''Example of a property that accepts a union of types.'''
        return typing.cast(typing.Optional[typing.Union["Add", "Multiply", "Power"]], jsii.get(self, "unionProperty"))

    @union_property.setter
    def union_property(
        self,
        value: typing.Optional[typing.Union["Add", "Multiply", "Power"]],
    ) -> None:
        jsii.set(self, "unionProperty", value)


@jsii.data_type(
    jsii_type="jsii-calc.CalculatorProps",
    jsii_struct_bases=[],
    name_mapping={"initial_value": "initialValue", "maximum_value": "maximumValue"},
)
class CalculatorProps:
    def __init__(
        self,
        *,
        initial_value: typing.Optional[jsii.Number] = None,
        maximum_value: typing.Optional[jsii.Number] = None,
    ) -> None:
        '''Properties for Calculator.

        :param initial_value: The initial value of the calculator. NOTE: Any number works here, it's fine. Default: 0
        :param maximum_value: The maximum value the calculator can store. Default: none
        '''
        self._values: typing.Dict[str, typing.Any] = {}
        if initial_value is not None:
            self._values["initial_value"] = initial_value
        if maximum_value is not None:
            self._values["maximum_value"] = maximum_value

    @builtins.property
    def initial_value(self) -> typing.Optional[jsii.Number]:
        '''The initial value of the calculator.

        NOTE: Any number works here, it's fine.

        :default: 0
        '''
        result = self._values.get("initial_value")
        return typing.cast(typing.Optional[jsii.Number], result)

    @builtins.property
    def maximum_value(self) -> typing.Optional[jsii.Number]:
        '''The maximum value the calculator can store.

        :default: none
        '''
        result = self._values.get("maximum_value")
        return typing.cast(typing.Optional[jsii.Number], result)

    def __eq__(self, rhs: typing.Any) -> builtins.bool:
        return isinstance(rhs, self.__class__) and rhs._values == self._values

    def __ne__(self, rhs: typing.Any) -> builtins.bool:
        return not (rhs == self)

    def __repr__(self) -> str:
        return "CalculatorProps(%s)" % ", ".join(
            k + "=" + repr(v) for k, v in self._values.items()
        )


class ClassWithCollections(
    metaclass=jsii.JSIIMeta,
    jsii_type="jsii-calc.ClassWithCollections",
):
    def __init__(
        self,
        map: typing.Mapping[builtins.str, builtins.str],
        array: typing.List[builtins.str],
    ) -> None:
        '''
        :param map: -
        :param array: -
        '''
        jsii.create(ClassWithCollections, self, [map, array])

    @jsii.member(jsii_name="createAList") # type: ignore[misc]
    @builtins.classmethod
    def create_a_list(cls) -> typing.List[builtins.str]:
        return typing.cast(typing.List[builtins.str], jsii.sinvoke(cls, "createAList", []))

    @jsii.member(jsii_name="createAMap") # type: ignore[misc]
    @builtins.classmethod
    def create_a_map(cls) -> typing.Mapping[builtins.str, builtins.str]:
        return typing.cast(typing.Mapping[builtins.str, builtins.str], jsii.sinvoke(cls, "createAMap", []))

    @jsii.python.classproperty # type: ignore[misc]
    @jsii.member(jsii_name="staticArray")
    def static_array(cls) -> typing.List[builtins.str]:
        return typing.cast(typing.List[builtins.str], jsii.sget(cls, "staticArray"))

    @static_array.setter # type: ignore[no-redef]
    def static_array(cls, value: typing.List[builtins.str]) -> None:
        jsii.sset(cls, "staticArray", value)

    @jsii.python.classproperty # type: ignore[misc]
    @jsii.member(jsii_name="staticMap")
    def static_map(cls) -> typing.Mapping[builtins.str, builtins.str]:
        return typing.cast(typing.Mapping[builtins.str, builtins.str], jsii.sget(cls, "staticMap"))

    @static_map.setter # type: ignore[no-redef]
    def static_map(cls, value: typing.Mapping[builtins.str, builtins.str]) -> None:
        jsii.sset(cls, "staticMap", value)

    @builtins.property # type: ignore[misc]
    @jsii.member(jsii_name="array")
    def array(self) -> typing.List[builtins.str]:
        return typing.cast(typing.List[builtins.str], jsii.get(self, "array"))

    @array.setter
    def array(self, value: typing.List[builtins.str]) -> None:
        jsii.set(self, "array", value)

    @builtins.property # type: ignore[misc]
    @jsii.member(jsii_name="map")
    def map(self) -> typing.Mapping[builtins.str, builtins.str]:
        return typing.cast(typing.Mapping[builtins.str, builtins.str], jsii.get(self, "map"))

    @map.setter
    def map(self, value: typing.Mapping[builtins.str, builtins.str]) -> None:
        jsii.set(self, "map", value)


class ClassWithDocs(metaclass=jsii.JSIIMeta, jsii_type="jsii-calc.ClassWithDocs"):
    '''This class has docs.

    The docs are great. They're a bunch of tags.

    :see: https://aws.amazon.com/
    :customAttribute: hasAValue

    Example::

        # Example automatically generated. See https://github.com/aws/jsii/issues/826
        def an_example():
            pass
    '''

    def __init__(self) -> None:
        jsii.create(ClassWithDocs, self, [])


class ClassWithJavaReservedWords(
    metaclass=jsii.JSIIMeta,
    jsii_type="jsii-calc.ClassWithJavaReservedWords",
):
    def __init__(self, int: builtins.str) -> None:
        '''
        :param int: -
        '''
        jsii.create(ClassWithJavaReservedWords, self, [int])

    @jsii.member(jsii_name="import")
    def import_(self, assert_: builtins.str) -> builtins.str:
        '''
        :param assert_: -
        '''
        return typing.cast(builtins.str, jsii.invoke(self, "import", [assert_]))

    @builtins.property # type: ignore[misc]
    @jsii.member(jsii_name="int")
    def int(self) -> builtins.str:
        return typing.cast(builtins.str, jsii.get(self, "int"))


class ClassWithMutableObjectLiteralProperty(
    metaclass=jsii.JSIIMeta,
    jsii_type="jsii-calc.ClassWithMutableObjectLiteralProperty",
):
    def __init__(self) -> None:
        jsii.create(ClassWithMutableObjectLiteralProperty, self, [])

    @builtins.property # type: ignore[misc]
    @jsii.member(jsii_name="mutableObject")
    def mutable_object(self) -> "IMutableObjectLiteral":
        return typing.cast("IMutableObjectLiteral", jsii.get(self, "mutableObject"))

    @mutable_object.setter
    def mutable_object(self, value: "IMutableObjectLiteral") -> None:
        jsii.set(self, "mutableObject", value)


class ConfusingToJackson(
    metaclass=jsii.JSIIMeta,
    jsii_type="jsii-calc.ConfusingToJackson",
):
    '''This tries to confuse Jackson by having overloaded property setters.

    :see: https://github.com/aws/aws-cdk/issues/4080
    '''

    @jsii.member(jsii_name="makeInstance") # type: ignore[misc]
    @builtins.classmethod
    def make_instance(cls) -> "ConfusingToJackson":
        return typing.cast("ConfusingToJackson", jsii.sinvoke(cls, "makeInstance", []))

    @jsii.member(jsii_name="makeStructInstance") # type: ignore[misc]
    @builtins.classmethod
    def make_struct_instance(cls) -> "ConfusingToJacksonStruct":
        return typing.cast("ConfusingToJacksonStruct", jsii.sinvoke(cls, "makeStructInstance", []))

    @builtins.property # type: ignore[misc]
    @jsii.member(jsii_name="unionProperty")
    def union_property(
        self,
    ) -> typing.Optional[typing.Union[scope.jsii_calc_lib.IFriendly, typing.List[typing.Union[scope.jsii_calc_lib.IFriendly, "AbstractClass"]]]]:
        return typing.cast(typing.Optional[typing.Union[scope.jsii_calc_lib.IFriendly, typing.List[typing.Union[scope.jsii_calc_lib.IFriendly, "AbstractClass"]]]], jsii.get(self, "unionProperty"))

    @union_property.setter
    def union_property(
        self,
        value: typing.Optional[typing.Union[scope.jsii_calc_lib.IFriendly, typing.List[typing.Union[scope.jsii_calc_lib.IFriendly, "AbstractClass"]]]],
    ) -> None:
        jsii.set(self, "unionProperty", value)


@jsii.data_type(
    jsii_type="jsii-calc.ConfusingToJacksonStruct",
    jsii_struct_bases=[],
    name_mapping={"union_property": "unionProperty"},
)
class ConfusingToJacksonStruct:
    def __init__(
        self,
        *,
        union_property: typing.Optional[typing.Union[scope.jsii_calc_lib.IFriendly, typing.List[typing.Union[scope.jsii_calc_lib.IFriendly, "AbstractClass"]]]] = None,
    ) -> None:
        '''
        :param union_property: 
        '''
        self._values: typing.Dict[str, typing.Any] = {}
        if union_property is not None:
            self._values["union_property"] = union_property

    @builtins.property
    def union_property(
        self,
    ) -> typing.Optional[typing.Union[scope.jsii_calc_lib.IFriendly, typing.List[typing.Union[scope.jsii_calc_lib.IFriendly, "AbstractClass"]]]]:
        result = self._values.get("union_property")
        return typing.cast(typing.Optional[typing.Union[scope.jsii_calc_lib.IFriendly, typing.List[typing.Union[scope.jsii_calc_lib.IFriendly, "AbstractClass"]]]], result)

    def __eq__(self, rhs: typing.Any) -> builtins.bool:
        return isinstance(rhs, self.__class__) and rhs._values == self._values

    def __ne__(self, rhs: typing.Any) -> builtins.bool:
        return not (rhs == self)

    def __repr__(self) -> str:
        return "ConfusingToJacksonStruct(%s)" % ", ".join(
            k + "=" + repr(v) for k, v in self._values.items()
        )


class ConstructorPassesThisOut(
    metaclass=jsii.JSIIMeta,
    jsii_type="jsii-calc.ConstructorPassesThisOut",
):
    def __init__(self, consumer: "PartiallyInitializedThisConsumer") -> None:
        '''
        :param consumer: -
        '''
        jsii.create(ConstructorPassesThisOut, self, [consumer])


class Constructors(metaclass=jsii.JSIIMeta, jsii_type="jsii-calc.Constructors"):
    def __init__(self) -> None:
        jsii.create(Constructors, self, [])

    @jsii.member(jsii_name="hiddenInterface") # type: ignore[misc]
    @builtins.classmethod
    def hidden_interface(cls) -> "IPublicInterface":
        return typing.cast("IPublicInterface", jsii.sinvoke(cls, "hiddenInterface", []))

    @jsii.member(jsii_name="hiddenInterfaces") # type: ignore[misc]
    @builtins.classmethod
    def hidden_interfaces(cls) -> typing.List["IPublicInterface"]:
        return typing.cast(typing.List["IPublicInterface"], jsii.sinvoke(cls, "hiddenInterfaces", []))

    @jsii.member(jsii_name="hiddenSubInterfaces") # type: ignore[misc]
    @builtins.classmethod
    def hidden_sub_interfaces(cls) -> typing.List["IPublicInterface"]:
        return typing.cast(typing.List["IPublicInterface"], jsii.sinvoke(cls, "hiddenSubInterfaces", []))

    @jsii.member(jsii_name="makeClass") # type: ignore[misc]
    @builtins.classmethod
    def make_class(cls) -> "PublicClass":
        return typing.cast("PublicClass", jsii.sinvoke(cls, "makeClass", []))

    @jsii.member(jsii_name="makeInterface") # type: ignore[misc]
    @builtins.classmethod
    def make_interface(cls) -> "IPublicInterface":
        return typing.cast("IPublicInterface", jsii.sinvoke(cls, "makeInterface", []))

    @jsii.member(jsii_name="makeInterface2") # type: ignore[misc]
    @builtins.classmethod
    def make_interface2(cls) -> "IPublicInterface2":
        return typing.cast("IPublicInterface2", jsii.sinvoke(cls, "makeInterface2", []))

    @jsii.member(jsii_name="makeInterfaces") # type: ignore[misc]
    @builtins.classmethod
    def make_interfaces(cls) -> typing.List["IPublicInterface"]:
        return typing.cast(typing.List["IPublicInterface"], jsii.sinvoke(cls, "makeInterfaces", []))


class ConsumePureInterface(
    metaclass=jsii.JSIIMeta,
    jsii_type="jsii-calc.ConsumePureInterface",
):
    def __init__(self, delegate: "IStructReturningDelegate") -> None:
        '''
        :param delegate: -
        '''
        jsii.create(ConsumePureInterface, self, [delegate])

    @jsii.member(jsii_name="workItBaby")
    def work_it_baby(self) -> "StructB":
        return typing.cast("StructB", jsii.invoke(self, "workItBaby", []))


class ConsumerCanRingBell(
    metaclass=jsii.JSIIMeta,
    jsii_type="jsii-calc.ConsumerCanRingBell",
):
    '''Test calling back to consumers that implement interfaces.

    Check that if a JSII consumer implements IConsumerWithInterfaceParam, they can call
    the method on the argument that they're passed...
    '''

    def __init__(self) -> None:
        jsii.create(ConsumerCanRingBell, self, [])

    @jsii.member(jsii_name="staticImplementedByObjectLiteral") # type: ignore[misc]
    @builtins.classmethod
    def static_implemented_by_object_literal(
        cls,
        ringer: "IBellRinger",
    ) -> builtins.bool:
        '''...if the interface is implemented using an object literal.

        Returns whether the bell was rung.

        :param ringer: -
        '''
        return typing.cast(builtins.bool, jsii.sinvoke(cls, "staticImplementedByObjectLiteral", [ringer]))

    @jsii.member(jsii_name="staticImplementedByPrivateClass") # type: ignore[misc]
    @builtins.classmethod
    def static_implemented_by_private_class(
        cls,
        ringer: "IBellRinger",
    ) -> builtins.bool:
        '''...if the interface is implemented using a private class.

        Return whether the bell was rung.

        :param ringer: -
        '''
        return typing.cast(builtins.bool, jsii.sinvoke(cls, "staticImplementedByPrivateClass", [ringer]))

    @jsii.member(jsii_name="staticImplementedByPublicClass") # type: ignore[misc]
    @builtins.classmethod
    def static_implemented_by_public_class(cls, ringer: "IBellRinger") -> builtins.bool:
        '''...if the interface is implemented using a public class.

        Return whether the bell was rung.

        :param ringer: -
        '''
        return typing.cast(builtins.bool, jsii.sinvoke(cls, "staticImplementedByPublicClass", [ringer]))

    @jsii.member(jsii_name="staticWhenTypedAsClass") # type: ignore[misc]
    @builtins.classmethod
    def static_when_typed_as_class(cls, ringer: "IConcreteBellRinger") -> builtins.bool:
        '''If the parameter is a concrete class instead of an interface.

        Return whether the bell was rung.

        :param ringer: -
        '''
        return typing.cast(builtins.bool, jsii.sinvoke(cls, "staticWhenTypedAsClass", [ringer]))

    @jsii.member(jsii_name="implementedByObjectLiteral")
    def implemented_by_object_literal(self, ringer: "IBellRinger") -> builtins.bool:
        '''...if the interface is implemented using an object literal.

        Returns whether the bell was rung.

        :param ringer: -
        '''
        return typing.cast(builtins.bool, jsii.invoke(self, "implementedByObjectLiteral", [ringer]))

    @jsii.member(jsii_name="implementedByPrivateClass")
    def implemented_by_private_class(self, ringer: "IBellRinger") -> builtins.bool:
        '''...if the interface is implemented using a private class.

        Return whether the bell was rung.

        :param ringer: -
        '''
        return typing.cast(builtins.bool, jsii.invoke(self, "implementedByPrivateClass", [ringer]))

    @jsii.member(jsii_name="implementedByPublicClass")
    def implemented_by_public_class(self, ringer: "IBellRinger") -> builtins.bool:
        '''...if the interface is implemented using a public class.

        Return whether the bell was rung.

        :param ringer: -
        '''
        return typing.cast(builtins.bool, jsii.invoke(self, "implementedByPublicClass", [ringer]))

    @jsii.member(jsii_name="whenTypedAsClass")
    def when_typed_as_class(self, ringer: "IConcreteBellRinger") -> builtins.bool:
        '''If the parameter is a concrete class instead of an interface.

        Return whether the bell was rung.

        :param ringer: -
        '''
        return typing.cast(builtins.bool, jsii.invoke(self, "whenTypedAsClass", [ringer]))


class ConsumersOfThisCrazyTypeSystem(
    metaclass=jsii.JSIIMeta,
    jsii_type="jsii-calc.ConsumersOfThisCrazyTypeSystem",
):
    def __init__(self) -> None:
        jsii.create(ConsumersOfThisCrazyTypeSystem, self, [])

    @jsii.member(jsii_name="consumeAnotherPublicInterface")
    def consume_another_public_interface(
        self,
        obj: "IAnotherPublicInterface",
    ) -> builtins.str:
        '''
        :param obj: -
        '''
        return typing.cast(builtins.str, jsii.invoke(self, "consumeAnotherPublicInterface", [obj]))

    @jsii.member(jsii_name="consumeNonInternalInterface")
    def consume_non_internal_interface(
        self,
        obj: "INonInternalInterface",
    ) -> typing.Any:
        '''
        :param obj: -
        '''
        return typing.cast(typing.Any, jsii.invoke(self, "consumeNonInternalInterface", [obj]))


class DataRenderer(metaclass=jsii.JSIIMeta, jsii_type="jsii-calc.DataRenderer"):
    '''Verifies proper type handling through dynamic overrides.'''

    def __init__(self) -> None:
        jsii.create(DataRenderer, self, [])

    @jsii.member(jsii_name="render")
    def render(
        self,
        *,
        anumber: jsii.Number,
        astring: builtins.str,
        first_optional: typing.Optional[typing.List[builtins.str]] = None,
    ) -> builtins.str:
        '''
        :param anumber: (deprecated) An awesome number value.
        :param astring: (deprecated) A string value.
        :param first_optional: 
        '''
        data = scope.jsii_calc_lib.MyFirstStruct(
            anumber=anumber, astring=astring, first_optional=first_optional
        )

        return typing.cast(builtins.str, jsii.invoke(self, "render", [data]))

    @jsii.member(jsii_name="renderArbitrary")
    def render_arbitrary(
        self,
        data: typing.Mapping[builtins.str, typing.Any],
    ) -> builtins.str:
        '''
        :param data: -
        '''
        return typing.cast(builtins.str, jsii.invoke(self, "renderArbitrary", [data]))

    @jsii.member(jsii_name="renderMap")
    def render_map(self, map: typing.Mapping[builtins.str, typing.Any]) -> builtins.str:
        '''
        :param map: -
        '''
        return typing.cast(builtins.str, jsii.invoke(self, "renderMap", [map]))


class Default(metaclass=jsii.JSIIMeta, jsii_type="jsii-calc.Default"):
    '''A class named "Default".

    :see: https://github.com/aws/jsii/issues/2637
    '''

    def __init__(self) -> None:
        jsii.create(Default, self, [])

    @jsii.member(jsii_name="pleaseCompile")
    def please_compile(self) -> None:
        return typing.cast(None, jsii.invoke(self, "pleaseCompile", []))


class DefaultedConstructorArgument(
    metaclass=jsii.JSIIMeta,
    jsii_type="jsii-calc.DefaultedConstructorArgument",
):
    def __init__(
        self,
        arg1: typing.Optional[jsii.Number] = None,
        arg2: typing.Optional[builtins.str] = None,
        arg3: typing.Optional[datetime.datetime] = None,
    ) -> None:
        '''
        :param arg1: -
        :param arg2: -
        :param arg3: -
        '''
        jsii.create(DefaultedConstructorArgument, self, [arg1, arg2, arg3])

    @builtins.property # type: ignore[misc]
    @jsii.member(jsii_name="arg1")
    def arg1(self) -> jsii.Number:
        return typing.cast(jsii.Number, jsii.get(self, "arg1"))

    @builtins.property # type: ignore[misc]
    @jsii.member(jsii_name="arg3")
    def arg3(self) -> datetime.datetime:
        return typing.cast(datetime.datetime, jsii.get(self, "arg3"))

    @builtins.property # type: ignore[misc]
    @jsii.member(jsii_name="arg2")
    def arg2(self) -> typing.Optional[builtins.str]:
        return typing.cast(typing.Optional[builtins.str], jsii.get(self, "arg2"))


class Demonstrate982(metaclass=jsii.JSIIMeta, jsii_type="jsii-calc.Demonstrate982"):
    '''1.

    call #takeThis() -> An ObjectRef will be provisioned for the value (it'll be re-used!)
    2. call #takeThisToo() -> The ObjectRef from before will need to be down-cased to the ParentStruct982 type
    '''

    def __init__(self) -> None:
        jsii.create(Demonstrate982, self, [])

    @jsii.member(jsii_name="takeThis") # type: ignore[misc]
    @builtins.classmethod
    def take_this(cls) -> "ChildStruct982":
        '''It's dangerous to go alone!'''
        return typing.cast("ChildStruct982", jsii.sinvoke(cls, "takeThis", []))

    @jsii.member(jsii_name="takeThisToo") # type: ignore[misc]
    @builtins.classmethod
    def take_this_too(cls) -> "ParentStruct982":
        '''It's dangerous to go alone!'''
        return typing.cast("ParentStruct982", jsii.sinvoke(cls, "takeThisToo", []))


class DeprecatedClass(metaclass=jsii.JSIIMeta, jsii_type="jsii-calc.DeprecatedClass"):
    '''
    :deprecated: a pretty boring class

    :stability: deprecated
    '''

    def __init__(
        self,
        readonly_string: builtins.str,
        mutable_number: typing.Optional[jsii.Number] = None,
    ) -> None:
        '''
        :param readonly_string: -
        :param mutable_number: -

        :deprecated: this constructor is "just" okay

        :stability: deprecated
        '''
        jsii.create(DeprecatedClass, self, [readonly_string, mutable_number])

    @jsii.member(jsii_name="method")
    def method(self) -> None:
        '''
        :deprecated: it was a bad idea

        :stability: deprecated
        '''
        return typing.cast(None, jsii.invoke(self, "method", []))

    @builtins.property # type: ignore[misc]
    @jsii.member(jsii_name="readonlyProperty")
    def readonly_property(self) -> builtins.str:
        '''
        :deprecated: this is not always "wazoo", be ready to be disappointed

        :stability: deprecated
        '''
        return typing.cast(builtins.str, jsii.get(self, "readonlyProperty"))

    @builtins.property # type: ignore[misc]
    @jsii.member(jsii_name="mutableProperty")
    def mutable_property(self) -> typing.Optional[jsii.Number]:
        '''
        :deprecated: shouldn't have been mutable

        :stability: deprecated
        '''
        return typing.cast(typing.Optional[jsii.Number], jsii.get(self, "mutableProperty"))

    @mutable_property.setter
    def mutable_property(self, value: typing.Optional[jsii.Number]) -> None:
        jsii.set(self, "mutableProperty", value)


@jsii.enum(jsii_type="jsii-calc.DeprecatedEnum")
class DeprecatedEnum(enum.Enum):
    '''
    :deprecated: your deprecated selection of bad options

    :stability: deprecated
    '''

    OPTION_A = "OPTION_A"
    '''
    :deprecated: option A is not great

    :stability: deprecated
    '''
    OPTION_B = "OPTION_B"
    '''
    :deprecated: option B is kinda bad, too

    :stability: deprecated
    '''


@jsii.data_type(
    jsii_type="jsii-calc.DeprecatedStruct",
    jsii_struct_bases=[],
    name_mapping={"readonly_property": "readonlyProperty"},
)
class DeprecatedStruct:
    def __init__(self, *, readonly_property: builtins.str) -> None:
        '''
        :param readonly_property: 

        :deprecated: it just wraps a string

        :stability: deprecated
        '''
        self._values: typing.Dict[str, typing.Any] = {
            "readonly_property": readonly_property,
        }

    @builtins.property
    def readonly_property(self) -> builtins.str:
        '''
        :deprecated: well, yeah

        :stability: deprecated
        '''
        result = self._values.get("readonly_property")
        assert result is not None, "Required property 'readonly_property' is missing"
        return typing.cast(builtins.str, result)

    def __eq__(self, rhs: typing.Any) -> builtins.bool:
        return isinstance(rhs, self.__class__) and rhs._values == self._values

    def __ne__(self, rhs: typing.Any) -> builtins.bool:
        return not (rhs == self)

    def __repr__(self) -> str:
        return "DeprecatedStruct(%s)" % ", ".join(
            k + "=" + repr(v) for k, v in self._values.items()
        )


@jsii.data_type(
    jsii_type="jsii-calc.DerivedStruct",
    jsii_struct_bases=[scope.jsii_calc_lib.MyFirstStruct],
    name_mapping={
        "anumber": "anumber",
        "astring": "astring",
        "first_optional": "firstOptional",
        "another_required": "anotherRequired",
        "bool": "bool",
        "non_primitive": "nonPrimitive",
        "another_optional": "anotherOptional",
        "optional_any": "optionalAny",
        "optional_array": "optionalArray",
    },
)
class DerivedStruct(scope.jsii_calc_lib.MyFirstStruct):
    def __init__(
        self,
        *,
        anumber: jsii.Number,
        astring: builtins.str,
        first_optional: typing.Optional[typing.List[builtins.str]] = None,
        another_required: datetime.datetime,
        bool: builtins.bool,
        non_primitive: "DoubleTrouble",
        another_optional: typing.Optional[typing.Mapping[builtins.str, scope.jsii_calc_lib.NumericValue]] = None,
        optional_any: typing.Any = None,
        optional_array: typing.Optional[typing.List[builtins.str]] = None,
    ) -> None:
        '''A struct which derives from another struct.

        :param anumber: (deprecated) An awesome number value.
        :param astring: (deprecated) A string value.
        :param first_optional: 
        :param another_required: 
        :param bool: 
        :param non_primitive: An example of a non primitive property.
        :param another_optional: This is optional.
        :param optional_any: 
        :param optional_array: 
        '''
        self._values: typing.Dict[str, typing.Any] = {
            "anumber": anumber,
            "astring": astring,
            "another_required": another_required,
            "bool": bool,
            "non_primitive": non_primitive,
        }
        if first_optional is not None:
            self._values["first_optional"] = first_optional
        if another_optional is not None:
            self._values["another_optional"] = another_optional
        if optional_any is not None:
            self._values["optional_any"] = optional_any
        if optional_array is not None:
            self._values["optional_array"] = optional_array

    @builtins.property
    def anumber(self) -> jsii.Number:
        '''(deprecated) An awesome number value.

        :stability: deprecated
        '''
        result = self._values.get("anumber")
        assert result is not None, "Required property 'anumber' is missing"
        return typing.cast(jsii.Number, result)

    @builtins.property
    def astring(self) -> builtins.str:
        '''(deprecated) A string value.

        :stability: deprecated
        '''
        result = self._values.get("astring")
        assert result is not None, "Required property 'astring' is missing"
        return typing.cast(builtins.str, result)

    @builtins.property
    def first_optional(self) -> typing.Optional[typing.List[builtins.str]]:
        '''
        :stability: deprecated
        '''
        result = self._values.get("first_optional")
        return typing.cast(typing.Optional[typing.List[builtins.str]], result)

    @builtins.property
    def another_required(self) -> datetime.datetime:
        result = self._values.get("another_required")
        assert result is not None, "Required property 'another_required' is missing"
        return typing.cast(datetime.datetime, result)

    @builtins.property
    def bool(self) -> builtins.bool:
        result = self._values.get("bool")
        assert result is not None, "Required property 'bool' is missing"
        return typing.cast(builtins.bool, result)

    @builtins.property
    def non_primitive(self) -> "DoubleTrouble":
        '''An example of a non primitive property.'''
        result = self._values.get("non_primitive")
        assert result is not None, "Required property 'non_primitive' is missing"
        return typing.cast("DoubleTrouble", result)

    @builtins.property
    def another_optional(
        self,
    ) -> typing.Optional[typing.Mapping[builtins.str, scope.jsii_calc_lib.NumericValue]]:
        '''This is optional.'''
        result = self._values.get("another_optional")
        return typing.cast(typing.Optional[typing.Mapping[builtins.str, scope.jsii_calc_lib.NumericValue]], result)

    @builtins.property
    def optional_any(self) -> typing.Any:
        result = self._values.get("optional_any")
        return typing.cast(typing.Any, result)

    @builtins.property
    def optional_array(self) -> typing.Optional[typing.List[builtins.str]]:
        result = self._values.get("optional_array")
        return typing.cast(typing.Optional[typing.List[builtins.str]], result)

    def __eq__(self, rhs: typing.Any) -> builtins.bool:
        return isinstance(rhs, self.__class__) and rhs._values == self._values

    def __ne__(self, rhs: typing.Any) -> builtins.bool:
        return not (rhs == self)

    def __repr__(self) -> str:
        return "DerivedStruct(%s)" % ", ".join(
            k + "=" + repr(v) for k, v in self._values.items()
        )


@jsii.data_type(
    jsii_type="jsii-calc.DiamondBottom",
    jsii_struct_bases=[
        scope.jsii_calc_lib.DiamondLeft, scope.jsii_calc_lib.DiamondRight
    ],
    name_mapping={
        "hoisted_top": "hoistedTop",
        "left": "left",
        "right": "right",
        "bottom": "bottom",
    },
)
class DiamondBottom(scope.jsii_calc_lib.DiamondLeft, scope.jsii_calc_lib.DiamondRight):
    def __init__(
        self,
        *,
        hoisted_top: typing.Optional[builtins.str] = None,
        left: typing.Optional[jsii.Number] = None,
        right: typing.Optional[builtins.bool] = None,
        bottom: typing.Optional[datetime.datetime] = None,
    ) -> None:
        '''
        :param hoisted_top: 
        :param left: 
        :param right: 
        :param bottom: 
        '''
        self._values: typing.Dict[str, typing.Any] = {}
        if hoisted_top is not None:
            self._values["hoisted_top"] = hoisted_top
        if left is not None:
            self._values["left"] = left
        if right is not None:
            self._values["right"] = right
        if bottom is not None:
            self._values["bottom"] = bottom

    @builtins.property
    def hoisted_top(self) -> typing.Optional[builtins.str]:
        '''
        :stability: deprecated
        '''
        result = self._values.get("hoisted_top")
        return typing.cast(typing.Optional[builtins.str], result)

    @builtins.property
    def left(self) -> typing.Optional[jsii.Number]:
        '''
        :stability: deprecated
        '''
        result = self._values.get("left")
        return typing.cast(typing.Optional[jsii.Number], result)

    @builtins.property
    def right(self) -> typing.Optional[builtins.bool]:
        '''
        :stability: deprecated
        '''
        result = self._values.get("right")
        return typing.cast(typing.Optional[builtins.bool], result)

    @builtins.property
    def bottom(self) -> typing.Optional[datetime.datetime]:
        result = self._values.get("bottom")
        return typing.cast(typing.Optional[datetime.datetime], result)

    def __eq__(self, rhs: typing.Any) -> builtins.bool:
        return isinstance(rhs, self.__class__) and rhs._values == self._values

    def __ne__(self, rhs: typing.Any) -> builtins.bool:
        return not (rhs == self)

    def __repr__(self) -> str:
        return "DiamondBottom(%s)" % ", ".join(
            k + "=" + repr(v) for k, v in self._values.items()
        )


@jsii.data_type(
    jsii_type="jsii-calc.DiamondInheritanceBaseLevelStruct",
    jsii_struct_bases=[],
    name_mapping={"base_level_property": "baseLevelProperty"},
)
class DiamondInheritanceBaseLevelStruct:
    def __init__(self, *, base_level_property: builtins.str) -> None:
        '''
        :param base_level_property: 
        '''
        self._values: typing.Dict[str, typing.Any] = {
            "base_level_property": base_level_property,
        }

    @builtins.property
    def base_level_property(self) -> builtins.str:
        result = self._values.get("base_level_property")
        assert result is not None, "Required property 'base_level_property' is missing"
        return typing.cast(builtins.str, result)

    def __eq__(self, rhs: typing.Any) -> builtins.bool:
        return isinstance(rhs, self.__class__) and rhs._values == self._values

    def __ne__(self, rhs: typing.Any) -> builtins.bool:
        return not (rhs == self)

    def __repr__(self) -> str:
        return "DiamondInheritanceBaseLevelStruct(%s)" % ", ".join(
            k + "=" + repr(v) for k, v in self._values.items()
        )


@jsii.data_type(
    jsii_type="jsii-calc.DiamondInheritanceFirstMidLevelStruct",
    jsii_struct_bases=[DiamondInheritanceBaseLevelStruct],
    name_mapping={
        "base_level_property": "baseLevelProperty",
        "first_mid_level_property": "firstMidLevelProperty",
    },
)
class DiamondInheritanceFirstMidLevelStruct(DiamondInheritanceBaseLevelStruct):
    def __init__(
        self,
        *,
        base_level_property: builtins.str,
        first_mid_level_property: builtins.str,
    ) -> None:
        '''
        :param base_level_property: 
        :param first_mid_level_property: 
        '''
        self._values: typing.Dict[str, typing.Any] = {
            "base_level_property": base_level_property,
            "first_mid_level_property": first_mid_level_property,
        }

    @builtins.property
    def base_level_property(self) -> builtins.str:
        result = self._values.get("base_level_property")
        assert result is not None, "Required property 'base_level_property' is missing"
        return typing.cast(builtins.str, result)

    @builtins.property
    def first_mid_level_property(self) -> builtins.str:
        result = self._values.get("first_mid_level_property")
        assert result is not None, "Required property 'first_mid_level_property' is missing"
        return typing.cast(builtins.str, result)

    def __eq__(self, rhs: typing.Any) -> builtins.bool:
        return isinstance(rhs, self.__class__) and rhs._values == self._values

    def __ne__(self, rhs: typing.Any) -> builtins.bool:
        return not (rhs == self)

    def __repr__(self) -> str:
        return "DiamondInheritanceFirstMidLevelStruct(%s)" % ", ".join(
            k + "=" + repr(v) for k, v in self._values.items()
        )


@jsii.data_type(
    jsii_type="jsii-calc.DiamondInheritanceSecondMidLevelStruct",
    jsii_struct_bases=[DiamondInheritanceBaseLevelStruct],
    name_mapping={
        "base_level_property": "baseLevelProperty",
        "second_mid_level_property": "secondMidLevelProperty",
    },
)
class DiamondInheritanceSecondMidLevelStruct(DiamondInheritanceBaseLevelStruct):
    def __init__(
        self,
        *,
        base_level_property: builtins.str,
        second_mid_level_property: builtins.str,
    ) -> None:
        '''
        :param base_level_property: 
        :param second_mid_level_property: 
        '''
        self._values: typing.Dict[str, typing.Any] = {
            "base_level_property": base_level_property,
            "second_mid_level_property": second_mid_level_property,
        }

    @builtins.property
    def base_level_property(self) -> builtins.str:
        result = self._values.get("base_level_property")
        assert result is not None, "Required property 'base_level_property' is missing"
        return typing.cast(builtins.str, result)

    @builtins.property
    def second_mid_level_property(self) -> builtins.str:
        result = self._values.get("second_mid_level_property")
        assert result is not None, "Required property 'second_mid_level_property' is missing"
        return typing.cast(builtins.str, result)

    def __eq__(self, rhs: typing.Any) -> builtins.bool:
        return isinstance(rhs, self.__class__) and rhs._values == self._values

    def __ne__(self, rhs: typing.Any) -> builtins.bool:
        return not (rhs == self)

    def __repr__(self) -> str:
        return "DiamondInheritanceSecondMidLevelStruct(%s)" % ", ".join(
            k + "=" + repr(v) for k, v in self._values.items()
        )


@jsii.data_type(
    jsii_type="jsii-calc.DiamondInheritanceTopLevelStruct",
    jsii_struct_bases=[
        DiamondInheritanceFirstMidLevelStruct, DiamondInheritanceSecondMidLevelStruct
    ],
    name_mapping={
        "base_level_property": "baseLevelProperty",
        "first_mid_level_property": "firstMidLevelProperty",
        "second_mid_level_property": "secondMidLevelProperty",
        "top_level_property": "topLevelProperty",
    },
)
class DiamondInheritanceTopLevelStruct(
    DiamondInheritanceFirstMidLevelStruct,
    DiamondInheritanceSecondMidLevelStruct,
):
    def __init__(
        self,
        *,
        base_level_property: builtins.str,
        first_mid_level_property: builtins.str,
        second_mid_level_property: builtins.str,
        top_level_property: builtins.str,
    ) -> None:
        '''
        :param base_level_property: 
        :param first_mid_level_property: 
        :param second_mid_level_property: 
        :param top_level_property: 
        '''
        self._values: typing.Dict[str, typing.Any] = {
            "base_level_property": base_level_property,
            "first_mid_level_property": first_mid_level_property,
            "second_mid_level_property": second_mid_level_property,
            "top_level_property": top_level_property,
        }

    @builtins.property
    def base_level_property(self) -> builtins.str:
        result = self._values.get("base_level_property")
        assert result is not None, "Required property 'base_level_property' is missing"
        return typing.cast(builtins.str, result)

    @builtins.property
    def first_mid_level_property(self) -> builtins.str:
        result = self._values.get("first_mid_level_property")
        assert result is not None, "Required property 'first_mid_level_property' is missing"
        return typing.cast(builtins.str, result)

    @builtins.property
    def second_mid_level_property(self) -> builtins.str:
        result = self._values.get("second_mid_level_property")
        assert result is not None, "Required property 'second_mid_level_property' is missing"
        return typing.cast(builtins.str, result)

    @builtins.property
    def top_level_property(self) -> builtins.str:
        result = self._values.get("top_level_property")
        assert result is not None, "Required property 'top_level_property' is missing"
        return typing.cast(builtins.str, result)

    def __eq__(self, rhs: typing.Any) -> builtins.bool:
        return isinstance(rhs, self.__class__) and rhs._values == self._values

    def __ne__(self, rhs: typing.Any) -> builtins.bool:
        return not (rhs == self)

    def __repr__(self) -> str:
        return "DiamondInheritanceTopLevelStruct(%s)" % ", ".join(
            k + "=" + repr(v) for k, v in self._values.items()
        )


class DisappointingCollectionSource(
    metaclass=jsii.JSIIMeta,
    jsii_type="jsii-calc.DisappointingCollectionSource",
):
    '''Verifies that null/undefined can be returned for optional collections.

    This source of collections is disappointing - it'll always give you nothing :(
    '''

    @jsii.python.classproperty # type: ignore[misc]
    @jsii.member(jsii_name="maybeList")
    def MAYBE_LIST(cls) -> typing.Optional[typing.List[builtins.str]]:
        '''Some List of strings, maybe?

        (Nah, just a billion dollars mistake!)
        '''
        return typing.cast(typing.Optional[typing.List[builtins.str]], jsii.sget(cls, "maybeList"))

    @jsii.python.classproperty # type: ignore[misc]
    @jsii.member(jsii_name="maybeMap")
    def MAYBE_MAP(cls) -> typing.Optional[typing.Mapping[builtins.str, jsii.Number]]:
        '''Some Map of strings to numbers, maybe?

        (Nah, just a billion dollars mistake!)
        '''
        return typing.cast(typing.Optional[typing.Mapping[builtins.str, jsii.Number]], jsii.sget(cls, "maybeMap"))


class DoNotOverridePrivates(
    metaclass=jsii.JSIIMeta,
    jsii_type="jsii-calc.DoNotOverridePrivates",
):
    def __init__(self) -> None:
        jsii.create(DoNotOverridePrivates, self, [])

    @jsii.member(jsii_name="changePrivatePropertyValue")
    def change_private_property_value(self, new_value: builtins.str) -> None:
        '''
        :param new_value: -
        '''
        return typing.cast(None, jsii.invoke(self, "changePrivatePropertyValue", [new_value]))

    @jsii.member(jsii_name="privateMethodValue")
    def private_method_value(self) -> builtins.str:
        return typing.cast(builtins.str, jsii.invoke(self, "privateMethodValue", []))

    @jsii.member(jsii_name="privatePropertyValue")
    def private_property_value(self) -> builtins.str:
        return typing.cast(builtins.str, jsii.invoke(self, "privatePropertyValue", []))


class DoNotRecognizeAnyAsOptional(
    metaclass=jsii.JSIIMeta,
    jsii_type="jsii-calc.DoNotRecognizeAnyAsOptional",
):
    '''jsii#284: do not recognize "any" as an optional argument.'''

    def __init__(self) -> None:
        jsii.create(DoNotRecognizeAnyAsOptional, self, [])

    @jsii.member(jsii_name="method")
    def method(
        self,
        _required_any: typing.Any,
        _optional_any: typing.Any = None,
        _optional_string: typing.Optional[builtins.str] = None,
    ) -> None:
        '''
        :param _required_any: -
        :param _optional_any: -
        :param _optional_string: -
        '''
        return typing.cast(None, jsii.invoke(self, "method", [_required_any, _optional_any, _optional_string]))


class DocumentedClass(metaclass=jsii.JSIIMeta, jsii_type="jsii-calc.DocumentedClass"):
    '''Here's the first line of the TSDoc comment.

    This is the meat of the TSDoc comment. It may contain
    multiple lines and multiple paragraphs.

    Multiple paragraphs are separated by an empty line.

    Example::

        # Example automatically generated. See https://github.com/aws/jsii/issues/826
        x = 12 + 44
        s1 = "string"
        s2 = """string
        with new newlines"""# see https://github.com/aws/jsii/issues/2569
        s3 = """string
                    with
                    new lines"""
    '''

    def __init__(self) -> None:
        jsii.create(DocumentedClass, self, [])

    @jsii.member(jsii_name="greet")
    def greet(self, *, name: typing.Optional[builtins.str] = None) -> jsii.Number:
        '''Greet the indicated person.

        This will print out a friendly greeting intended for the indicated person.

        :param name: The name of the greetee. Default: world

        :return:

        A number that everyone knows very well and represents the answer
        to the ultimate question
        '''
        greetee = Greetee(name=name)

        return typing.cast(jsii.Number, jsii.invoke(self, "greet", [greetee]))

    @jsii.member(jsii_name="hola")
    def hola(self) -> None:
        '''(experimental) Say ¡Hola!

        :stability: experimental
        '''
        return typing.cast(None, jsii.invoke(self, "hola", []))


class DontComplainAboutVariadicAfterOptional(
    metaclass=jsii.JSIIMeta,
    jsii_type="jsii-calc.DontComplainAboutVariadicAfterOptional",
):
    def __init__(self) -> None:
        jsii.create(DontComplainAboutVariadicAfterOptional, self, [])

    @jsii.member(jsii_name="optionalAndVariadic")
    def optional_and_variadic(
        self,
        optional: typing.Optional[builtins.str] = None,
        *things: builtins.str,
    ) -> builtins.str:
        '''
        :param optional: -
        :param things: -
        '''
        return typing.cast(builtins.str, jsii.invoke(self, "optionalAndVariadic", [optional, *things]))


class DynamicPropertyBearer(
    metaclass=jsii.JSIIMeta,
    jsii_type="jsii-calc.DynamicPropertyBearer",
):
    '''Ensures we can override a dynamic property that was inherited.'''

    def __init__(self, value_store: builtins.str) -> None:
        '''
        :param value_store: -
        '''
        jsii.create(DynamicPropertyBearer, self, [value_store])

    @builtins.property # type: ignore[misc]
    @jsii.member(jsii_name="dynamicProperty")
    def dynamic_property(self) -> builtins.str:
        return typing.cast(builtins.str, jsii.get(self, "dynamicProperty"))

    @dynamic_property.setter
    def dynamic_property(self, value: builtins.str) -> None:
        jsii.set(self, "dynamicProperty", value)

    @builtins.property # type: ignore[misc]
    @jsii.member(jsii_name="valueStore")
    def value_store(self) -> builtins.str:
        return typing.cast(builtins.str, jsii.get(self, "valueStore"))

    @value_store.setter
    def value_store(self, value: builtins.str) -> None:
        jsii.set(self, "valueStore", value)


class DynamicPropertyBearerChild(
    DynamicPropertyBearer,
    metaclass=jsii.JSIIMeta,
    jsii_type="jsii-calc.DynamicPropertyBearerChild",
):
    def __init__(self, original_value: builtins.str) -> None:
        '''
        :param original_value: -
        '''
        jsii.create(DynamicPropertyBearerChild, self, [original_value])

    @jsii.member(jsii_name="overrideValue")
    def override_value(self, new_value: builtins.str) -> builtins.str:
        '''Sets \`\`this.dynamicProperty\`\` to the new value, and returns the old value.

        :param new_value: the new value to be set.

        :return: the old value that was set.
        '''
        return typing.cast(builtins.str, jsii.invoke(self, "overrideValue", [new_value]))

    @builtins.property # type: ignore[misc]
    @jsii.member(jsii_name="originalValue")
    def original_value(self) -> builtins.str:
        return typing.cast(builtins.str, jsii.get(self, "originalValue"))


class Entropy(metaclass=jsii.JSIIAbstractClass, jsii_type="jsii-calc.Entropy"):
    '''This class is used to validate that serialization and deserialization does not interpret ISO-8601-formatted timestampts to the native date/time object, as the jsii protocol has a $jsii$date wrapper for this purpose (node's JSON parsing does *NOT* detect dates automatically in this way, so host libraries should not either).'''

    @builtins.staticmethod
    def __jsii_proxy_class__() -> typing.Type["_EntropyProxy"]:
        return _EntropyProxy

    def __init__(self, clock: "IWallClock") -> None:
        '''Creates a new instance of Entropy.

        :param clock: your implementation of \`\`WallClock\`\`.
        '''
        jsii.create(Entropy, self, [clock])

    @jsii.member(jsii_name="increase")
    def increase(self) -> builtins.str:
        '''Increases entropy by consuming time from the clock (yes, this is a long shot, please don't judge).

        :return: the time from the \`\`WallClock\`\`.
        '''
        return typing.cast(builtins.str, jsii.invoke(self, "increase", []))

    @jsii.member(jsii_name="repeat") # type: ignore[misc]
    @abc.abstractmethod
    def repeat(self, word: builtins.str) -> builtins.str:
        '''Implement this method such that it returns \`\`word\`\`.

        :param word: the value to return.

        :return: \`\`word\`\`.
        '''
        ...


class _EntropyProxy(Entropy):
    @jsii.member(jsii_name="repeat")
    def repeat(self, word: builtins.str) -> builtins.str:
        '''Implement this method such that it returns \`\`word\`\`.

        :param word: the value to return.

        :return: \`\`word\`\`.
        '''
        return typing.cast(builtins.str, jsii.invoke(self, "repeat", [word]))


class EnumDispenser(metaclass=jsii.JSIIMeta, jsii_type="jsii-calc.EnumDispenser"):
    @jsii.member(jsii_name="randomIntegerLikeEnum") # type: ignore[misc]
    @builtins.classmethod
    def random_integer_like_enum(cls) -> AllTypesEnum:
        return typing.cast(AllTypesEnum, jsii.sinvoke(cls, "randomIntegerLikeEnum", []))

    @jsii.member(jsii_name="randomStringLikeEnum") # type: ignore[misc]
    @builtins.classmethod
    def random_string_like_enum(cls) -> "StringEnum":
        return typing.cast("StringEnum", jsii.sinvoke(cls, "randomStringLikeEnum", []))


class EraseUndefinedHashValues(
    metaclass=jsii.JSIIMeta,
    jsii_type="jsii-calc.EraseUndefinedHashValues",
):
    def __init__(self) -> None:
        jsii.create(EraseUndefinedHashValues, self, [])

    @jsii.member(jsii_name="doesKeyExist") # type: ignore[misc]
    @builtins.classmethod
    def does_key_exist(
        cls,
        opts: "EraseUndefinedHashValuesOptions",
        key: builtins.str,
    ) -> builtins.bool:
        '''Returns \`\`true\`\` if \`\`key\`\` is defined in \`\`opts\`\`.

        Used to check that undefined/null hash values
        are being erased when sending values from native code to JS.

        :param opts: -
        :param key: -
        '''
        return typing.cast(builtins.bool, jsii.sinvoke(cls, "doesKeyExist", [opts, key]))

    @jsii.member(jsii_name="prop1IsNull") # type: ignore[misc]
    @builtins.classmethod
    def prop1_is_null(cls) -> typing.Mapping[builtins.str, typing.Any]:
        '''We expect "prop1" to be erased.'''
        return typing.cast(typing.Mapping[builtins.str, typing.Any], jsii.sinvoke(cls, "prop1IsNull", []))

    @jsii.member(jsii_name="prop2IsUndefined") # type: ignore[misc]
    @builtins.classmethod
    def prop2_is_undefined(cls) -> typing.Mapping[builtins.str, typing.Any]:
        '''We expect "prop2" to be erased.'''
        return typing.cast(typing.Mapping[builtins.str, typing.Any], jsii.sinvoke(cls, "prop2IsUndefined", []))


@jsii.data_type(
    jsii_type="jsii-calc.EraseUndefinedHashValuesOptions",
    jsii_struct_bases=[],
    name_mapping={"option1": "option1", "option2": "option2"},
)
class EraseUndefinedHashValuesOptions:
    def __init__(
        self,
        *,
        option1: typing.Optional[builtins.str] = None,
        option2: typing.Optional[builtins.str] = None,
    ) -> None:
        '''
        :param option1: 
        :param option2: 
        '''
        self._values: typing.Dict[str, typing.Any] = {}
        if option1 is not None:
            self._values["option1"] = option1
        if option2 is not None:
            self._values["option2"] = option2

    @builtins.property
    def option1(self) -> typing.Optional[builtins.str]:
        result = self._values.get("option1")
        return typing.cast(typing.Optional[builtins.str], result)

    @builtins.property
    def option2(self) -> typing.Optional[builtins.str]:
        result = self._values.get("option2")
        return typing.cast(typing.Optional[builtins.str], result)

    def __eq__(self, rhs: typing.Any) -> builtins.bool:
        return isinstance(rhs, self.__class__) and rhs._values == self._values

    def __ne__(self, rhs: typing.Any) -> builtins.bool:
        return not (rhs == self)

    def __repr__(self) -> str:
        return "EraseUndefinedHashValuesOptions(%s)" % ", ".join(
            k + "=" + repr(v) for k, v in self._values.items()
        )


class ExperimentalClass(
    metaclass=jsii.JSIIMeta,
    jsii_type="jsii-calc.ExperimentalClass",
):
    '''
    :stability: experimental
    '''

    def __init__(
        self,
        readonly_string: builtins.str,
        mutable_number: typing.Optional[jsii.Number] = None,
    ) -> None:
        '''
        :param readonly_string: -
        :param mutable_number: -

        :stability: experimental
        '''
        jsii.create(ExperimentalClass, self, [readonly_string, mutable_number])

    @jsii.member(jsii_name="method")
    def method(self) -> None:
        '''
        :stability: experimental
        '''
        return typing.cast(None, jsii.invoke(self, "method", []))

    @builtins.property # type: ignore[misc]
    @jsii.member(jsii_name="readonlyProperty")
    def readonly_property(self) -> builtins.str:
        '''
        :stability: experimental
        '''
        return typing.cast(builtins.str, jsii.get(self, "readonlyProperty"))

    @builtins.property # type: ignore[misc]
    @jsii.member(jsii_name="mutableProperty")
    def mutable_property(self) -> typing.Optional[jsii.Number]:
        '''
        :stability: experimental
        '''
        return typing.cast(typing.Optional[jsii.Number], jsii.get(self, "mutableProperty"))

    @mutable_property.setter
    def mutable_property(self, value: typing.Optional[jsii.Number]) -> None:
        jsii.set(self, "mutableProperty", value)


@jsii.enum(jsii_type="jsii-calc.ExperimentalEnum")
class ExperimentalEnum(enum.Enum):
    '''
    :stability: experimental
    '''

    OPTION_A = "OPTION_A"
    '''
    :stability: experimental
    '''
    OPTION_B = "OPTION_B"
    '''
    :stability: experimental
    '''


@jsii.data_type(
    jsii_type="jsii-calc.ExperimentalStruct",
    jsii_struct_bases=[],
    name_mapping={"readonly_property": "readonlyProperty"},
)
class ExperimentalStruct:
    def __init__(self, *, readonly_property: builtins.str) -> None:
        '''
        :param readonly_property: 

        :stability: experimental
        '''
        self._values: typing.Dict[str, typing.Any] = {
            "readonly_property": readonly_property,
        }

    @builtins.property
    def readonly_property(self) -> builtins.str:
        '''
        :stability: experimental
        '''
        result = self._values.get("readonly_property")
        assert result is not None, "Required property 'readonly_property' is missing"
        return typing.cast(builtins.str, result)

    def __eq__(self, rhs: typing.Any) -> builtins.bool:
        return isinstance(rhs, self.__class__) and rhs._values == self._values

    def __ne__(self, rhs: typing.Any) -> builtins.bool:
        return not (rhs == self)

    def __repr__(self) -> str:
        return "ExperimentalStruct(%s)" % ", ".join(
            k + "=" + repr(v) for k, v in self._values.items()
        )


class ExportedBaseClass(
    metaclass=jsii.JSIIMeta,
    jsii_type="jsii-calc.ExportedBaseClass",
):
    def __init__(self, success: builtins.bool) -> None:
        '''
        :param success: -
        '''
        jsii.create(ExportedBaseClass, self, [success])

    @builtins.property # type: ignore[misc]
    @jsii.member(jsii_name="success")
    def success(self) -> builtins.bool:
        return typing.cast(builtins.bool, jsii.get(self, "success"))


@jsii.data_type(
    jsii_type="jsii-calc.ExtendsInternalInterface",
    jsii_struct_bases=[],
    name_mapping={"boom": "boom", "prop": "prop"},
)
class ExtendsInternalInterface:
    def __init__(self, *, boom: builtins.bool, prop: builtins.str) -> None:
        '''
        :param boom: 
        :param prop: 
        '''
        self._values: typing.Dict[str, typing.Any] = {
            "boom": boom,
            "prop": prop,
        }

    @builtins.property
    def boom(self) -> builtins.bool:
        result = self._values.get("boom")
        assert result is not None, "Required property 'boom' is missing"
        return typing.cast(builtins.bool, result)

    @builtins.property
    def prop(self) -> builtins.str:
        result = self._values.get("prop")
        assert result is not None, "Required property 'prop' is missing"
        return typing.cast(builtins.str, result)

    def __eq__(self, rhs: typing.Any) -> builtins.bool:
        return isinstance(rhs, self.__class__) and rhs._values == self._values

    def __ne__(self, rhs: typing.Any) -> builtins.bool:
        return not (rhs == self)

    def __repr__(self) -> str:
        return "ExtendsInternalInterface(%s)" % ", ".join(
            k + "=" + repr(v) for k, v in self._values.items()
        )


class ExternalClass(metaclass=jsii.JSIIMeta, jsii_type="jsii-calc.ExternalClass"):
    '''
    :external: true
    '''

    def __init__(
        self,
        readonly_string: builtins.str,
        mutable_number: typing.Optional[jsii.Number] = None,
    ) -> None:
        '''
        :param readonly_string: -
        :param mutable_number: -

        :external: true
        '''
        jsii.create(ExternalClass, self, [readonly_string, mutable_number])

    @jsii.member(jsii_name="method")
    def method(self) -> None:
        '''
        :external: true
        '''
        return typing.cast(None, jsii.invoke(self, "method", []))

    @builtins.property # type: ignore[misc]
    @jsii.member(jsii_name="readonlyProperty")
    def readonly_property(self) -> builtins.str:
        '''
        :external: true
        '''
        return typing.cast(builtins.str, jsii.get(self, "readonlyProperty"))

    @builtins.property # type: ignore[misc]
    @jsii.member(jsii_name="mutableProperty")
    def mutable_property(self) -> typing.Optional[jsii.Number]:
        '''
        :external: true
        '''
        return typing.cast(typing.Optional[jsii.Number], jsii.get(self, "mutableProperty"))

    @mutable_property.setter
    def mutable_property(self, value: typing.Optional[jsii.Number]) -> None:
        jsii.set(self, "mutableProperty", value)


@jsii.enum(jsii_type="jsii-calc.ExternalEnum")
class ExternalEnum(enum.Enum):
    '''
    :external: true
    '''

    OPTION_A = "OPTION_A"
    '''
    :external: true
    '''
    OPTION_B = "OPTION_B"
    '''
    :external: true
    '''


@jsii.data_type(
    jsii_type="jsii-calc.ExternalStruct",
    jsii_struct_bases=[],
    name_mapping={"readonly_property": "readonlyProperty"},
)
class ExternalStruct:
    def __init__(self, *, readonly_property: builtins.str) -> None:
        '''
        :param readonly_property: 

        :external: true
        '''
        self._values: typing.Dict[str, typing.Any] = {
            "readonly_property": readonly_property,
        }

    @builtins.property
    def readonly_property(self) -> builtins.str:
        '''
        :external: true
        '''
        result = self._values.get("readonly_property")
        assert result is not None, "Required property 'readonly_property' is missing"
        return typing.cast(builtins.str, result)

    def __eq__(self, rhs: typing.Any) -> builtins.bool:
        return isinstance(rhs, self.__class__) and rhs._values == self._values

    def __ne__(self, rhs: typing.Any) -> builtins.bool:
        return not (rhs == self)

    def __repr__(self) -> str:
        return "ExternalStruct(%s)" % ", ".join(
            k + "=" + repr(v) for k, v in self._values.items()
        )


class GiveMeStructs(metaclass=jsii.JSIIMeta, jsii_type="jsii-calc.GiveMeStructs"):
    def __init__(self) -> None:
        jsii.create(GiveMeStructs, self, [])

    @jsii.member(jsii_name="derivedToFirst")
    def derived_to_first(
        self,
        *,
        another_required: datetime.datetime,
        bool: builtins.bool,
        non_primitive: "DoubleTrouble",
        another_optional: typing.Optional[typing.Mapping[builtins.str, scope.jsii_calc_lib.NumericValue]] = None,
        optional_any: typing.Any = None,
        optional_array: typing.Optional[typing.List[builtins.str]] = None,
        anumber: jsii.Number,
        astring: builtins.str,
        first_optional: typing.Optional[typing.List[builtins.str]] = None,
    ) -> scope.jsii_calc_lib.MyFirstStruct:
        '''Accepts a struct of type DerivedStruct and returns a struct of type FirstStruct.

        :param another_required: 
        :param bool: 
        :param non_primitive: An example of a non primitive property.
        :param another_optional: This is optional.
        :param optional_any: 
        :param optional_array: 
        :param anumber: (deprecated) An awesome number value.
        :param astring: (deprecated) A string value.
        :param first_optional: 
        '''
        derived = DerivedStruct(
            another_required=another_required,
            bool=bool,
            non_primitive=non_primitive,
            another_optional=another_optional,
            optional_any=optional_any,
            optional_array=optional_array,
            anumber=anumber,
            astring=astring,
            first_optional=first_optional,
        )

        return typing.cast(scope.jsii_calc_lib.MyFirstStruct, jsii.invoke(self, "derivedToFirst", [derived]))

    @jsii.member(jsii_name="readDerivedNonPrimitive")
    def read_derived_non_primitive(
        self,
        *,
        another_required: datetime.datetime,
        bool: builtins.bool,
        non_primitive: "DoubleTrouble",
        another_optional: typing.Optional[typing.Mapping[builtins.str, scope.jsii_calc_lib.NumericValue]] = None,
        optional_any: typing.Any = None,
        optional_array: typing.Optional[typing.List[builtins.str]] = None,
        anumber: jsii.Number,
        astring: builtins.str,
        first_optional: typing.Optional[typing.List[builtins.str]] = None,
    ) -> "DoubleTrouble":
        '''Returns the boolean from a DerivedStruct struct.

        :param another_required: 
        :param bool: 
        :param non_primitive: An example of a non primitive property.
        :param another_optional: This is optional.
        :param optional_any: 
        :param optional_array: 
        :param anumber: (deprecated) An awesome number value.
        :param astring: (deprecated) A string value.
        :param first_optional: 
        '''
        derived = DerivedStruct(
            another_required=another_required,
            bool=bool,
            non_primitive=non_primitive,
            another_optional=another_optional,
            optional_any=optional_any,
            optional_array=optional_array,
            anumber=anumber,
            astring=astring,
            first_optional=first_optional,
        )

        return typing.cast("DoubleTrouble", jsii.invoke(self, "readDerivedNonPrimitive", [derived]))

    @jsii.member(jsii_name="readFirstNumber")
    def read_first_number(
        self,
        *,
        anumber: jsii.Number,
        astring: builtins.str,
        first_optional: typing.Optional[typing.List[builtins.str]] = None,
    ) -> jsii.Number:
        '''Returns the "anumber" from a MyFirstStruct struct;

        :param anumber: (deprecated) An awesome number value.
        :param astring: (deprecated) A string value.
        :param first_optional: 
        '''
        first = scope.jsii_calc_lib.MyFirstStruct(
            anumber=anumber, astring=astring, first_optional=first_optional
        )

        return typing.cast(jsii.Number, jsii.invoke(self, "readFirstNumber", [first]))

    @builtins.property # type: ignore[misc]
    @jsii.member(jsii_name="structLiteral")
    def struct_literal(self) -> scope.jsii_calc_lib.StructWithOnlyOptionals:
        return typing.cast(scope.jsii_calc_lib.StructWithOnlyOptionals, jsii.get(self, "structLiteral"))


@jsii.data_type(
    jsii_type="jsii-calc.Greetee",
    jsii_struct_bases=[],
    name_mapping={"name": "name"},
)
class Greetee:
    def __init__(self, *, name: typing.Optional[builtins.str] = None) -> None:
        '''These are some arguments you can pass to a method.

        :param name: The name of the greetee. Default: world
        '''
        self._values: typing.Dict[str, typing.Any] = {}
        if name is not None:
            self._values["name"] = name

    @builtins.property
    def name(self) -> typing.Optional[builtins.str]:
        '''The name of the greetee.

        :default: world
        '''
        result = self._values.get("name")
        return typing.cast(typing.Optional[builtins.str], result)

    def __eq__(self, rhs: typing.Any) -> builtins.bool:
        return isinstance(rhs, self.__class__) and rhs._values == self._values

    def __ne__(self, rhs: typing.Any) -> builtins.bool:
        return not (rhs == self)

    def __repr__(self) -> str:
        return "Greetee(%s)" % ", ".join(
            k + "=" + repr(v) for k, v in self._values.items()
        )


class GreetingAugmenter(
    metaclass=jsii.JSIIMeta,
    jsii_type="jsii-calc.GreetingAugmenter",
):
    def __init__(self) -> None:
        jsii.create(GreetingAugmenter, self, [])

    @jsii.member(jsii_name="betterGreeting")
    def better_greeting(self, friendly: scope.jsii_calc_lib.IFriendly) -> builtins.str:
        '''
        :param friendly: -
        '''
        return typing.cast(builtins.str, jsii.invoke(self, "betterGreeting", [friendly]))


@jsii.interface(jsii_type="jsii-calc.IAnonymousImplementationProvider")
class IAnonymousImplementationProvider(typing_extensions.Protocol):
    '''We can return an anonymous interface implementation from an override without losing the interface declarations.'''

    @builtins.staticmethod
    def __jsii_proxy_class__() -> typing.Type["_IAnonymousImplementationProviderProxy"]:
        return _IAnonymousImplementationProviderProxy

    @jsii.member(jsii_name="provideAsClass")
    def provide_as_class(self) -> "Implementation":
        ...

    @jsii.member(jsii_name="provideAsInterface")
    def provide_as_interface(self) -> "IAnonymouslyImplementMe":
        ...


class _IAnonymousImplementationProviderProxy:
    '''We can return an anonymous interface implementation from an override without losing the interface declarations.'''

    __jsii_type__: typing.ClassVar[str] = "jsii-calc.IAnonymousImplementationProvider"

    @jsii.member(jsii_name="provideAsClass")
    def provide_as_class(self) -> "Implementation":
        return typing.cast("Implementation", jsii.invoke(self, "provideAsClass", []))

    @jsii.member(jsii_name="provideAsInterface")
    def provide_as_interface(self) -> "IAnonymouslyImplementMe":
        return typing.cast("IAnonymouslyImplementMe", jsii.invoke(self, "provideAsInterface", []))


@jsii.interface(jsii_type="jsii-calc.IAnonymouslyImplementMe")
class IAnonymouslyImplementMe(typing_extensions.Protocol):
    @builtins.staticmethod
    def __jsii_proxy_class__() -> typing.Type["_IAnonymouslyImplementMeProxy"]:
        return _IAnonymouslyImplementMeProxy

    @builtins.property # type: ignore[misc]
    @jsii.member(jsii_name="value")
    def value(self) -> jsii.Number:
        ...

    @jsii.member(jsii_name="verb")
    def verb(self) -> builtins.str:
        ...


class _IAnonymouslyImplementMeProxy:
    __jsii_type__: typing.ClassVar[str] = "jsii-calc.IAnonymouslyImplementMe"

    @builtins.property # type: ignore[misc]
    @jsii.member(jsii_name="value")
    def value(self) -> jsii.Number:
        return typing.cast(jsii.Number, jsii.get(self, "value"))

    @jsii.member(jsii_name="verb")
    def verb(self) -> builtins.str:
        return typing.cast(builtins.str, jsii.invoke(self, "verb", []))


@jsii.interface(jsii_type="jsii-calc.IAnotherPublicInterface")
class IAnotherPublicInterface(typing_extensions.Protocol):
    @builtins.staticmethod
    def __jsii_proxy_class__() -> typing.Type["_IAnotherPublicInterfaceProxy"]:
        return _IAnotherPublicInterfaceProxy

    @builtins.property # type: ignore[misc]
    @jsii.member(jsii_name="a")
    def a(self) -> builtins.str:
        ...

    @a.setter
    def a(self, value: builtins.str) -> None:
        ...


class _IAnotherPublicInterfaceProxy:
    __jsii_type__: typing.ClassVar[str] = "jsii-calc.IAnotherPublicInterface"

    @builtins.property # type: ignore[misc]
    @jsii.member(jsii_name="a")
    def a(self) -> builtins.str:
        return typing.cast(builtins.str, jsii.get(self, "a"))

    @a.setter
    def a(self, value: builtins.str) -> None:
        jsii.set(self, "a", value)


@jsii.interface(jsii_type="jsii-calc.IBell")
class IBell(typing_extensions.Protocol):
    @builtins.staticmethod
    def __jsii_proxy_class__() -> typing.Type["_IBellProxy"]:
        return _IBellProxy

    @jsii.member(jsii_name="ring")
    def ring(self) -> None:
        ...


class _IBellProxy:
    __jsii_type__: typing.ClassVar[str] = "jsii-calc.IBell"

    @jsii.member(jsii_name="ring")
    def ring(self) -> None:
        return typing.cast(None, jsii.invoke(self, "ring", []))


@jsii.interface(jsii_type="jsii-calc.IBellRinger")
class IBellRinger(typing_extensions.Protocol):
    '''Takes the object parameter as an interface.'''

    @builtins.staticmethod
    def __jsii_proxy_class__() -> typing.Type["_IBellRingerProxy"]:
        return _IBellRingerProxy

    @jsii.member(jsii_name="yourTurn")
    def your_turn(self, bell: IBell) -> None:
        '''
        :param bell: -
        '''
        ...


class _IBellRingerProxy:
    '''Takes the object parameter as an interface.'''

    __jsii_type__: typing.ClassVar[str] = "jsii-calc.IBellRinger"

    @jsii.member(jsii_name="yourTurn")
    def your_turn(self, bell: IBell) -> None:
        '''
        :param bell: -
        '''
        return typing.cast(None, jsii.invoke(self, "yourTurn", [bell]))


@jsii.interface(jsii_type="jsii-calc.IConcreteBellRinger")
class IConcreteBellRinger(typing_extensions.Protocol):
    '''Takes the object parameter as a calss.'''

    @builtins.staticmethod
    def __jsii_proxy_class__() -> typing.Type["_IConcreteBellRingerProxy"]:
        return _IConcreteBellRingerProxy

    @jsii.member(jsii_name="yourTurn")
    def your_turn(self, bell: "Bell") -> None:
        '''
        :param bell: -
        '''
        ...


class _IConcreteBellRingerProxy:
    '''Takes the object parameter as a calss.'''

    __jsii_type__: typing.ClassVar[str] = "jsii-calc.IConcreteBellRinger"

    @jsii.member(jsii_name="yourTurn")
    def your_turn(self, bell: "Bell") -> None:
        '''
        :param bell: -
        '''
        return typing.cast(None, jsii.invoke(self, "yourTurn", [bell]))


@jsii.interface(jsii_type="jsii-calc.IDeprecatedInterface")
class IDeprecatedInterface(typing_extensions.Protocol):
    '''
    :deprecated: useless interface

    :stability: deprecated
    '''

    @builtins.staticmethod
    def __jsii_proxy_class__() -> typing.Type["_IDeprecatedInterfaceProxy"]:
        return _IDeprecatedInterfaceProxy

    @builtins.property # type: ignore[misc]
    @jsii.member(jsii_name="mutableProperty")
    def mutable_property(self) -> typing.Optional[jsii.Number]:
        '''
        :deprecated: could be better

        :stability: deprecated
        '''
        ...

    @mutable_property.setter
    def mutable_property(self, value: typing.Optional[jsii.Number]) -> None:
        ...

    @jsii.member(jsii_name="method")
    def method(self) -> None:
        '''
        :deprecated: services no purpose

        :stability: deprecated
        '''
        ...


class _IDeprecatedInterfaceProxy:
    '''
    :deprecated: useless interface

    :stability: deprecated
    '''

    __jsii_type__: typing.ClassVar[str] = "jsii-calc.IDeprecatedInterface"

    @builtins.property # type: ignore[misc]
    @jsii.member(jsii_name="mutableProperty")
    def mutable_property(self) -> typing.Optional[jsii.Number]:
        '''
        :deprecated: could be better

        :stability: deprecated
        '''
        return typing.cast(typing.Optional[jsii.Number], jsii.get(self, "mutableProperty"))

    @mutable_property.setter
    def mutable_property(self, value: typing.Optional[jsii.Number]) -> None:
        jsii.set(self, "mutableProperty", value)

    @jsii.member(jsii_name="method")
    def method(self) -> None:
        '''
        :deprecated: services no purpose

        :stability: deprecated
        '''
        return typing.cast(None, jsii.invoke(self, "method", []))


@jsii.interface(jsii_type="jsii-calc.IExperimentalInterface")
class IExperimentalInterface(typing_extensions.Protocol):
    '''
    :stability: experimental
    '''

    @builtins.staticmethod
    def __jsii_proxy_class__() -> typing.Type["_IExperimentalInterfaceProxy"]:
        return _IExperimentalInterfaceProxy

    @builtins.property # type: ignore[misc]
    @jsii.member(jsii_name="mutableProperty")
    def mutable_property(self) -> typing.Optional[jsii.Number]:
        '''
        :stability: experimental
        '''
        ...

    @mutable_property.setter
    def mutable_property(self, value: typing.Optional[jsii.Number]) -> None:
        ...

    @jsii.member(jsii_name="method")
    def method(self) -> None:
        '''
        :stability: experimental
        '''
        ...


class _IExperimentalInterfaceProxy:
    '''
    :stability: experimental
    '''

    __jsii_type__: typing.ClassVar[str] = "jsii-calc.IExperimentalInterface"

    @builtins.property # type: ignore[misc]
    @jsii.member(jsii_name="mutableProperty")
    def mutable_property(self) -> typing.Optional[jsii.Number]:
        '''
        :stability: experimental
        '''
        return typing.cast(typing.Optional[jsii.Number], jsii.get(self, "mutableProperty"))

    @mutable_property.setter
    def mutable_property(self, value: typing.Optional[jsii.Number]) -> None:
        jsii.set(self, "mutableProperty", value)

    @jsii.member(jsii_name="method")
    def method(self) -> None:
        '''
        :stability: experimental
        '''
        return typing.cast(None, jsii.invoke(self, "method", []))


@jsii.interface(jsii_type="jsii-calc.IExtendsPrivateInterface")
class IExtendsPrivateInterface(typing_extensions.Protocol):
    @builtins.staticmethod
    def __jsii_proxy_class__() -> typing.Type["_IExtendsPrivateInterfaceProxy"]:
        return _IExtendsPrivateInterfaceProxy

    @builtins.property # type: ignore[misc]
    @jsii.member(jsii_name="moreThings")
    def more_things(self) -> typing.List[builtins.str]:
        ...

    @builtins.property # type: ignore[misc]
    @jsii.member(jsii_name="private")
    def private(self) -> builtins.str:
        ...

    @private.setter
    def private(self, value: builtins.str) -> None:
        ...


class _IExtendsPrivateInterfaceProxy:
    __jsii_type__: typing.ClassVar[str] = "jsii-calc.IExtendsPrivateInterface"

    @builtins.property # type: ignore[misc]
    @jsii.member(jsii_name="moreThings")
    def more_things(self) -> typing.List[builtins.str]:
        return typing.cast(typing.List[builtins.str], jsii.get(self, "moreThings"))

    @builtins.property # type: ignore[misc]
    @jsii.member(jsii_name="private")
    def private(self) -> builtins.str:
        return typing.cast(builtins.str, jsii.get(self, "private"))

    @private.setter
    def private(self, value: builtins.str) -> None:
        jsii.set(self, "private", value)


@jsii.interface(jsii_type="jsii-calc.IExternalInterface")
class IExternalInterface(typing_extensions.Protocol):
    '''
    :external: true
    '''

    @builtins.staticmethod
    def __jsii_proxy_class__() -> typing.Type["_IExternalInterfaceProxy"]:
        return _IExternalInterfaceProxy

    @builtins.property # type: ignore[misc]
    @jsii.member(jsii_name="mutableProperty")
    def mutable_property(self) -> typing.Optional[jsii.Number]:
        '''
        :external: true
        '''
        ...

    @mutable_property.setter
    def mutable_property(self, value: typing.Optional[jsii.Number]) -> None:
        ...

    @jsii.member(jsii_name="method")
    def method(self) -> None:
        '''
        :external: true
        '''
        ...


class _IExternalInterfaceProxy:
    '''
    :external: true
    '''

    __jsii_type__: typing.ClassVar[str] = "jsii-calc.IExternalInterface"

    @builtins.property # type: ignore[misc]
    @jsii.member(jsii_name="mutableProperty")
    def mutable_property(self) -> typing.Optional[jsii.Number]:
        '''
        :external: true
        '''
        return typing.cast(typing.Optional[jsii.Number], jsii.get(self, "mutableProperty"))

    @mutable_property.setter
    def mutable_property(self, value: typing.Optional[jsii.Number]) -> None:
        jsii.set(self, "mutableProperty", value)

    @jsii.member(jsii_name="method")
    def method(self) -> None:
        '''
        :external: true
        '''
        return typing.cast(None, jsii.invoke(self, "method", []))


@jsii.interface(jsii_type="jsii-calc.IFriendlier")
class IFriendlier(scope.jsii_calc_lib.IFriendly, typing_extensions.Protocol):
    '''Even friendlier classes can implement this interface.'''

    @builtins.staticmethod
    def __jsii_proxy_class__() -> typing.Type["_IFriendlierProxy"]:
        return _IFriendlierProxy

    @jsii.member(jsii_name="farewell")
    def farewell(self) -> builtins.str:
        '''Say farewell.'''
        ...

    @jsii.member(jsii_name="goodbye")
    def goodbye(self) -> builtins.str:
        '''Say goodbye.

        :return: A goodbye blessing.
        '''
        ...


class _IFriendlierProxy(
    jsii.proxy_for(scope.jsii_calc_lib.IFriendly) # type: ignore[misc]
):
    '''Even friendlier classes can implement this interface.'''

    __jsii_type__: typing.ClassVar[str] = "jsii-calc.IFriendlier"

    @jsii.member(jsii_name="farewell")
    def farewell(self) -> builtins.str:
        '''Say farewell.'''
        return typing.cast(builtins.str, jsii.invoke(self, "farewell", []))

    @jsii.member(jsii_name="goodbye")
    def goodbye(self) -> builtins.str:
        '''Say goodbye.

        :return: A goodbye blessing.
        '''
        return typing.cast(builtins.str, jsii.invoke(self, "goodbye", []))


@jsii.interface(jsii_type="jsii-calc.IInterfaceImplementedByAbstractClass")
class IInterfaceImplementedByAbstractClass(typing_extensions.Protocol):
    '''awslabs/jsii#220 Abstract return type.'''

    @builtins.staticmethod
    def __jsii_proxy_class__() -> typing.Type["_IInterfaceImplementedByAbstractClassProxy"]:
        return _IInterfaceImplementedByAbstractClassProxy

    @builtins.property # type: ignore[misc]
    @jsii.member(jsii_name="propFromInterface")
    def prop_from_interface(self) -> builtins.str:
        ...


class _IInterfaceImplementedByAbstractClassProxy:
    '''awslabs/jsii#220 Abstract return type.'''

    __jsii_type__: typing.ClassVar[str] = "jsii-calc.IInterfaceImplementedByAbstractClass"

    @builtins.property # type: ignore[misc]
    @jsii.member(jsii_name="propFromInterface")
    def prop_from_interface(self) -> builtins.str:
        return typing.cast(builtins.str, jsii.get(self, "propFromInterface"))


@jsii.interface(jsii_type="jsii-calc.IInterfaceWithInternal")
class IInterfaceWithInternal(typing_extensions.Protocol):
    @builtins.staticmethod
    def __jsii_proxy_class__() -> typing.Type["_IInterfaceWithInternalProxy"]:
        return _IInterfaceWithInternalProxy

    @jsii.member(jsii_name="visible")
    def visible(self) -> None:
        ...


class _IInterfaceWithInternalProxy:
    __jsii_type__: typing.ClassVar[str] = "jsii-calc.IInterfaceWithInternal"

    @jsii.member(jsii_name="visible")
    def visible(self) -> None:
        return typing.cast(None, jsii.invoke(self, "visible", []))


@jsii.interface(jsii_type="jsii-calc.IInterfaceWithMethods")
class IInterfaceWithMethods(typing_extensions.Protocol):
    @builtins.staticmethod
    def __jsii_proxy_class__() -> typing.Type["_IInterfaceWithMethodsProxy"]:
        return _IInterfaceWithMethodsProxy

    @builtins.property # type: ignore[misc]
    @jsii.member(jsii_name="value")
    def value(self) -> builtins.str:
        ...

    @jsii.member(jsii_name="doThings")
    def do_things(self) -> None:
        ...


class _IInterfaceWithMethodsProxy:
    __jsii_type__: typing.ClassVar[str] = "jsii-calc.IInterfaceWithMethods"

    @builtins.property # type: ignore[misc]
    @jsii.member(jsii_name="value")
    def value(self) -> builtins.str:
        return typing.cast(builtins.str, jsii.get(self, "value"))

    @jsii.member(jsii_name="doThings")
    def do_things(self) -> None:
        return typing.cast(None, jsii.invoke(self, "doThings", []))


@jsii.interface(jsii_type="jsii-calc.IInterfaceWithOptionalMethodArguments")
class IInterfaceWithOptionalMethodArguments(typing_extensions.Protocol):
    '''awslabs/jsii#175 Interface proxies (and builders) do not respect optional arguments in methods.'''

    @builtins.staticmethod
    def __jsii_proxy_class__() -> typing.Type["_IInterfaceWithOptionalMethodArgumentsProxy"]:
        return _IInterfaceWithOptionalMethodArgumentsProxy

    @jsii.member(jsii_name="hello")
    def hello(
        self,
        arg1: builtins.str,
        arg2: typing.Optional[jsii.Number] = None,
    ) -> None:
        '''
        :param arg1: -
        :param arg2: -
        '''
        ...


class _IInterfaceWithOptionalMethodArgumentsProxy:
    '''awslabs/jsii#175 Interface proxies (and builders) do not respect optional arguments in methods.'''

    __jsii_type__: typing.ClassVar[str] = "jsii-calc.IInterfaceWithOptionalMethodArguments"

    @jsii.member(jsii_name="hello")
    def hello(
        self,
        arg1: builtins.str,
        arg2: typing.Optional[jsii.Number] = None,
    ) -> None:
        '''
        :param arg1: -
        :param arg2: -
        '''
        return typing.cast(None, jsii.invoke(self, "hello", [arg1, arg2]))


@jsii.interface(jsii_type="jsii-calc.IInterfaceWithProperties")
class IInterfaceWithProperties(typing_extensions.Protocol):
    @builtins.staticmethod
    def __jsii_proxy_class__() -> typing.Type["_IInterfaceWithPropertiesProxy"]:
        return _IInterfaceWithPropertiesProxy

    @builtins.property # type: ignore[misc]
    @jsii.member(jsii_name="readOnlyString")
    def read_only_string(self) -> builtins.str:
        ...

    @builtins.property # type: ignore[misc]
    @jsii.member(jsii_name="readWriteString")
    def read_write_string(self) -> builtins.str:
        ...

    @read_write_string.setter
    def read_write_string(self, value: builtins.str) -> None:
        ...


class _IInterfaceWithPropertiesProxy:
    __jsii_type__: typing.ClassVar[str] = "jsii-calc.IInterfaceWithProperties"

    @builtins.property # type: ignore[misc]
    @jsii.member(jsii_name="readOnlyString")
    def read_only_string(self) -> builtins.str:
        return typing.cast(builtins.str, jsii.get(self, "readOnlyString"))

    @builtins.property # type: ignore[misc]
    @jsii.member(jsii_name="readWriteString")
    def read_write_string(self) -> builtins.str:
        return typing.cast(builtins.str, jsii.get(self, "readWriteString"))

    @read_write_string.setter
    def read_write_string(self, value: builtins.str) -> None:
        jsii.set(self, "readWriteString", value)


@jsii.interface(jsii_type="jsii-calc.IInterfaceWithPropertiesExtension")
class IInterfaceWithPropertiesExtension(
    IInterfaceWithProperties,
    typing_extensions.Protocol,
):
    @builtins.staticmethod
    def __jsii_proxy_class__() -> typing.Type["_IInterfaceWithPropertiesExtensionProxy"]:
        return _IInterfaceWithPropertiesExtensionProxy

    @builtins.property # type: ignore[misc]
    @jsii.member(jsii_name="foo")
    def foo(self) -> jsii.Number:
        ...

    @foo.setter
    def foo(self, value: jsii.Number) -> None:
        ...


class _IInterfaceWithPropertiesExtensionProxy(
    jsii.proxy_for(IInterfaceWithProperties) # type: ignore[misc]
):
    __jsii_type__: typing.ClassVar[str] = "jsii-calc.IInterfaceWithPropertiesExtension"

    @builtins.property # type: ignore[misc]
    @jsii.member(jsii_name="foo")
    def foo(self) -> jsii.Number:
        return typing.cast(jsii.Number, jsii.get(self, "foo"))

    @foo.setter
    def foo(self, value: jsii.Number) -> None:
        jsii.set(self, "foo", value)


@jsii.interface(jsii_type="jsii-calc.IJSII417PublicBaseOfBase")
class IJSII417PublicBaseOfBase(typing_extensions.Protocol):
    @builtins.staticmethod
    def __jsii_proxy_class__() -> typing.Type["_IJSII417PublicBaseOfBaseProxy"]:
        return _IJSII417PublicBaseOfBaseProxy

    @builtins.property # type: ignore[misc]
    @jsii.member(jsii_name="hasRoot")
    def has_root(self) -> builtins.bool:
        ...

    @jsii.member(jsii_name="foo")
    def foo(self) -> None:
        ...


class _IJSII417PublicBaseOfBaseProxy:
    __jsii_type__: typing.ClassVar[str] = "jsii-calc.IJSII417PublicBaseOfBase"

    @builtins.property # type: ignore[misc]
    @jsii.member(jsii_name="hasRoot")
    def has_root(self) -> builtins.bool:
        return typing.cast(builtins.bool, jsii.get(self, "hasRoot"))

    @jsii.member(jsii_name="foo")
    def foo(self) -> None:
        return typing.cast(None, jsii.invoke(self, "foo", []))


@jsii.interface(jsii_type="jsii-calc.IJsii487External")
class IJsii487External(typing_extensions.Protocol):
    @builtins.staticmethod
    def __jsii_proxy_class__() -> typing.Type["_IJsii487ExternalProxy"]:
        return _IJsii487ExternalProxy


class _IJsii487ExternalProxy:
    __jsii_type__: typing.ClassVar[str] = "jsii-calc.IJsii487External"
    pass


@jsii.interface(jsii_type="jsii-calc.IJsii487External2")
class IJsii487External2(typing_extensions.Protocol):
    @builtins.staticmethod
    def __jsii_proxy_class__() -> typing.Type["_IJsii487External2Proxy"]:
        return _IJsii487External2Proxy


class _IJsii487External2Proxy:
    __jsii_type__: typing.ClassVar[str] = "jsii-calc.IJsii487External2"
    pass


@jsii.interface(jsii_type="jsii-calc.IJsii496")
class IJsii496(typing_extensions.Protocol):
    @builtins.staticmethod
    def __jsii_proxy_class__() -> typing.Type["_IJsii496Proxy"]:
        return _IJsii496Proxy


class _IJsii496Proxy:
    __jsii_type__: typing.ClassVar[str] = "jsii-calc.IJsii496"
    pass


@jsii.interface(jsii_type="jsii-calc.IMutableObjectLiteral")
class IMutableObjectLiteral(typing_extensions.Protocol):
    @builtins.staticmethod
    def __jsii_proxy_class__() -> typing.Type["_IMutableObjectLiteralProxy"]:
        return _IMutableObjectLiteralProxy

    @builtins.property # type: ignore[misc]
    @jsii.member(jsii_name="value")
    def value(self) -> builtins.str:
        ...

    @value.setter
    def value(self, value: builtins.str) -> None:
        ...


class _IMutableObjectLiteralProxy:
    __jsii_type__: typing.ClassVar[str] = "jsii-calc.IMutableObjectLiteral"

    @builtins.property # type: ignore[misc]
    @jsii.member(jsii_name="value")
    def value(self) -> builtins.str:
        return typing.cast(builtins.str, jsii.get(self, "value"))

    @value.setter
    def value(self, value: builtins.str) -> None:
        jsii.set(self, "value", value)


@jsii.interface(jsii_type="jsii-calc.INonInternalInterface")
class INonInternalInterface(IAnotherPublicInterface, typing_extensions.Protocol):
    @builtins.staticmethod
    def __jsii_proxy_class__() -> typing.Type["_INonInternalInterfaceProxy"]:
        return _INonInternalInterfaceProxy

    @builtins.property # type: ignore[misc]
    @jsii.member(jsii_name="b")
    def b(self) -> builtins.str:
        ...

    @b.setter
    def b(self, value: builtins.str) -> None:
        ...

    @builtins.property # type: ignore[misc]
    @jsii.member(jsii_name="c")
    def c(self) -> builtins.str:
        ...

    @c.setter
    def c(self, value: builtins.str) -> None:
        ...


class _INonInternalInterfaceProxy(
    jsii.proxy_for(IAnotherPublicInterface) # type: ignore[misc]
):
    __jsii_type__: typing.ClassVar[str] = "jsii-calc.INonInternalInterface"

    @builtins.property # type: ignore[misc]
    @jsii.member(jsii_name="b")
    def b(self) -> builtins.str:
        return typing.cast(builtins.str, jsii.get(self, "b"))

    @b.setter
    def b(self, value: builtins.str) -> None:
        jsii.set(self, "b", value)

    @builtins.property # type: ignore[misc]
    @jsii.member(jsii_name="c")
    def c(self) -> builtins.str:
        return typing.cast(builtins.str, jsii.get(self, "c"))

    @c.setter
    def c(self, value: builtins.str) -> None:
        jsii.set(self, "c", value)


@jsii.interface(jsii_type="jsii-calc.IObjectWithProperty")
class IObjectWithProperty(typing_extensions.Protocol):
    '''Make sure that setters are properly called on objects with interfaces.'''

    @builtins.staticmethod
    def __jsii_proxy_class__() -> typing.Type["_IObjectWithPropertyProxy"]:
        return _IObjectWithPropertyProxy

    @builtins.property # type: ignore[misc]
    @jsii.member(jsii_name="property")
    def property(self) -> builtins.str:
        ...

    @property.setter
    def property(self, value: builtins.str) -> None:
        ...

    @jsii.member(jsii_name="wasSet")
    def was_set(self) -> builtins.bool:
        ...


class _IObjectWithPropertyProxy:
    '''Make sure that setters are properly called on objects with interfaces.'''

    __jsii_type__: typing.ClassVar[str] = "jsii-calc.IObjectWithProperty"

    @builtins.property # type: ignore[misc]
    @jsii.member(jsii_name="property")
    def property(self) -> builtins.str:
        return typing.cast(builtins.str, jsii.get(self, "property"))

    @property.setter
    def property(self, value: builtins.str) -> None:
        jsii.set(self, "property", value)

    @jsii.member(jsii_name="wasSet")
    def was_set(self) -> builtins.bool:
        return typing.cast(builtins.bool, jsii.invoke(self, "wasSet", []))


@jsii.interface(jsii_type="jsii-calc.IOptionalMethod")
class IOptionalMethod(typing_extensions.Protocol):
    '''Checks that optional result from interface method code generates correctly.'''

    @builtins.staticmethod
    def __jsii_proxy_class__() -> typing.Type["_IOptionalMethodProxy"]:
        return _IOptionalMethodProxy

    @jsii.member(jsii_name="optional")
    def optional(self) -> typing.Optional[builtins.str]:
        ...


class _IOptionalMethodProxy:
    '''Checks that optional result from interface method code generates correctly.'''

    __jsii_type__: typing.ClassVar[str] = "jsii-calc.IOptionalMethod"

    @jsii.member(jsii_name="optional")
    def optional(self) -> typing.Optional[builtins.str]:
        return typing.cast(typing.Optional[builtins.str], jsii.invoke(self, "optional", []))


@jsii.interface(jsii_type="jsii-calc.IPrivatelyImplemented")
class IPrivatelyImplemented(typing_extensions.Protocol):
    @builtins.staticmethod
    def __jsii_proxy_class__() -> typing.Type["_IPrivatelyImplementedProxy"]:
        return _IPrivatelyImplementedProxy

    @builtins.property # type: ignore[misc]
    @jsii.member(jsii_name="success")
    def success(self) -> builtins.bool:
        ...


class _IPrivatelyImplementedProxy:
    __jsii_type__: typing.ClassVar[str] = "jsii-calc.IPrivatelyImplemented"

    @builtins.property # type: ignore[misc]
    @jsii.member(jsii_name="success")
    def success(self) -> builtins.bool:
        return typing.cast(builtins.bool, jsii.get(self, "success"))


@jsii.interface(jsii_type="jsii-calc.IPublicInterface")
class IPublicInterface(typing_extensions.Protocol):
    @builtins.staticmethod
    def __jsii_proxy_class__() -> typing.Type["_IPublicInterfaceProxy"]:
        return _IPublicInterfaceProxy

    @jsii.member(jsii_name="bye")
    def bye(self) -> builtins.str:
        ...


class _IPublicInterfaceProxy:
    __jsii_type__: typing.ClassVar[str] = "jsii-calc.IPublicInterface"

    @jsii.member(jsii_name="bye")
    def bye(self) -> builtins.str:
        return typing.cast(builtins.str, jsii.invoke(self, "bye", []))


@jsii.interface(jsii_type="jsii-calc.IPublicInterface2")
class IPublicInterface2(typing_extensions.Protocol):
    @builtins.staticmethod
    def __jsii_proxy_class__() -> typing.Type["_IPublicInterface2Proxy"]:
        return _IPublicInterface2Proxy

    @jsii.member(jsii_name="ciao")
    def ciao(self) -> builtins.str:
        ...


class _IPublicInterface2Proxy:
    __jsii_type__: typing.ClassVar[str] = "jsii-calc.IPublicInterface2"

    @jsii.member(jsii_name="ciao")
    def ciao(self) -> builtins.str:
        return typing.cast(builtins.str, jsii.invoke(self, "ciao", []))


@jsii.interface(jsii_type="jsii-calc.IRandomNumberGenerator")
class IRandomNumberGenerator(typing_extensions.Protocol):
    '''Generates random numbers.'''

    @builtins.staticmethod
    def __jsii_proxy_class__() -> typing.Type["_IRandomNumberGeneratorProxy"]:
        return _IRandomNumberGeneratorProxy

    @jsii.member(jsii_name="next")
    def next(self) -> jsii.Number:
        '''Returns another random number.

        :return: A random number.
        '''
        ...


class _IRandomNumberGeneratorProxy:
    '''Generates random numbers.'''

    __jsii_type__: typing.ClassVar[str] = "jsii-calc.IRandomNumberGenerator"

    @jsii.member(jsii_name="next")
    def next(self) -> jsii.Number:
        '''Returns another random number.

        :return: A random number.
        '''
        return typing.cast(jsii.Number, jsii.invoke(self, "next", []))


@jsii.interface(jsii_type="jsii-calc.IReturnJsii976")
class IReturnJsii976(typing_extensions.Protocol):
    '''Returns a subclass of a known class which implements an interface.'''

    @builtins.staticmethod
    def __jsii_proxy_class__() -> typing.Type["_IReturnJsii976Proxy"]:
        return _IReturnJsii976Proxy

    @builtins.property # type: ignore[misc]
    @jsii.member(jsii_name="foo")
    def foo(self) -> jsii.Number:
        ...


class _IReturnJsii976Proxy:
    '''Returns a subclass of a known class which implements an interface.'''

    __jsii_type__: typing.ClassVar[str] = "jsii-calc.IReturnJsii976"

    @builtins.property # type: ignore[misc]
    @jsii.member(jsii_name="foo")
    def foo(self) -> jsii.Number:
        return typing.cast(jsii.Number, jsii.get(self, "foo"))


@jsii.interface(jsii_type="jsii-calc.IReturnsNumber")
class IReturnsNumber(typing_extensions.Protocol):
    @builtins.staticmethod
    def __jsii_proxy_class__() -> typing.Type["_IReturnsNumberProxy"]:
        return _IReturnsNumberProxy

    @builtins.property # type: ignore[misc]
    @jsii.member(jsii_name="numberProp")
    def number_prop(self) -> scope.jsii_calc_lib.Number:
        ...

    @jsii.member(jsii_name="obtainNumber")
    def obtain_number(self) -> scope.jsii_calc_lib.IDoublable:
        ...


class _IReturnsNumberProxy:
    __jsii_type__: typing.ClassVar[str] = "jsii-calc.IReturnsNumber"

    @builtins.property # type: ignore[misc]
    @jsii.member(jsii_name="numberProp")
    def number_prop(self) -> scope.jsii_calc_lib.Number:
        return typing.cast(scope.jsii_calc_lib.Number, jsii.get(self, "numberProp"))

    @jsii.member(jsii_name="obtainNumber")
    def obtain_number(self) -> scope.jsii_calc_lib.IDoublable:
        return typing.cast(scope.jsii_calc_lib.IDoublable, jsii.invoke(self, "obtainNumber", []))


@jsii.interface(jsii_type="jsii-calc.IStableInterface")
class IStableInterface(typing_extensions.Protocol):
    @builtins.staticmethod
    def __jsii_proxy_class__() -> typing.Type["_IStableInterfaceProxy"]:
        return _IStableInterfaceProxy

    @builtins.property # type: ignore[misc]
    @jsii.member(jsii_name="mutableProperty")
    def mutable_property(self) -> typing.Optional[jsii.Number]:
        ...

    @mutable_property.setter
    def mutable_property(self, value: typing.Optional[jsii.Number]) -> None:
        ...

    @jsii.member(jsii_name="method")
    def method(self) -> None:
        ...


class _IStableInterfaceProxy:
    __jsii_type__: typing.ClassVar[str] = "jsii-calc.IStableInterface"

    @builtins.property # type: ignore[misc]
    @jsii.member(jsii_name="mutableProperty")
    def mutable_property(self) -> typing.Optional[jsii.Number]:
        return typing.cast(typing.Optional[jsii.Number], jsii.get(self, "mutableProperty"))

    @mutable_property.setter
    def mutable_property(self, value: typing.Optional[jsii.Number]) -> None:
        jsii.set(self, "mutableProperty", value)

    @jsii.member(jsii_name="method")
    def method(self) -> None:
        return typing.cast(None, jsii.invoke(self, "method", []))


@jsii.interface(jsii_type="jsii-calc.IStructReturningDelegate")
class IStructReturningDelegate(typing_extensions.Protocol):
    '''Verifies that a "pure" implementation of an interface works correctly.'''

    @builtins.staticmethod
    def __jsii_proxy_class__() -> typing.Type["_IStructReturningDelegateProxy"]:
        return _IStructReturningDelegateProxy

    @jsii.member(jsii_name="returnStruct")
    def return_struct(self) -> "StructB":
        ...


class _IStructReturningDelegateProxy:
    '''Verifies that a "pure" implementation of an interface works correctly.'''

    __jsii_type__: typing.ClassVar[str] = "jsii-calc.IStructReturningDelegate"

    @jsii.member(jsii_name="returnStruct")
    def return_struct(self) -> "StructB":
        return typing.cast("StructB", jsii.invoke(self, "returnStruct", []))


@jsii.interface(jsii_type="jsii-calc.IWallClock")
class IWallClock(typing_extensions.Protocol):
    '''Implement this interface.'''

    @builtins.staticmethod
    def __jsii_proxy_class__() -> typing.Type["_IWallClockProxy"]:
        return _IWallClockProxy

    @jsii.member(jsii_name="iso8601Now")
    def iso8601_now(self) -> builtins.str:
        '''Returns the current time, formatted as an ISO-8601 string.'''
        ...


class _IWallClockProxy:
    '''Implement this interface.'''

    __jsii_type__: typing.ClassVar[str] = "jsii-calc.IWallClock"

    @jsii.member(jsii_name="iso8601Now")
    def iso8601_now(self) -> builtins.str:
        '''Returns the current time, formatted as an ISO-8601 string.'''
        return typing.cast(builtins.str, jsii.invoke(self, "iso8601Now", []))


class ImplementInternalInterface(
    metaclass=jsii.JSIIMeta,
    jsii_type="jsii-calc.ImplementInternalInterface",
):
    def __init__(self) -> None:
        jsii.create(ImplementInternalInterface, self, [])

    @builtins.property # type: ignore[misc]
    @jsii.member(jsii_name="prop")
    def prop(self) -> builtins.str:
        return typing.cast(builtins.str, jsii.get(self, "prop"))

    @prop.setter
    def prop(self, value: builtins.str) -> None:
        jsii.set(self, "prop", value)


class Implementation(metaclass=jsii.JSIIMeta, jsii_type="jsii-calc.Implementation"):
    def __init__(self) -> None:
        jsii.create(Implementation, self, [])

    @builtins.property # type: ignore[misc]
    @jsii.member(jsii_name="value")
    def value(self) -> jsii.Number:
        return typing.cast(jsii.Number, jsii.get(self, "value"))


@jsii.implements(IInterfaceWithInternal)
class ImplementsInterfaceWithInternal(
    metaclass=jsii.JSIIMeta,
    jsii_type="jsii-calc.ImplementsInterfaceWithInternal",
):
    def __init__(self) -> None:
        jsii.create(ImplementsInterfaceWithInternal, self, [])

    @jsii.member(jsii_name="visible")
    def visible(self) -> None:
        return typing.cast(None, jsii.invoke(self, "visible", []))


class ImplementsInterfaceWithInternalSubclass(
    ImplementsInterfaceWithInternal,
    metaclass=jsii.JSIIMeta,
    jsii_type="jsii-calc.ImplementsInterfaceWithInternalSubclass",
):
    def __init__(self) -> None:
        jsii.create(ImplementsInterfaceWithInternalSubclass, self, [])


class ImplementsPrivateInterface(
    metaclass=jsii.JSIIMeta,
    jsii_type="jsii-calc.ImplementsPrivateInterface",
):
    def __init__(self) -> None:
        jsii.create(ImplementsPrivateInterface, self, [])

    @builtins.property # type: ignore[misc]
    @jsii.member(jsii_name="private")
    def private(self) -> builtins.str:
        return typing.cast(builtins.str, jsii.get(self, "private"))

    @private.setter
    def private(self, value: builtins.str) -> None:
        jsii.set(self, "private", value)


@jsii.data_type(
    jsii_type="jsii-calc.ImplictBaseOfBase",
    jsii_struct_bases=[scope.jsii_calc_base.BaseProps],
    name_mapping={"foo": "foo", "bar": "bar", "goo": "goo"},
)
class ImplictBaseOfBase(scope.jsii_calc_base.BaseProps):
    def __init__(
        self,
        *,
        foo: scope.jsii_calc_base_of_base.Very,
        bar: builtins.str,
        goo: datetime.datetime,
    ) -> None:
        '''
        :param foo: -
        :param bar: -
        :param goo: 
        '''
        self._values: typing.Dict[str, typing.Any] = {
            "foo": foo,
            "bar": bar,
            "goo": goo,
        }

    @builtins.property
    def foo(self) -> scope.jsii_calc_base_of_base.Very:
        result = self._values.get("foo")
        assert result is not None, "Required property 'foo' is missing"
        return typing.cast(scope.jsii_calc_base_of_base.Very, result)

    @builtins.property
    def bar(self) -> builtins.str:
        result = self._values.get("bar")
        assert result is not None, "Required property 'bar' is missing"
        return typing.cast(builtins.str, result)

    @builtins.property
    def goo(self) -> datetime.datetime:
        result = self._values.get("goo")
        assert result is not None, "Required property 'goo' is missing"
        return typing.cast(datetime.datetime, result)

    def __eq__(self, rhs: typing.Any) -> builtins.bool:
        return isinstance(rhs, self.__class__) and rhs._values == self._values

    def __ne__(self, rhs: typing.Any) -> builtins.bool:
        return not (rhs == self)

    def __repr__(self) -> str:
        return "ImplictBaseOfBase(%s)" % ", ".join(
            k + "=" + repr(v) for k, v in self._values.items()
        )


class InterfaceCollections(
    metaclass=jsii.JSIIMeta,
    jsii_type="jsii-calc.InterfaceCollections",
):
    '''Verifies that collections of interfaces or structs are correctly handled.

    See: https://github.com/aws/jsii/issues/1196
    '''

    @jsii.member(jsii_name="listOfInterfaces") # type: ignore[misc]
    @builtins.classmethod
    def list_of_interfaces(cls) -> typing.List[IBell]:
        return typing.cast(typing.List[IBell], jsii.sinvoke(cls, "listOfInterfaces", []))

    @jsii.member(jsii_name="listOfStructs") # type: ignore[misc]
    @builtins.classmethod
    def list_of_structs(cls) -> typing.List["StructA"]:
        return typing.cast(typing.List["StructA"], jsii.sinvoke(cls, "listOfStructs", []))

    @jsii.member(jsii_name="mapOfInterfaces") # type: ignore[misc]
    @builtins.classmethod
    def map_of_interfaces(cls) -> typing.Mapping[builtins.str, IBell]:
        return typing.cast(typing.Mapping[builtins.str, IBell], jsii.sinvoke(cls, "mapOfInterfaces", []))

    @jsii.member(jsii_name="mapOfStructs") # type: ignore[misc]
    @builtins.classmethod
    def map_of_structs(cls) -> typing.Mapping[builtins.str, "StructA"]:
        return typing.cast(typing.Mapping[builtins.str, "StructA"], jsii.sinvoke(cls, "mapOfStructs", []))


class InterfacesMaker(metaclass=jsii.JSIIMeta, jsii_type="jsii-calc.InterfacesMaker"):
    '''We can return arrays of interfaces See aws/aws-cdk#2362.'''

    @jsii.member(jsii_name="makeInterfaces") # type: ignore[misc]
    @builtins.classmethod
    def make_interfaces(
        cls,
        count: jsii.Number,
    ) -> typing.List[scope.jsii_calc_lib.IDoublable]:
        '''
        :param count: -
        '''
        return typing.cast(typing.List[scope.jsii_calc_lib.IDoublable], jsii.sinvoke(cls, "makeInterfaces", [count]))


class Isomorphism(metaclass=jsii.JSIIAbstractClass, jsii_type="jsii-calc.Isomorphism"):
    '''Checks the "same instance" isomorphism is preserved within the constructor.

    Create a subclass of this, and assert that \`\`this.myself()\`\` actually returns
    \`\`this\`\` from within the constructor.
    '''

    @builtins.staticmethod
    def __jsii_proxy_class__() -> typing.Type["_IsomorphismProxy"]:
        return _IsomorphismProxy

    def __init__(self) -> None:
        jsii.create(Isomorphism, self, [])

    @jsii.member(jsii_name="myself")
    def myself(self) -> "Isomorphism":
        return typing.cast("Isomorphism", jsii.invoke(self, "myself", []))


class _IsomorphismProxy(Isomorphism):
    pass


class Issue2638(metaclass=jsii.JSIIMeta, jsii_type="jsii-calc.Issue2638"):
    '''Docstrings with period.

    :see: https://github.com/aws/jsii/issues/2638
    '''

    def __init__(self) -> None:
        '''First sentence.

        Second sentence. Third sentence.
        '''
        jsii.create(Issue2638, self, [])


class Issue2638B(metaclass=jsii.JSIIMeta, jsii_type="jsii-calc.Issue2638B"):
    def __init__(self) -> None:
        jsii.create(Issue2638B, self, [])


class JSII417PublicBaseOfBase(
    metaclass=jsii.JSIIMeta,
    jsii_type="jsii-calc.JSII417PublicBaseOfBase",
):
    def __init__(self) -> None:
        jsii.create(JSII417PublicBaseOfBase, self, [])

    @jsii.member(jsii_name="makeInstance") # type: ignore[misc]
    @builtins.classmethod
    def make_instance(cls) -> "JSII417PublicBaseOfBase":
        return typing.cast("JSII417PublicBaseOfBase", jsii.sinvoke(cls, "makeInstance", []))

    @jsii.member(jsii_name="foo")
    def foo(self) -> None:
        return typing.cast(None, jsii.invoke(self, "foo", []))

    @builtins.property # type: ignore[misc]
    @jsii.member(jsii_name="hasRoot")
    def has_root(self) -> builtins.bool:
        return typing.cast(builtins.bool, jsii.get(self, "hasRoot"))


class JSObjectLiteralForInterface(
    metaclass=jsii.JSIIMeta,
    jsii_type="jsii-calc.JSObjectLiteralForInterface",
):
    def __init__(self) -> None:
        jsii.create(JSObjectLiteralForInterface, self, [])

    @jsii.member(jsii_name="giveMeFriendly")
    def give_me_friendly(self) -> scope.jsii_calc_lib.IFriendly:
        return typing.cast(scope.jsii_calc_lib.IFriendly, jsii.invoke(self, "giveMeFriendly", []))

    @jsii.member(jsii_name="giveMeFriendlyGenerator")
    def give_me_friendly_generator(self) -> "IFriendlyRandomGenerator":
        return typing.cast("IFriendlyRandomGenerator", jsii.invoke(self, "giveMeFriendlyGenerator", []))


class JSObjectLiteralToNative(
    metaclass=jsii.JSIIMeta,
    jsii_type="jsii-calc.JSObjectLiteralToNative",
):
    def __init__(self) -> None:
        jsii.create(JSObjectLiteralToNative, self, [])

    @jsii.member(jsii_name="returnLiteral")
    def return_literal(self) -> "JSObjectLiteralToNativeClass":
        return typing.cast("JSObjectLiteralToNativeClass", jsii.invoke(self, "returnLiteral", []))


class JSObjectLiteralToNativeClass(
    metaclass=jsii.JSIIMeta,
    jsii_type="jsii-calc.JSObjectLiteralToNativeClass",
):
    def __init__(self) -> None:
        jsii.create(JSObjectLiteralToNativeClass, self, [])

    @builtins.property # type: ignore[misc]
    @jsii.member(jsii_name="propA")
    def prop_a(self) -> builtins.str:
        return typing.cast(builtins.str, jsii.get(self, "propA"))

    @prop_a.setter
    def prop_a(self, value: builtins.str) -> None:
        jsii.set(self, "propA", value)

    @builtins.property # type: ignore[misc]
    @jsii.member(jsii_name="propB")
    def prop_b(self) -> jsii.Number:
        return typing.cast(jsii.Number, jsii.get(self, "propB"))

    @prop_b.setter
    def prop_b(self, value: jsii.Number) -> None:
        jsii.set(self, "propB", value)


class JavaReservedWords(
    metaclass=jsii.JSIIMeta,
    jsii_type="jsii-calc.JavaReservedWords",
):
    def __init__(self) -> None:
        jsii.create(JavaReservedWords, self, [])

    @jsii.member(jsii_name="abstract")
    def abstract(self) -> None:
        return typing.cast(None, jsii.invoke(self, "abstract", []))

    @jsii.member(jsii_name="assert")
    def assert_(self) -> None:
        return typing.cast(None, jsii.invoke(self, "assert", []))

    @jsii.member(jsii_name="boolean")
    def boolean(self) -> None:
        return typing.cast(None, jsii.invoke(self, "boolean", []))

    @jsii.member(jsii_name="break")
    def break_(self) -> None:
        return typing.cast(None, jsii.invoke(self, "break", []))

    @jsii.member(jsii_name="byte")
    def byte(self) -> None:
        return typing.cast(None, jsii.invoke(self, "byte", []))

    @jsii.member(jsii_name="case")
    def case(self) -> None:
        return typing.cast(None, jsii.invoke(self, "case", []))

    @jsii.member(jsii_name="catch")
    def catch(self) -> None:
        return typing.cast(None, jsii.invoke(self, "catch", []))

    @jsii.member(jsii_name="char")
    def char(self) -> None:
        return typing.cast(None, jsii.invoke(self, "char", []))

    @jsii.member(jsii_name="class")
    def class_(self) -> None:
        return typing.cast(None, jsii.invoke(self, "class", []))

    @jsii.member(jsii_name="const")
    def const(self) -> None:
        return typing.cast(None, jsii.invoke(self, "const", []))

    @jsii.member(jsii_name="continue")
    def continue_(self) -> None:
        return typing.cast(None, jsii.invoke(self, "continue", []))

    @jsii.member(jsii_name="default")
    def default(self) -> None:
        return typing.cast(None, jsii.invoke(self, "default", []))

    @jsii.member(jsii_name="do")
    def do(self) -> None:
        return typing.cast(None, jsii.invoke(self, "do", []))

    @jsii.member(jsii_name="double")
    def double(self) -> None:
        return typing.cast(None, jsii.invoke(self, "double", []))

    @jsii.member(jsii_name="else")
    def else_(self) -> None:
        return typing.cast(None, jsii.invoke(self, "else", []))

    @jsii.member(jsii_name="enum")
    def enum(self) -> None:
        return typing.cast(None, jsii.invoke(self, "enum", []))

    @jsii.member(jsii_name="extends")
    def extends(self) -> None:
        return typing.cast(None, jsii.invoke(self, "extends", []))

    @jsii.member(jsii_name="false")
    def false(self) -> None:
        return typing.cast(None, jsii.invoke(self, "false", []))

    @jsii.member(jsii_name="final")
    def final(self) -> None:
        return typing.cast(None, jsii.invoke(self, "final", []))

    @jsii.member(jsii_name="finally")
    def finally_(self) -> None:
        return typing.cast(None, jsii.invoke(self, "finally", []))

    @jsii.member(jsii_name="float")
    def float(self) -> None:
        return typing.cast(None, jsii.invoke(self, "float", []))

    @jsii.member(jsii_name="for")
    def for_(self) -> None:
        return typing.cast(None, jsii.invoke(self, "for", []))

    @jsii.member(jsii_name="goto")
    def goto(self) -> None:
        return typing.cast(None, jsii.invoke(self, "goto", []))

    @jsii.member(jsii_name="if")
    def if_(self) -> None:
        return typing.cast(None, jsii.invoke(self, "if", []))

    @jsii.member(jsii_name="implements")
    def implements(self) -> None:
        return typing.cast(None, jsii.invoke(self, "implements", []))

    @jsii.member(jsii_name="import")
    def import_(self) -> None:
        return typing.cast(None, jsii.invoke(self, "import", []))

    @jsii.member(jsii_name="instanceof")
    def instanceof(self) -> None:
        return typing.cast(None, jsii.invoke(self, "instanceof", []))

    @jsii.member(jsii_name="int")
    def int(self) -> None:
        return typing.cast(None, jsii.invoke(self, "int", []))

    @jsii.member(jsii_name="interface")
    def interface(self) -> None:
        return typing.cast(None, jsii.invoke(self, "interface", []))

    @jsii.member(jsii_name="long")
    def long(self) -> None:
        return typing.cast(None, jsii.invoke(self, "long", []))

    @jsii.member(jsii_name="native")
    def native(self) -> None:
        return typing.cast(None, jsii.invoke(self, "native", []))

    @jsii.member(jsii_name="new")
    def new(self) -> None:
        return typing.cast(None, jsii.invoke(self, "new", []))

    @jsii.member(jsii_name="null")
    def null(self) -> None:
        return typing.cast(None, jsii.invoke(self, "null", []))

    @jsii.member(jsii_name="package")
    def package(self) -> None:
        return typing.cast(None, jsii.invoke(self, "package", []))

    @jsii.member(jsii_name="private")
    def private(self) -> None:
        return typing.cast(None, jsii.invoke(self, "private", []))

    @jsii.member(jsii_name="protected")
    def protected(self) -> None:
        return typing.cast(None, jsii.invoke(self, "protected", []))

    @jsii.member(jsii_name="public")
    def public(self) -> None:
        return typing.cast(None, jsii.invoke(self, "public", []))

    @jsii.member(jsii_name="return")
    def return_(self) -> None:
        return typing.cast(None, jsii.invoke(self, "return", []))

    @jsii.member(jsii_name="short")
    def short(self) -> None:
        return typing.cast(None, jsii.invoke(self, "short", []))

    @jsii.member(jsii_name="static")
    def static(self) -> None:
        return typing.cast(None, jsii.invoke(self, "static", []))

    @jsii.member(jsii_name="strictfp")
    def strictfp(self) -> None:
        return typing.cast(None, jsii.invoke(self, "strictfp", []))

    @jsii.member(jsii_name="super")
    def super(self) -> None:
        return typing.cast(None, jsii.invoke(self, "super", []))

    @jsii.member(jsii_name="switch")
    def switch(self) -> None:
        return typing.cast(None, jsii.invoke(self, "switch", []))

    @jsii.member(jsii_name="synchronized")
    def synchronized(self) -> None:
        return typing.cast(None, jsii.invoke(self, "synchronized", []))

    @jsii.member(jsii_name="this")
    def this(self) -> None:
        return typing.cast(None, jsii.invoke(self, "this", []))

    @jsii.member(jsii_name="throw")
    def throw(self) -> None:
        return typing.cast(None, jsii.invoke(self, "throw", []))

    @jsii.member(jsii_name="throws")
    def throws(self) -> None:
        return typing.cast(None, jsii.invoke(self, "throws", []))

    @jsii.member(jsii_name="transient")
    def transient(self) -> None:
        return typing.cast(None, jsii.invoke(self, "transient", []))

    @jsii.member(jsii_name="true")
    def true(self) -> None:
        return typing.cast(None, jsii.invoke(self, "true", []))

    @jsii.member(jsii_name="try")
    def try_(self) -> None:
        return typing.cast(None, jsii.invoke(self, "try", []))

    @jsii.member(jsii_name="void")
    def void(self) -> None:
        return typing.cast(None, jsii.invoke(self, "void", []))

    @jsii.member(jsii_name="volatile")
    def volatile(self) -> None:
        return typing.cast(None, jsii.invoke(self, "volatile", []))

    @builtins.property # type: ignore[misc]
    @jsii.member(jsii_name="while")
    def while_(self) -> builtins.str:
        return typing.cast(builtins.str, jsii.get(self, "while"))

    @while_.setter
    def while_(self, value: builtins.str) -> None:
        jsii.set(self, "while", value)


@jsii.implements(IJsii487External2, IJsii487External)
class Jsii487Derived(metaclass=jsii.JSIIMeta, jsii_type="jsii-calc.Jsii487Derived"):
    def __init__(self) -> None:
        jsii.create(Jsii487Derived, self, [])


@jsii.implements(IJsii496)
class Jsii496Derived(metaclass=jsii.JSIIMeta, jsii_type="jsii-calc.Jsii496Derived"):
    def __init__(self) -> None:
        jsii.create(Jsii496Derived, self, [])


class JsiiAgent(metaclass=jsii.JSIIMeta, jsii_type="jsii-calc.JsiiAgent"):
    '''Host runtime version should be set via JSII_AGENT.'''

    def __init__(self) -> None:
        jsii.create(JsiiAgent, self, [])

    @jsii.python.classproperty # type: ignore[misc]
    @jsii.member(jsii_name="value")
    def value(cls) -> typing.Optional[builtins.str]:
        '''Returns the value of the JSII_AGENT environment variable.'''
        return typing.cast(typing.Optional[builtins.str], jsii.sget(cls, "value"))


class JsonFormatter(metaclass=jsii.JSIIMeta, jsii_type="jsii-calc.JsonFormatter"):
    '''Make sure structs are un-decorated on the way in.

    :see: https://github.com/aws/aws-cdk/issues/5066
    '''

    @jsii.member(jsii_name="anyArray") # type: ignore[misc]
    @builtins.classmethod
    def any_array(cls) -> typing.Any:
        return typing.cast(typing.Any, jsii.sinvoke(cls, "anyArray", []))

    @jsii.member(jsii_name="anyBooleanFalse") # type: ignore[misc]
    @builtins.classmethod
    def any_boolean_false(cls) -> typing.Any:
        return typing.cast(typing.Any, jsii.sinvoke(cls, "anyBooleanFalse", []))

    @jsii.member(jsii_name="anyBooleanTrue") # type: ignore[misc]
    @builtins.classmethod
    def any_boolean_true(cls) -> typing.Any:
        return typing.cast(typing.Any, jsii.sinvoke(cls, "anyBooleanTrue", []))

    @jsii.member(jsii_name="anyDate") # type: ignore[misc]
    @builtins.classmethod
    def any_date(cls) -> typing.Any:
        return typing.cast(typing.Any, jsii.sinvoke(cls, "anyDate", []))

    @jsii.member(jsii_name="anyEmptyString") # type: ignore[misc]
    @builtins.classmethod
    def any_empty_string(cls) -> typing.Any:
        return typing.cast(typing.Any, jsii.sinvoke(cls, "anyEmptyString", []))

    @jsii.member(jsii_name="anyFunction") # type: ignore[misc]
    @builtins.classmethod
    def any_function(cls) -> typing.Any:
        return typing.cast(typing.Any, jsii.sinvoke(cls, "anyFunction", []))

    @jsii.member(jsii_name="anyHash") # type: ignore[misc]
    @builtins.classmethod
    def any_hash(cls) -> typing.Any:
        return typing.cast(typing.Any, jsii.sinvoke(cls, "anyHash", []))

    @jsii.member(jsii_name="anyNull") # type: ignore[misc]
    @builtins.classmethod
    def any_null(cls) -> typing.Any:
        return typing.cast(typing.Any, jsii.sinvoke(cls, "anyNull", []))

    @jsii.member(jsii_name="anyNumber") # type: ignore[misc]
    @builtins.classmethod
    def any_number(cls) -> typing.Any:
        return typing.cast(typing.Any, jsii.sinvoke(cls, "anyNumber", []))

    @jsii.member(jsii_name="anyRef") # type: ignore[misc]
    @builtins.classmethod
    def any_ref(cls) -> typing.Any:
        return typing.cast(typing.Any, jsii.sinvoke(cls, "anyRef", []))

    @jsii.member(jsii_name="anyString") # type: ignore[misc]
    @builtins.classmethod
    def any_string(cls) -> typing.Any:
        return typing.cast(typing.Any, jsii.sinvoke(cls, "anyString", []))

    @jsii.member(jsii_name="anyUndefined") # type: ignore[misc]
    @builtins.classmethod
    def any_undefined(cls) -> typing.Any:
        return typing.cast(typing.Any, jsii.sinvoke(cls, "anyUndefined", []))

    @jsii.member(jsii_name="anyZero") # type: ignore[misc]
    @builtins.classmethod
    def any_zero(cls) -> typing.Any:
        return typing.cast(typing.Any, jsii.sinvoke(cls, "anyZero", []))

    @jsii.member(jsii_name="stringify") # type: ignore[misc]
    @builtins.classmethod
    def stringify(cls, value: typing.Any = None) -> typing.Optional[builtins.str]:
        '''
        :param value: -
        '''
        return typing.cast(typing.Optional[builtins.str], jsii.sinvoke(cls, "stringify", [value]))


class LevelOne(metaclass=jsii.JSIIMeta, jsii_type="jsii-calc.LevelOne"):
    '''Validates that nested classes get correct code generation for the occasional forward reference.'''

    def __init__(self, *, prop: "LevelOne.PropProperty") -> None:
        '''
        :param prop: 
        '''
        props = LevelOneProps(prop=prop)

        jsii.create(LevelOne, self, [props])

    @builtins.property # type: ignore[misc]
    @jsii.member(jsii_name="props")
    def props(self) -> "LevelOneProps":
        return typing.cast("LevelOneProps", jsii.get(self, "props"))

    @jsii.data_type(
        jsii_type="jsii-calc.LevelOne.PropBooleanValue",
        jsii_struct_bases=[],
        name_mapping={"value": "value"},
    )
    class PropBooleanValue:
        def __init__(self, *, value: builtins.bool) -> None:
            '''
            :param value: 
            '''
            self._values: typing.Dict[str, typing.Any] = {
                "value": value,
            }

        @builtins.property
        def value(self) -> builtins.bool:
            result = self._values.get("value")
            assert result is not None, "Required property 'value' is missing"
            return typing.cast(builtins.bool, result)

        def __eq__(self, rhs: typing.Any) -> builtins.bool:
            return isinstance(rhs, self.__class__) and rhs._values == self._values

        def __ne__(self, rhs: typing.Any) -> builtins.bool:
            return not (rhs == self)

        def __repr__(self) -> str:
            return "PropBooleanValue(%s)" % ", ".join(
                k + "=" + repr(v) for k, v in self._values.items()
            )

    @jsii.data_type(
        jsii_type="jsii-calc.LevelOne.PropProperty",
        jsii_struct_bases=[],
        name_mapping={"prop": "prop"},
    )
    class PropProperty:
        def __init__(self, *, prop: "LevelOne.PropBooleanValue") -> None:
            '''
            :param prop: 
            '''
            if isinstance(prop, dict):
                prop = PropBooleanValue(**prop)
            self._values: typing.Dict[str, typing.Any] = {
                "prop": prop,
            }

        @builtins.property
        def prop(self) -> "LevelOne.PropBooleanValue":
            result = self._values.get("prop")
            assert result is not None, "Required property 'prop' is missing"
            return typing.cast("LevelOne.PropBooleanValue", result)

        def __eq__(self, rhs: typing.Any) -> builtins.bool:
            return isinstance(rhs, self.__class__) and rhs._values == self._values

        def __ne__(self, rhs: typing.Any) -> builtins.bool:
            return not (rhs == self)

        def __repr__(self) -> str:
            return "PropProperty(%s)" % ", ".join(
                k + "=" + repr(v) for k, v in self._values.items()
            )


@jsii.data_type(
    jsii_type="jsii-calc.LevelOneProps",
    jsii_struct_bases=[],
    name_mapping={"prop": "prop"},
)
class LevelOneProps:
    def __init__(self, *, prop: LevelOne.PropProperty) -> None:
        '''
        :param prop: 
        '''
        if isinstance(prop, dict):
            prop = LevelOne.PropProperty(**prop)
        self._values: typing.Dict[str, typing.Any] = {
            "prop": prop,
        }

    @builtins.property
    def prop(self) -> LevelOne.PropProperty:
        result = self._values.get("prop")
        assert result is not None, "Required property 'prop' is missing"
        return typing.cast(LevelOne.PropProperty, result)

    def __eq__(self, rhs: typing.Any) -> builtins.bool:
        return isinstance(rhs, self.__class__) and rhs._values == self._values

    def __ne__(self, rhs: typing.Any) -> builtins.bool:
        return not (rhs == self)

    def __repr__(self) -> str:
        return "LevelOneProps(%s)" % ", ".join(
            k + "=" + repr(v) for k, v in self._values.items()
        )


@jsii.data_type(
    jsii_type="jsii-calc.LoadBalancedFargateServiceProps",
    jsii_struct_bases=[],
    name_mapping={
        "container_port": "containerPort",
        "cpu": "cpu",
        "memory_mib": "memoryMiB",
        "public_load_balancer": "publicLoadBalancer",
        "public_tasks": "publicTasks",
    },
)
class LoadBalancedFargateServiceProps:
    def __init__(
        self,
        *,
        container_port: typing.Optional[jsii.Number] = None,
        cpu: typing.Optional[builtins.str] = None,
        memory_mib: typing.Optional[builtins.str] = None,
        public_load_balancer: typing.Optional[builtins.bool] = None,
        public_tasks: typing.Optional[builtins.bool] = None,
    ) -> None:
        '''jsii#298: show default values in sphinx documentation, and respect newlines.

        :param container_port: The container port of the application load balancer attached to your Fargate service. Corresponds to container port mapping. Default: 80
        :param cpu: The number of cpu units used by the task. Valid values, which determines your range of valid values for the memory parameter: 256 (.25 vCPU) - Available memory values: 0.5GB, 1GB, 2GB 512 (.5 vCPU) - Available memory values: 1GB, 2GB, 3GB, 4GB 1024 (1 vCPU) - Available memory values: 2GB, 3GB, 4GB, 5GB, 6GB, 7GB, 8GB 2048 (2 vCPU) - Available memory values: Between 4GB and 16GB in 1GB increments 4096 (4 vCPU) - Available memory values: Between 8GB and 30GB in 1GB increments This default is set in the underlying FargateTaskDefinition construct. Default: 256
        :param memory_mib: The amount (in MiB) of memory used by the task. This field is required and you must use one of the following values, which determines your range of valid values for the cpu parameter: 0.5GB, 1GB, 2GB - Available cpu values: 256 (.25 vCPU) 1GB, 2GB, 3GB, 4GB - Available cpu values: 512 (.5 vCPU) 2GB, 3GB, 4GB, 5GB, 6GB, 7GB, 8GB - Available cpu values: 1024 (1 vCPU) Between 4GB and 16GB in 1GB increments - Available cpu values: 2048 (2 vCPU) Between 8GB and 30GB in 1GB increments - Available cpu values: 4096 (4 vCPU) This default is set in the underlying FargateTaskDefinition construct. Default: 512
        :param public_load_balancer: Determines whether the Application Load Balancer will be internet-facing. Default: true
        :param public_tasks: Determines whether your Fargate Service will be assigned a public IP address. Default: false
        '''
        self._values: typing.Dict[str, typing.Any] = {}
        if container_port is not None:
            self._values["container_port"] = container_port
        if cpu is not None:
            self._values["cpu"] = cpu
        if memory_mib is not None:
            self._values["memory_mib"] = memory_mib
        if public_load_balancer is not None:
            self._values["public_load_balancer"] = public_load_balancer
        if public_tasks is not None:
            self._values["public_tasks"] = public_tasks

    @builtins.property
    def container_port(self) -> typing.Optional[jsii.Number]:
        '''The container port of the application load balancer attached to your Fargate service.

        Corresponds to container port mapping.

        :default: 80
        '''
        result = self._values.get("container_port")
        return typing.cast(typing.Optional[jsii.Number], result)

    @builtins.property
    def cpu(self) -> typing.Optional[builtins.str]:
        '''The number of cpu units used by the task.

        Valid values, which determines your range of valid values for the memory parameter:
        256 (.25 vCPU) - Available memory values: 0.5GB, 1GB, 2GB
        512 (.5 vCPU) - Available memory values: 1GB, 2GB, 3GB, 4GB
        1024 (1 vCPU) - Available memory values: 2GB, 3GB, 4GB, 5GB, 6GB, 7GB, 8GB
        2048 (2 vCPU) - Available memory values: Between 4GB and 16GB in 1GB increments
        4096 (4 vCPU) - Available memory values: Between 8GB and 30GB in 1GB increments

        This default is set in the underlying FargateTaskDefinition construct.

        :default: 256
        '''
        result = self._values.get("cpu")
        return typing.cast(typing.Optional[builtins.str], result)

    @builtins.property
    def memory_mib(self) -> typing.Optional[builtins.str]:
        '''The amount (in MiB) of memory used by the task.

        This field is required and you must use one of the following values, which determines your range of valid values
        for the cpu parameter:

        0.5GB, 1GB, 2GB - Available cpu values: 256 (.25 vCPU)

        1GB, 2GB, 3GB, 4GB - Available cpu values: 512 (.5 vCPU)

        2GB, 3GB, 4GB, 5GB, 6GB, 7GB, 8GB - Available cpu values: 1024 (1 vCPU)

        Between 4GB and 16GB in 1GB increments - Available cpu values: 2048 (2 vCPU)

        Between 8GB and 30GB in 1GB increments - Available cpu values: 4096 (4 vCPU)

        This default is set in the underlying FargateTaskDefinition construct.

        :default: 512
        '''
        result = self._values.get("memory_mib")
        return typing.cast(typing.Optional[builtins.str], result)

    @builtins.property
    def public_load_balancer(self) -> typing.Optional[builtins.bool]:
        '''Determines whether the Application Load Balancer will be internet-facing.

        :default: true
        '''
        result = self._values.get("public_load_balancer")
        return typing.cast(typing.Optional[builtins.bool], result)

    @builtins.property
    def public_tasks(self) -> typing.Optional[builtins.bool]:
        '''Determines whether your Fargate Service will be assigned a public IP address.

        :default: false
        '''
        result = self._values.get("public_tasks")
        return typing.cast(typing.Optional[builtins.bool], result)

    def __eq__(self, rhs: typing.Any) -> builtins.bool:
        return isinstance(rhs, self.__class__) and rhs._values == self._values

    def __ne__(self, rhs: typing.Any) -> builtins.bool:
        return not (rhs == self)

    def __repr__(self) -> str:
        return "LoadBalancedFargateServiceProps(%s)" % ", ".join(
            k + "=" + repr(v) for k, v in self._values.items()
        )


class MethodNamedProperty(
    metaclass=jsii.JSIIMeta,
    jsii_type="jsii-calc.MethodNamedProperty",
):
    def __init__(self) -> None:
        jsii.create(MethodNamedProperty, self, [])

    @jsii.member(jsii_name="property")
    def property(self) -> builtins.str:
        return typing.cast(builtins.str, jsii.invoke(self, "property", []))

    @builtins.property # type: ignore[misc]
    @jsii.member(jsii_name="elite")
    def elite(self) -> jsii.Number:
        return typing.cast(jsii.Number, jsii.get(self, "elite"))


@jsii.implements(IFriendlier, IRandomNumberGenerator)
class Multiply(
    BinaryOperation,
    metaclass=jsii.JSIIMeta,
    jsii_type="jsii-calc.Multiply",
):
    '''The "*" binary operation.'''

    def __init__(
        self,
        lhs: scope.jsii_calc_lib.NumericValue,
        rhs: scope.jsii_calc_lib.NumericValue,
    ) -> None:
        '''Creates a BinaryOperation.

        :param lhs: Left-hand side operand.
        :param rhs: Right-hand side operand.
        '''
        jsii.create(Multiply, self, [lhs, rhs])

    @jsii.member(jsii_name="farewell")
    def farewell(self) -> builtins.str:
        '''Say farewell.'''
        return typing.cast(builtins.str, jsii.invoke(self, "farewell", []))

    @jsii.member(jsii_name="goodbye")
    def goodbye(self) -> builtins.str:
        '''Say goodbye.'''
        return typing.cast(builtins.str, jsii.invoke(self, "goodbye", []))

    @jsii.member(jsii_name="next")
    def next(self) -> jsii.Number:
        '''Returns another random number.'''
        return typing.cast(jsii.Number, jsii.invoke(self, "next", []))

    @jsii.member(jsii_name="toString")
    def to_string(self) -> builtins.str:
        '''(deprecated) String representation of the value.'''
        return typing.cast(builtins.str, jsii.invoke(self, "toString", []))

    @builtins.property # type: ignore[misc]
    @jsii.member(jsii_name="value")
    def value(self) -> jsii.Number:
        '''(deprecated) The value.'''
        return typing.cast(jsii.Number, jsii.get(self, "value"))


class NestedClassInstance(
    metaclass=jsii.JSIIMeta,
    jsii_type="jsii-calc.NestedClassInstance",
):
    @jsii.member(jsii_name="makeInstance") # type: ignore[misc]
    @builtins.classmethod
    def make_instance(
        cls,
    ) -> scope.jsii_calc_lib.custom_submodule_name.NestingClass.NestedClass:
        return typing.cast(scope.jsii_calc_lib.custom_submodule_name.NestingClass.NestedClass, jsii.sinvoke(cls, "makeInstance", []))


@jsii.data_type(
    jsii_type="jsii-calc.NestedStruct",
    jsii_struct_bases=[],
    name_mapping={"number_prop": "numberProp"},
)
class NestedStruct:
    def __init__(self, *, number_prop: jsii.Number) -> None:
        '''
        :param number_prop: When provided, must be > 0.
        '''
        self._values: typing.Dict[str, typing.Any] = {
            "number_prop": number_prop,
        }

    @builtins.property
    def number_prop(self) -> jsii.Number:
        '''When provided, must be > 0.'''
        result = self._values.get("number_prop")
        assert result is not None, "Required property 'number_prop' is missing"
        return typing.cast(jsii.Number, result)

    def __eq__(self, rhs: typing.Any) -> builtins.bool:
        return isinstance(rhs, self.__class__) and rhs._values == self._values

    def __ne__(self, rhs: typing.Any) -> builtins.bool:
        return not (rhs == self)

    def __repr__(self) -> str:
        return "NestedStruct(%s)" % ", ".join(
            k + "=" + repr(v) for k, v in self._values.items()
        )


class NodeStandardLibrary(
    metaclass=jsii.JSIIMeta,
    jsii_type="jsii-calc.NodeStandardLibrary",
):
    '''Test fixture to verify that jsii modules can use the node standard library.'''

    def __init__(self) -> None:
        jsii.create(NodeStandardLibrary, self, [])

    @jsii.member(jsii_name="cryptoSha256")
    def crypto_sha256(self) -> builtins.str:
        '''Uses node.js "crypto" module to calculate sha256 of a string.

        :return: "6a2da20943931e9834fc12cfe5bb47bbd9ae43489a30726962b576f4e3993e50"
        '''
        return typing.cast(builtins.str, jsii.invoke(self, "cryptoSha256", []))

    @jsii.member(jsii_name="fsReadFile")
    def fs_read_file(self) -> builtins.str:
        '''Reads a local resource file (resource.txt) asynchronously.

        :return: "Hello, resource!"
        '''
        return typing.cast(builtins.str, jsii.ainvoke(self, "fsReadFile", []))

    @jsii.member(jsii_name="fsReadFileSync")
    def fs_read_file_sync(self) -> builtins.str:
        '''Sync version of fsReadFile.

        :return: "Hello, resource! SYNC!"
        '''
        return typing.cast(builtins.str, jsii.invoke(self, "fsReadFileSync", []))

    @builtins.property # type: ignore[misc]
    @jsii.member(jsii_name="osPlatform")
    def os_platform(self) -> builtins.str:
        '''Returns the current os.platform() from the "os" node module.'''
        return typing.cast(builtins.str, jsii.get(self, "osPlatform"))


class NullShouldBeTreatedAsUndefined(
    metaclass=jsii.JSIIMeta,
    jsii_type="jsii-calc.NullShouldBeTreatedAsUndefined",
):
    '''jsii#282, aws-cdk#157: null should be treated as "undefined".'''

    def __init__(self, _param1: builtins.str, optional: typing.Any = None) -> None:
        '''
        :param _param1: -
        :param optional: -
        '''
        jsii.create(NullShouldBeTreatedAsUndefined, self, [_param1, optional])

    @jsii.member(jsii_name="giveMeUndefined")
    def give_me_undefined(self, value: typing.Any = None) -> None:
        '''
        :param value: -
        '''
        return typing.cast(None, jsii.invoke(self, "giveMeUndefined", [value]))

    @jsii.member(jsii_name="giveMeUndefinedInsideAnObject")
    def give_me_undefined_inside_an_object(
        self,
        *,
        array_with_three_elements_and_undefined_as_second_argument: typing.List[typing.Any],
        this_should_be_undefined: typing.Any = None,
    ) -> None:
        '''
        :param array_with_three_elements_and_undefined_as_second_argument: 
        :param this_should_be_undefined: 
        '''
        input = NullShouldBeTreatedAsUndefinedData(
            array_with_three_elements_and_undefined_as_second_argument=array_with_three_elements_and_undefined_as_second_argument,
            this_should_be_undefined=this_should_be_undefined,
        )

        return typing.cast(None, jsii.invoke(self, "giveMeUndefinedInsideAnObject", [input]))

    @jsii.member(jsii_name="verifyPropertyIsUndefined")
    def verify_property_is_undefined(self) -> None:
        return typing.cast(None, jsii.invoke(self, "verifyPropertyIsUndefined", []))

    @builtins.property # type: ignore[misc]
    @jsii.member(jsii_name="changeMeToUndefined")
    def change_me_to_undefined(self) -> typing.Optional[builtins.str]:
        return typing.cast(typing.Optional[builtins.str], jsii.get(self, "changeMeToUndefined"))

    @change_me_to_undefined.setter
    def change_me_to_undefined(self, value: typing.Optional[builtins.str]) -> None:
        jsii.set(self, "changeMeToUndefined", value)


@jsii.data_type(
    jsii_type="jsii-calc.NullShouldBeTreatedAsUndefinedData",
    jsii_struct_bases=[],
    name_mapping={
        "array_with_three_elements_and_undefined_as_second_argument": "arrayWithThreeElementsAndUndefinedAsSecondArgument",
        "this_should_be_undefined": "thisShouldBeUndefined",
    },
)
class NullShouldBeTreatedAsUndefinedData:
    def __init__(
        self,
        *,
        array_with_three_elements_and_undefined_as_second_argument: typing.List[typing.Any],
        this_should_be_undefined: typing.Any = None,
    ) -> None:
        '''
        :param array_with_three_elements_and_undefined_as_second_argument: 
        :param this_should_be_undefined: 
        '''
        self._values: typing.Dict[str, typing.Any] = {
            "array_with_three_elements_and_undefined_as_second_argument": array_with_three_elements_and_undefined_as_second_argument,
        }
        if this_should_be_undefined is not None:
            self._values["this_should_be_undefined"] = this_should_be_undefined

    @builtins.property
    def array_with_three_elements_and_undefined_as_second_argument(
        self,
    ) -> typing.List[typing.Any]:
        result = self._values.get("array_with_three_elements_and_undefined_as_second_argument")
        assert result is not None, "Required property 'array_with_three_elements_and_undefined_as_second_argument' is missing"
        return typing.cast(typing.List[typing.Any], result)

    @builtins.property
    def this_should_be_undefined(self) -> typing.Any:
        result = self._values.get("this_should_be_undefined")
        return typing.cast(typing.Any, result)

    def __eq__(self, rhs: typing.Any) -> builtins.bool:
        return isinstance(rhs, self.__class__) and rhs._values == self._values

    def __ne__(self, rhs: typing.Any) -> builtins.bool:
        return not (rhs == self)

    def __repr__(self) -> str:
        return "NullShouldBeTreatedAsUndefinedData(%s)" % ", ".join(
            k + "=" + repr(v) for k, v in self._values.items()
        )


class NumberGenerator(metaclass=jsii.JSIIMeta, jsii_type="jsii-calc.NumberGenerator"):
    '''This allows us to test that a reference can be stored for objects that implement interfaces.'''

    def __init__(self, generator: IRandomNumberGenerator) -> None:
        '''
        :param generator: -
        '''
        jsii.create(NumberGenerator, self, [generator])

    @jsii.member(jsii_name="isSameGenerator")
    def is_same_generator(self, gen: IRandomNumberGenerator) -> builtins.bool:
        '''
        :param gen: -
        '''
        return typing.cast(builtins.bool, jsii.invoke(self, "isSameGenerator", [gen]))

    @jsii.member(jsii_name="nextTimes100")
    def next_times100(self) -> jsii.Number:
        return typing.cast(jsii.Number, jsii.invoke(self, "nextTimes100", []))

    @builtins.property # type: ignore[misc]
    @jsii.member(jsii_name="generator")
    def generator(self) -> IRandomNumberGenerator:
        return typing.cast(IRandomNumberGenerator, jsii.get(self, "generator"))

    @generator.setter
    def generator(self, value: IRandomNumberGenerator) -> None:
        jsii.set(self, "generator", value)


class ObjectRefsInCollections(
    metaclass=jsii.JSIIMeta,
    jsii_type="jsii-calc.ObjectRefsInCollections",
):
    '''Verify that object references can be passed inside collections.'''

    def __init__(self) -> None:
        jsii.create(ObjectRefsInCollections, self, [])

    @jsii.member(jsii_name="sumFromArray")
    def sum_from_array(
        self,
        values: typing.List[scope.jsii_calc_lib.NumericValue],
    ) -> jsii.Number:
        '''Returns the sum of all values.

        :param values: -
        '''
        return typing.cast(jsii.Number, jsii.invoke(self, "sumFromArray", [values]))

    @jsii.member(jsii_name="sumFromMap")
    def sum_from_map(
        self,
        values: typing.Mapping[builtins.str, scope.jsii_calc_lib.NumericValue],
    ) -> jsii.Number:
        '''Returns the sum of all values in a map.

        :param values: -
        '''
        return typing.cast(jsii.Number, jsii.invoke(self, "sumFromMap", [values]))


class ObjectWithPropertyProvider(
    metaclass=jsii.JSIIMeta,
    jsii_type="jsii-calc.ObjectWithPropertyProvider",
):
    @jsii.member(jsii_name="provide") # type: ignore[misc]
    @builtins.classmethod
    def provide(cls) -> IObjectWithProperty:
        return typing.cast(IObjectWithProperty, jsii.sinvoke(cls, "provide", []))


class Old(metaclass=jsii.JSIIMeta, jsii_type="jsii-calc.Old"):
    '''(deprecated) Old class.

    :deprecated:

    Use the new class or the old class whatever you want because
    whatever you like is always the best

    :stability: deprecated
    '''

    def __init__(self) -> None:
        jsii.create(Old, self, [])

    @jsii.member(jsii_name="doAThing")
    def do_a_thing(self) -> None:
        '''(deprecated) Doo wop that thing.

        :stability: deprecated
        '''
        return typing.cast(None, jsii.invoke(self, "doAThing", []))


class OptionalArgumentInvoker(
    metaclass=jsii.JSIIMeta,
    jsii_type="jsii-calc.OptionalArgumentInvoker",
):
    def __init__(self, delegate: IInterfaceWithOptionalMethodArguments) -> None:
        '''
        :param delegate: -
        '''
        jsii.create(OptionalArgumentInvoker, self, [delegate])

    @jsii.member(jsii_name="invokeWithOptional")
    def invoke_with_optional(self) -> None:
        return typing.cast(None, jsii.invoke(self, "invokeWithOptional", []))

    @jsii.member(jsii_name="invokeWithoutOptional")
    def invoke_without_optional(self) -> None:
        return typing.cast(None, jsii.invoke(self, "invokeWithoutOptional", []))


class OptionalConstructorArgument(
    metaclass=jsii.JSIIMeta,
    jsii_type="jsii-calc.OptionalConstructorArgument",
):
    def __init__(
        self,
        arg1: jsii.Number,
        arg2: builtins.str,
        arg3: typing.Optional[datetime.datetime] = None,
    ) -> None:
        '''
        :param arg1: -
        :param arg2: -
        :param arg3: -
        '''
        jsii.create(OptionalConstructorArgument, self, [arg1, arg2, arg3])

    @builtins.property # type: ignore[misc]
    @jsii.member(jsii_name="arg1")
    def arg1(self) -> jsii.Number:
        return typing.cast(jsii.Number, jsii.get(self, "arg1"))

    @builtins.property # type: ignore[misc]
    @jsii.member(jsii_name="arg2")
    def arg2(self) -> builtins.str:
        return typing.cast(builtins.str, jsii.get(self, "arg2"))

    @builtins.property # type: ignore[misc]
    @jsii.member(jsii_name="arg3")
    def arg3(self) -> typing.Optional[datetime.datetime]:
        return typing.cast(typing.Optional[datetime.datetime], jsii.get(self, "arg3"))


@jsii.data_type(
    jsii_type="jsii-calc.OptionalStruct",
    jsii_struct_bases=[],
    name_mapping={"field": "field"},
)
class OptionalStruct:
    def __init__(self, *, field: typing.Optional[builtins.str] = None) -> None:
        '''
        :param field: 
        '''
        self._values: typing.Dict[str, typing.Any] = {}
        if field is not None:
            self._values["field"] = field

    @builtins.property
    def field(self) -> typing.Optional[builtins.str]:
        result = self._values.get("field")
        return typing.cast(typing.Optional[builtins.str], result)

    def __eq__(self, rhs: typing.Any) -> builtins.bool:
        return isinstance(rhs, self.__class__) and rhs._values == self._values

    def __ne__(self, rhs: typing.Any) -> builtins.bool:
        return not (rhs == self)

    def __repr__(self) -> str:
        return "OptionalStruct(%s)" % ", ".join(
            k + "=" + repr(v) for k, v in self._values.items()
        )


class OptionalStructConsumer(
    metaclass=jsii.JSIIMeta,
    jsii_type="jsii-calc.OptionalStructConsumer",
):
    def __init__(self, *, field: typing.Optional[builtins.str] = None) -> None:
        '''
        :param field: 
        '''
        optional_struct = OptionalStruct(field=field)

        jsii.create(OptionalStructConsumer, self, [optional_struct])

    @builtins.property # type: ignore[misc]
    @jsii.member(jsii_name="parameterWasUndefined")
    def parameter_was_undefined(self) -> builtins.bool:
        return typing.cast(builtins.bool, jsii.get(self, "parameterWasUndefined"))

    @builtins.property # type: ignore[misc]
    @jsii.member(jsii_name="fieldValue")
    def field_value(self) -> typing.Optional[builtins.str]:
        return typing.cast(typing.Optional[builtins.str], jsii.get(self, "fieldValue"))


class OverridableProtectedMember(
    metaclass=jsii.JSIIMeta,
    jsii_type="jsii-calc.OverridableProtectedMember",
):
    '''
    :see: https://github.com/aws/jsii/issues/903
    '''

    def __init__(self) -> None:
        jsii.create(OverridableProtectedMember, self, [])

    @jsii.member(jsii_name="overrideMe")
    def _override_me(self) -> builtins.str:
        return typing.cast(builtins.str, jsii.invoke(self, "overrideMe", []))

    @jsii.member(jsii_name="switchModes")
    def switch_modes(self) -> None:
        return typing.cast(None, jsii.invoke(self, "switchModes", []))

    @jsii.member(jsii_name="valueFromProtected")
    def value_from_protected(self) -> builtins.str:
        return typing.cast(builtins.str, jsii.invoke(self, "valueFromProtected", []))

    @builtins.property # type: ignore[misc]
    @jsii.member(jsii_name="overrideReadOnly")
    def _override_read_only(self) -> builtins.str:
        return typing.cast(builtins.str, jsii.get(self, "overrideReadOnly"))

    @builtins.property # type: ignore[misc]
    @jsii.member(jsii_name="overrideReadWrite")
    def _override_read_write(self) -> builtins.str:
        return typing.cast(builtins.str, jsii.get(self, "overrideReadWrite"))

    @_override_read_write.setter
    def _override_read_write(self, value: builtins.str) -> None:
        jsii.set(self, "overrideReadWrite", value)


class OverrideReturnsObject(
    metaclass=jsii.JSIIMeta,
    jsii_type="jsii-calc.OverrideReturnsObject",
):
    def __init__(self) -> None:
        jsii.create(OverrideReturnsObject, self, [])

    @jsii.member(jsii_name="test")
    def test(self, obj: IReturnsNumber) -> jsii.Number:
        '''
        :param obj: -
        '''
        return typing.cast(jsii.Number, jsii.invoke(self, "test", [obj]))


@jsii.data_type(
    jsii_type="jsii-calc.ParentStruct982",
    jsii_struct_bases=[],
    name_mapping={"foo": "foo"},
)
class ParentStruct982:
    def __init__(self, *, foo: builtins.str) -> None:
        '''https://github.com/aws/jsii/issues/982.

        :param foo: 
        '''
        self._values: typing.Dict[str, typing.Any] = {
            "foo": foo,
        }

    @builtins.property
    def foo(self) -> builtins.str:
        result = self._values.get("foo")
        assert result is not None, "Required property 'foo' is missing"
        return typing.cast(builtins.str, result)

    def __eq__(self, rhs: typing.Any) -> builtins.bool:
        return isinstance(rhs, self.__class__) and rhs._values == self._values

    def __ne__(self, rhs: typing.Any) -> builtins.bool:
        return not (rhs == self)

    def __repr__(self) -> str:
        return "ParentStruct982(%s)" % ", ".join(
            k + "=" + repr(v) for k, v in self._values.items()
        )


class PartiallyInitializedThisConsumer(
    metaclass=jsii.JSIIAbstractClass,
    jsii_type="jsii-calc.PartiallyInitializedThisConsumer",
):
    @builtins.staticmethod
    def __jsii_proxy_class__() -> typing.Type["_PartiallyInitializedThisConsumerProxy"]:
        return _PartiallyInitializedThisConsumerProxy

    def __init__(self) -> None:
        jsii.create(PartiallyInitializedThisConsumer, self, [])

    @jsii.member(jsii_name="consumePartiallyInitializedThis") # type: ignore[misc]
    @abc.abstractmethod
    def consume_partially_initialized_this(
        self,
        obj: ConstructorPassesThisOut,
        dt: datetime.datetime,
        ev: AllTypesEnum,
    ) -> builtins.str:
        '''
        :param obj: -
        :param dt: -
        :param ev: -
        '''
        ...


class _PartiallyInitializedThisConsumerProxy(PartiallyInitializedThisConsumer):
    @jsii.member(jsii_name="consumePartiallyInitializedThis")
    def consume_partially_initialized_this(
        self,
        obj: ConstructorPassesThisOut,
        dt: datetime.datetime,
        ev: AllTypesEnum,
    ) -> builtins.str:
        '''
        :param obj: -
        :param dt: -
        :param ev: -
        '''
        return typing.cast(builtins.str, jsii.invoke(self, "consumePartiallyInitializedThis", [obj, dt, ev]))


class Polymorphism(metaclass=jsii.JSIIMeta, jsii_type="jsii-calc.Polymorphism"):
    def __init__(self) -> None:
        jsii.create(Polymorphism, self, [])

    @jsii.member(jsii_name="sayHello")
    def say_hello(self, friendly: scope.jsii_calc_lib.IFriendly) -> builtins.str:
        '''
        :param friendly: -
        '''
        return typing.cast(builtins.str, jsii.invoke(self, "sayHello", [friendly]))


class Power(
    _CompositeOperation_1c4d123b,
    metaclass=jsii.JSIIMeta,
    jsii_type="jsii-calc.Power",
):
    '''The power operation.'''

    def __init__(
        self,
        base: scope.jsii_calc_lib.NumericValue,
        pow: scope.jsii_calc_lib.NumericValue,
    ) -> None:
        '''Creates a Power operation.

        :param base: The base of the power.
        :param pow: The number of times to multiply.
        '''
        jsii.create(Power, self, [base, pow])

    @builtins.property # type: ignore[misc]
    @jsii.member(jsii_name="base")
    def base(self) -> scope.jsii_calc_lib.NumericValue:
        '''The base of the power.'''
        return typing.cast(scope.jsii_calc_lib.NumericValue, jsii.get(self, "base"))

    @builtins.property # type: ignore[misc]
    @jsii.member(jsii_name="expression")
    def expression(self) -> scope.jsii_calc_lib.NumericValue:
        '''The expression that this operation consists of.

        Must be implemented by derived classes.
        '''
        return typing.cast(scope.jsii_calc_lib.NumericValue, jsii.get(self, "expression"))

    @builtins.property # type: ignore[misc]
    @jsii.member(jsii_name="pow")
    def pow(self) -> scope.jsii_calc_lib.NumericValue:
        '''The number of times to multiply.'''
        return typing.cast(scope.jsii_calc_lib.NumericValue, jsii.get(self, "pow"))


class PropertyNamedProperty(
    metaclass=jsii.JSIIMeta,
    jsii_type="jsii-calc.PropertyNamedProperty",
):
    '''Reproduction for https://github.com/aws/jsii/issues/1113 Where a method or property named "property" would result in impossible to load Python code.'''

    def __init__(self) -> None:
        jsii.create(PropertyNamedProperty, self, [])

    @builtins.property # type: ignore[misc]
    @jsii.member(jsii_name="property")
    def property(self) -> builtins.str:
        return typing.cast(builtins.str, jsii.get(self, "property"))

    @builtins.property # type: ignore[misc]
    @jsii.member(jsii_name="yetAnoterOne")
    def yet_anoter_one(self) -> builtins.bool:
        return typing.cast(builtins.bool, jsii.get(self, "yetAnoterOne"))


class PublicClass(metaclass=jsii.JSIIMeta, jsii_type="jsii-calc.PublicClass"):
    def __init__(self) -> None:
        jsii.create(PublicClass, self, [])

    @jsii.member(jsii_name="hello")
    def hello(self) -> None:
        return typing.cast(None, jsii.invoke(self, "hello", []))


class PythonReservedWords(
    metaclass=jsii.JSIIMeta,
    jsii_type="jsii-calc.PythonReservedWords",
):
    def __init__(self) -> None:
        jsii.create(PythonReservedWords, self, [])

    @jsii.member(jsii_name="and")
    def and_(self) -> None:
        return typing.cast(None, jsii.invoke(self, "and", []))

    @jsii.member(jsii_name="as")
    def as_(self) -> None:
        return typing.cast(None, jsii.invoke(self, "as", []))

    @jsii.member(jsii_name="assert")
    def assert_(self) -> None:
        return typing.cast(None, jsii.invoke(self, "assert", []))

    @jsii.member(jsii_name="async")
    def async_(self) -> None:
        return typing.cast(None, jsii.invoke(self, "async", []))

    @jsii.member(jsii_name="await")
    def await_(self) -> None:
        return typing.cast(None, jsii.invoke(self, "await", []))

    @jsii.member(jsii_name="break")
    def break_(self) -> None:
        return typing.cast(None, jsii.invoke(self, "break", []))

    @jsii.member(jsii_name="class")
    def class_(self) -> None:
        return typing.cast(None, jsii.invoke(self, "class", []))

    @jsii.member(jsii_name="continue")
    def continue_(self) -> None:
        return typing.cast(None, jsii.invoke(self, "continue", []))

    @jsii.member(jsii_name="def")
    def def_(self) -> None:
        return typing.cast(None, jsii.invoke(self, "def", []))

    @jsii.member(jsii_name="del")
    def del_(self) -> None:
        return typing.cast(None, jsii.invoke(self, "del", []))

    @jsii.member(jsii_name="elif")
    def elif_(self) -> None:
        return typing.cast(None, jsii.invoke(self, "elif", []))

    @jsii.member(jsii_name="else")
    def else_(self) -> None:
        return typing.cast(None, jsii.invoke(self, "else", []))

    @jsii.member(jsii_name="except")
    def except_(self) -> None:
        return typing.cast(None, jsii.invoke(self, "except", []))

    @jsii.member(jsii_name="finally")
    def finally_(self) -> None:
        return typing.cast(None, jsii.invoke(self, "finally", []))

    @jsii.member(jsii_name="for")
    def for_(self) -> None:
        return typing.cast(None, jsii.invoke(self, "for", []))

    @jsii.member(jsii_name="from")
    def from_(self) -> None:
        return typing.cast(None, jsii.invoke(self, "from", []))

    @jsii.member(jsii_name="global")
    def global_(self) -> None:
        return typing.cast(None, jsii.invoke(self, "global", []))

    @jsii.member(jsii_name="if")
    def if_(self) -> None:
        return typing.cast(None, jsii.invoke(self, "if", []))

    @jsii.member(jsii_name="import")
    def import_(self) -> None:
        return typing.cast(None, jsii.invoke(self, "import", []))

    @jsii.member(jsii_name="in")
    def in_(self) -> None:
        return typing.cast(None, jsii.invoke(self, "in", []))

    @jsii.member(jsii_name="is")
    def is_(self) -> None:
        return typing.cast(None, jsii.invoke(self, "is", []))

    @jsii.member(jsii_name="lambda")
    def lambda_(self) -> None:
        return typing.cast(None, jsii.invoke(self, "lambda", []))

    @jsii.member(jsii_name="nonlocal")
    def nonlocal_(self) -> None:
        return typing.cast(None, jsii.invoke(self, "nonlocal", []))

    @jsii.member(jsii_name="not")
    def not_(self) -> None:
        return typing.cast(None, jsii.invoke(self, "not", []))

    @jsii.member(jsii_name="or")
    def or_(self) -> None:
        return typing.cast(None, jsii.invoke(self, "or", []))

    @jsii.member(jsii_name="pass")
    def pass_(self) -> None:
        return typing.cast(None, jsii.invoke(self, "pass", []))

    @jsii.member(jsii_name="raise")
    def raise_(self) -> None:
        return typing.cast(None, jsii.invoke(self, "raise", []))

    @jsii.member(jsii_name="return")
    def return_(self) -> None:
        return typing.cast(None, jsii.invoke(self, "return", []))

    @jsii.member(jsii_name="try")
    def try_(self) -> None:
        return typing.cast(None, jsii.invoke(self, "try", []))

    @jsii.member(jsii_name="while")
    def while_(self) -> None:
        return typing.cast(None, jsii.invoke(self, "while", []))

    @jsii.member(jsii_name="with")
    def with_(self) -> None:
        return typing.cast(None, jsii.invoke(self, "with", []))

    @jsii.member(jsii_name="yield")
    def yield_(self) -> None:
        return typing.cast(None, jsii.invoke(self, "yield", []))


class ReferenceEnumFromScopedPackage(
    metaclass=jsii.JSIIMeta,
    jsii_type="jsii-calc.ReferenceEnumFromScopedPackage",
):
    '''See awslabs/jsii#138.'''

    def __init__(self) -> None:
        jsii.create(ReferenceEnumFromScopedPackage, self, [])

    @jsii.member(jsii_name="loadFoo")
    def load_foo(self) -> typing.Optional[scope.jsii_calc_lib.EnumFromScopedModule]:
        return typing.cast(typing.Optional[scope.jsii_calc_lib.EnumFromScopedModule], jsii.invoke(self, "loadFoo", []))

    @jsii.member(jsii_name="saveFoo")
    def save_foo(self, value: scope.jsii_calc_lib.EnumFromScopedModule) -> None:
        '''
        :param value: -
        '''
        return typing.cast(None, jsii.invoke(self, "saveFoo", [value]))

    @builtins.property # type: ignore[misc]
    @jsii.member(jsii_name="foo")
    def foo(self) -> typing.Optional[scope.jsii_calc_lib.EnumFromScopedModule]:
        return typing.cast(typing.Optional[scope.jsii_calc_lib.EnumFromScopedModule], jsii.get(self, "foo"))

    @foo.setter
    def foo(
        self,
        value: typing.Optional[scope.jsii_calc_lib.EnumFromScopedModule],
    ) -> None:
        jsii.set(self, "foo", value)


class ReturnsPrivateImplementationOfInterface(
    metaclass=jsii.JSIIMeta,
    jsii_type="jsii-calc.ReturnsPrivateImplementationOfInterface",
):
    '''Helps ensure the JSII kernel & runtime cooperate correctly when an un-exported instance of a class is returned with a declared type that is an exported interface, and the instance inherits from an exported class.

    :return: an instance of an un-exported class that extends \`\`ExportedBaseClass\`\`, declared as \`\`IPrivatelyImplemented\`\`.

    :see: https://github.com/aws/jsii/issues/320
    '''

    def __init__(self) -> None:
        jsii.create(ReturnsPrivateImplementationOfInterface, self, [])

    @builtins.property # type: ignore[misc]
    @jsii.member(jsii_name="privateImplementation")
    def private_implementation(self) -> IPrivatelyImplemented:
        return typing.cast(IPrivatelyImplemented, jsii.get(self, "privateImplementation"))


@jsii.data_type(
    jsii_type="jsii-calc.RootStruct",
    jsii_struct_bases=[],
    name_mapping={"string_prop": "stringProp", "nested_struct": "nestedStruct"},
)
class RootStruct:
    def __init__(
        self,
        *,
        string_prop: builtins.str,
        nested_struct: typing.Optional[NestedStruct] = None,
    ) -> None:
        '''This is here to check that we can pass a nested struct into a kwargs by specifying it as an in-line dictionary.

        This is cheating with the (current) declared types, but this is the "more
        idiomatic" way for Pythonists.

        :param string_prop: May not be empty.
        :param nested_struct: 
        '''
        if isinstance(nested_struct, dict):
            nested_struct = NestedStruct(**nested_struct)
        self._values: typing.Dict[str, typing.Any] = {
            "string_prop": string_prop,
        }
        if nested_struct is not None:
            self._values["nested_struct"] = nested_struct

    @builtins.property
    def string_prop(self) -> builtins.str:
        '''May not be empty.'''
        result = self._values.get("string_prop")
        assert result is not None, "Required property 'string_prop' is missing"
        return typing.cast(builtins.str, result)

    @builtins.property
    def nested_struct(self) -> typing.Optional[NestedStruct]:
        result = self._values.get("nested_struct")
        return typing.cast(typing.Optional[NestedStruct], result)

    def __eq__(self, rhs: typing.Any) -> builtins.bool:
        return isinstance(rhs, self.__class__) and rhs._values == self._values

    def __ne__(self, rhs: typing.Any) -> builtins.bool:
        return not (rhs == self)

    def __repr__(self) -> str:
        return "RootStruct(%s)" % ", ".join(
            k + "=" + repr(v) for k, v in self._values.items()
        )


class RootStructValidator(
    metaclass=jsii.JSIIMeta,
    jsii_type="jsii-calc.RootStructValidator",
):
    @jsii.member(jsii_name="validate") # type: ignore[misc]
    @builtins.classmethod
    def validate(
        cls,
        *,
        string_prop: builtins.str,
        nested_struct: typing.Optional[NestedStruct] = None,
    ) -> None:
        '''
        :param string_prop: May not be empty.
        :param nested_struct: 
        '''
        struct = RootStruct(string_prop=string_prop, nested_struct=nested_struct)

        return typing.cast(None, jsii.sinvoke(cls, "validate", [struct]))


class RuntimeTypeChecking(
    metaclass=jsii.JSIIMeta,
    jsii_type="jsii-calc.RuntimeTypeChecking",
):
    def __init__(self) -> None:
        jsii.create(RuntimeTypeChecking, self, [])

    @jsii.member(jsii_name="methodWithDefaultedArguments")
    def method_with_defaulted_arguments(
        self,
        arg1: typing.Optional[jsii.Number] = None,
        arg2: typing.Optional[builtins.str] = None,
        arg3: typing.Optional[datetime.datetime] = None,
    ) -> None:
        '''
        :param arg1: -
        :param arg2: -
        :param arg3: -
        '''
        return typing.cast(None, jsii.invoke(self, "methodWithDefaultedArguments", [arg1, arg2, arg3]))

    @jsii.member(jsii_name="methodWithOptionalAnyArgument")
    def method_with_optional_any_argument(self, arg: typing.Any = None) -> None:
        '''
        :param arg: -
        '''
        return typing.cast(None, jsii.invoke(self, "methodWithOptionalAnyArgument", [arg]))

    @jsii.member(jsii_name="methodWithOptionalArguments")
    def method_with_optional_arguments(
        self,
        arg1: jsii.Number,
        arg2: builtins.str,
        arg3: typing.Optional[datetime.datetime] = None,
    ) -> None:
        '''Used to verify verification of number of method arguments.

        :param arg1: -
        :param arg2: -
        :param arg3: -
        '''
        return typing.cast(None, jsii.invoke(self, "methodWithOptionalArguments", [arg1, arg2, arg3]))


@jsii.data_type(
    jsii_type="jsii-calc.SecondLevelStruct",
    jsii_struct_bases=[],
    name_mapping={
        "deeper_required_prop": "deeperRequiredProp",
        "deeper_optional_prop": "deeperOptionalProp",
    },
)
class SecondLevelStruct:
    def __init__(
        self,
        *,
        deeper_required_prop: builtins.str,
        deeper_optional_prop: typing.Optional[builtins.str] = None,
    ) -> None:
        '''
        :param deeper_required_prop: It's long and required.
        :param deeper_optional_prop: It's long, but you'll almost never pass it.
        '''
        self._values: typing.Dict[str, typing.Any] = {
            "deeper_required_prop": deeper_required_prop,
        }
        if deeper_optional_prop is not None:
            self._values["deeper_optional_prop"] = deeper_optional_prop

    @builtins.property
    def deeper_required_prop(self) -> builtins.str:
        '''It's long and required.'''
        result = self._values.get("deeper_required_prop")
        assert result is not None, "Required property 'deeper_required_prop' is missing"
        return typing.cast(builtins.str, result)

    @builtins.property
    def deeper_optional_prop(self) -> typing.Optional[builtins.str]:
        '''It's long, but you'll almost never pass it.'''
        result = self._values.get("deeper_optional_prop")
        return typing.cast(typing.Optional[builtins.str], result)

    def __eq__(self, rhs: typing.Any) -> builtins.bool:
        return isinstance(rhs, self.__class__) and rhs._values == self._values

    def __ne__(self, rhs: typing.Any) -> builtins.bool:
        return not (rhs == self)

    def __repr__(self) -> str:
        return "SecondLevelStruct(%s)" % ", ".join(
            k + "=" + repr(v) for k, v in self._values.items()
        )


class SingleInstanceTwoTypes(
    metaclass=jsii.JSIIMeta,
    jsii_type="jsii-calc.SingleInstanceTwoTypes",
):
    '''Test that a single instance can be returned under two different FQNs.

    JSII clients can instantiate 2 different strongly-typed wrappers for the same
    object. Unfortunately, this will break object equality, but if we didn't do
    this it would break runtime type checks in the JVM or CLR.
    '''

    def __init__(self) -> None:
        jsii.create(SingleInstanceTwoTypes, self, [])

    @jsii.member(jsii_name="interface1")
    def interface1(self) -> "InbetweenClass":
        return typing.cast("InbetweenClass", jsii.invoke(self, "interface1", []))

    @jsii.member(jsii_name="interface2")
    def interface2(self) -> IPublicInterface:
        return typing.cast(IPublicInterface, jsii.invoke(self, "interface2", []))


class SingletonInt(metaclass=jsii.JSIIMeta, jsii_type="jsii-calc.SingletonInt"):
    '''Verifies that singleton enums are handled correctly.

    https://github.com/aws/jsii/issues/231
    '''

    @jsii.member(jsii_name="isSingletonInt")
    def is_singleton_int(self, value: jsii.Number) -> builtins.bool:
        '''
        :param value: -
        '''
        return typing.cast(builtins.bool, jsii.invoke(self, "isSingletonInt", [value]))


@jsii.enum(jsii_type="jsii-calc.SingletonIntEnum")
class SingletonIntEnum(enum.Enum):
    '''A singleton integer.'''

    SINGLETON_INT = "SINGLETON_INT"
    '''Elite!'''


class SingletonString(metaclass=jsii.JSIIMeta, jsii_type="jsii-calc.SingletonString"):
    '''Verifies that singleton enums are handled correctly.

    https://github.com/aws/jsii/issues/231
    '''

    @jsii.member(jsii_name="isSingletonString")
    def is_singleton_string(self, value: builtins.str) -> builtins.bool:
        '''
        :param value: -
        '''
        return typing.cast(builtins.bool, jsii.invoke(self, "isSingletonString", [value]))


@jsii.enum(jsii_type="jsii-calc.SingletonStringEnum")
class SingletonStringEnum(enum.Enum):
    '''A singleton string.'''

    SINGLETON_STRING = "SINGLETON_STRING"
    '''1337.'''


@jsii.data_type(
    jsii_type="jsii-calc.SmellyStruct",
    jsii_struct_bases=[],
    name_mapping={"property": "property", "yet_anoter_one": "yetAnoterOne"},
)
class SmellyStruct:
    def __init__(
        self,
        *,
        property: builtins.str,
        yet_anoter_one: builtins.bool,
    ) -> None:
        '''
        :param property: 
        :param yet_anoter_one: 
        '''
        self._values: typing.Dict[str, typing.Any] = {
            "property": property,
            "yet_anoter_one": yet_anoter_one,
        }

    @builtins.property
    def property(self) -> builtins.str:
        result = self._values.get("property")
        assert result is not None, "Required property 'property' is missing"
        return typing.cast(builtins.str, result)

    @builtins.property
    def yet_anoter_one(self) -> builtins.bool:
        result = self._values.get("yet_anoter_one")
        assert result is not None, "Required property 'yet_anoter_one' is missing"
        return typing.cast(builtins.bool, result)

    def __eq__(self, rhs: typing.Any) -> builtins.bool:
        return isinstance(rhs, self.__class__) and rhs._values == self._values

    def __ne__(self, rhs: typing.Any) -> builtins.bool:
        return not (rhs == self)

    def __repr__(self) -> str:
        return "SmellyStruct(%s)" % ", ".join(
            k + "=" + repr(v) for k, v in self._values.items()
        )


class SomeTypeJsii976(metaclass=jsii.JSIIMeta, jsii_type="jsii-calc.SomeTypeJsii976"):
    def __init__(self) -> None:
        jsii.create(SomeTypeJsii976, self, [])

    @jsii.member(jsii_name="returnAnonymous") # type: ignore[misc]
    @builtins.classmethod
    def return_anonymous(cls) -> typing.Any:
        return typing.cast(typing.Any, jsii.sinvoke(cls, "returnAnonymous", []))

    @jsii.member(jsii_name="returnReturn") # type: ignore[misc]
    @builtins.classmethod
    def return_return(cls) -> IReturnJsii976:
        return typing.cast(IReturnJsii976, jsii.sinvoke(cls, "returnReturn", []))


class StableClass(metaclass=jsii.JSIIMeta, jsii_type="jsii-calc.StableClass"):
    def __init__(
        self,
        readonly_string: builtins.str,
        mutable_number: typing.Optional[jsii.Number] = None,
    ) -> None:
        '''
        :param readonly_string: -
        :param mutable_number: -
        '''
        jsii.create(StableClass, self, [readonly_string, mutable_number])

    @jsii.member(jsii_name="method")
    def method(self) -> None:
        return typing.cast(None, jsii.invoke(self, "method", []))

    @builtins.property # type: ignore[misc]
    @jsii.member(jsii_name="readonlyProperty")
    def readonly_property(self) -> builtins.str:
        return typing.cast(builtins.str, jsii.get(self, "readonlyProperty"))

    @builtins.property # type: ignore[misc]
    @jsii.member(jsii_name="mutableProperty")
    def mutable_property(self) -> typing.Optional[jsii.Number]:
        return typing.cast(typing.Optional[jsii.Number], jsii.get(self, "mutableProperty"))

    @mutable_property.setter
    def mutable_property(self, value: typing.Optional[jsii.Number]) -> None:
        jsii.set(self, "mutableProperty", value)


@jsii.enum(jsii_type="jsii-calc.StableEnum")
class StableEnum(enum.Enum):
    OPTION_A = "OPTION_A"
    OPTION_B = "OPTION_B"


@jsii.data_type(
    jsii_type="jsii-calc.StableStruct",
    jsii_struct_bases=[],
    name_mapping={"readonly_property": "readonlyProperty"},
)
class StableStruct:
    def __init__(self, *, readonly_property: builtins.str) -> None:
        '''
        :param readonly_property: 
        '''
        self._values: typing.Dict[str, typing.Any] = {
            "readonly_property": readonly_property,
        }

    @builtins.property
    def readonly_property(self) -> builtins.str:
        result = self._values.get("readonly_property")
        assert result is not None, "Required property 'readonly_property' is missing"
        return typing.cast(builtins.str, result)

    def __eq__(self, rhs: typing.Any) -> builtins.bool:
        return isinstance(rhs, self.__class__) and rhs._values == self._values

    def __ne__(self, rhs: typing.Any) -> builtins.bool:
        return not (rhs == self)

    def __repr__(self) -> str:
        return "StableStruct(%s)" % ", ".join(
            k + "=" + repr(v) for k, v in self._values.items()
        )


class StaticContext(metaclass=jsii.JSIIMeta, jsii_type="jsii-calc.StaticContext"):
    '''This is used to validate the ability to use \`\`this\`\` from within a static context.

    https://github.com/awslabs/aws-cdk/issues/2304
    '''

    @jsii.member(jsii_name="canAccessStaticContext") # type: ignore[misc]
    @builtins.classmethod
    def can_access_static_context(cls) -> builtins.bool:
        return typing.cast(builtins.bool, jsii.sinvoke(cls, "canAccessStaticContext", []))

    @jsii.python.classproperty # type: ignore[misc]
    @jsii.member(jsii_name="staticVariable")
    def static_variable(cls) -> builtins.bool:
        return typing.cast(builtins.bool, jsii.sget(cls, "staticVariable"))

    @static_variable.setter # type: ignore[no-redef]
    def static_variable(cls, value: builtins.bool) -> None:
        jsii.sset(cls, "staticVariable", value)


class StaticHelloParent(
    metaclass=jsii.JSIIMeta,
    jsii_type="jsii-calc.StaticHelloParent",
):
    '''Static methods that override parent class are technically overrides (the inheritance of statics is part of the ES6 specification), but certain other languages such as Java do not carry statics in the inheritance chain at all, so they cannot be overridden, only hidden.

    The difference is fairly minor (for typical use-cases, the end result is the
    same), however this has implications on what the generated code should look
    like.
    '''

    def __init__(self) -> None:
        jsii.create(StaticHelloParent, self, [])

    @jsii.member(jsii_name="method") # type: ignore[misc]
    @builtins.classmethod
    def method(cls) -> None:
        return typing.cast(None, jsii.sinvoke(cls, "method", []))

    @jsii.python.classproperty # type: ignore[misc]
    @jsii.member(jsii_name="property")
    def property(cls) -> jsii.Number:
        return typing.cast(jsii.Number, jsii.sget(cls, "property"))


class Statics(metaclass=jsii.JSIIMeta, jsii_type="jsii-calc.Statics"):
    def __init__(self, value: builtins.str) -> None:
        '''
        :param value: -
        '''
        jsii.create(Statics, self, [value])

    @jsii.member(jsii_name="staticMethod") # type: ignore[misc]
    @builtins.classmethod
    def static_method(cls, name: builtins.str) -> builtins.str:
        '''Jsdocs for static method.

        :param name: The name of the person to say hello to.
        '''
        return typing.cast(builtins.str, jsii.sinvoke(cls, "staticMethod", [name]))

    @jsii.member(jsii_name="justMethod")
    def just_method(self) -> builtins.str:
        return typing.cast(builtins.str, jsii.invoke(self, "justMethod", []))

    @jsii.python.classproperty # type: ignore[misc]
    @jsii.member(jsii_name="BAR")
    def BAR(cls) -> jsii.Number:
        '''Constants may also use all-caps.'''
        return typing.cast(jsii.Number, jsii.sget(cls, "BAR"))

    @jsii.python.classproperty # type: ignore[misc]
    @jsii.member(jsii_name="ConstObj")
    def CONST_OBJ(cls) -> "DoubleTrouble":
        return typing.cast("DoubleTrouble", jsii.sget(cls, "ConstObj"))

    @jsii.python.classproperty # type: ignore[misc]
    @jsii.member(jsii_name="Foo")
    def FOO(cls) -> builtins.str:
        '''Jsdocs for static property.'''
        return typing.cast(builtins.str, jsii.sget(cls, "Foo"))

    @jsii.python.classproperty # type: ignore[misc]
    @jsii.member(jsii_name="zooBar")
    def ZOO_BAR(cls) -> typing.Mapping[builtins.str, builtins.str]:
        '''Constants can also use camelCase.'''
        return typing.cast(typing.Mapping[builtins.str, builtins.str], jsii.sget(cls, "zooBar"))

    @jsii.python.classproperty # type: ignore[misc]
    @jsii.member(jsii_name="instance")
    def instance(cls) -> "Statics":
        '''Jsdocs for static getter.

        Jsdocs for static setter.
        '''
        return typing.cast("Statics", jsii.sget(cls, "instance"))

    @instance.setter # type: ignore[no-redef]
    def instance(cls, value: "Statics") -> None:
        jsii.sset(cls, "instance", value)

    @jsii.python.classproperty # type: ignore[misc]
    @jsii.member(jsii_name="nonConstStatic")
    def non_const_static(cls) -> jsii.Number:
        return typing.cast(jsii.Number, jsii.sget(cls, "nonConstStatic"))

    @non_const_static.setter # type: ignore[no-redef]
    def non_const_static(cls, value: jsii.Number) -> None:
        jsii.sset(cls, "nonConstStatic", value)

    @builtins.property # type: ignore[misc]
    @jsii.member(jsii_name="value")
    def value(self) -> builtins.str:
        return typing.cast(builtins.str, jsii.get(self, "value"))


@jsii.enum(jsii_type="jsii-calc.StringEnum")
class StringEnum(enum.Enum):
    A = "A"
    B = "B"
    C = "C"


class StripInternal(metaclass=jsii.JSIIMeta, jsii_type="jsii-calc.StripInternal"):
    def __init__(self) -> None:
        jsii.create(StripInternal, self, [])

    @builtins.property # type: ignore[misc]
    @jsii.member(jsii_name="youSeeMe")
    def you_see_me(self) -> builtins.str:
        return typing.cast(builtins.str, jsii.get(self, "youSeeMe"))

    @you_see_me.setter
    def you_see_me(self, value: builtins.str) -> None:
        jsii.set(self, "youSeeMe", value)


@jsii.data_type(
    jsii_type="jsii-calc.StructA",
    jsii_struct_bases=[],
    name_mapping={
        "required_string": "requiredString",
        "optional_number": "optionalNumber",
        "optional_string": "optionalString",
    },
)
class StructA:
    def __init__(
        self,
        *,
        required_string: builtins.str,
        optional_number: typing.Optional[jsii.Number] = None,
        optional_string: typing.Optional[builtins.str] = None,
    ) -> None:
        '''We can serialize and deserialize structs without silently ignoring optional fields.

        :param required_string: 
        :param optional_number: 
        :param optional_string: 
        '''
        self._values: typing.Dict[str, typing.Any] = {
            "required_string": required_string,
        }
        if optional_number is not None:
            self._values["optional_number"] = optional_number
        if optional_string is not None:
            self._values["optional_string"] = optional_string

    @builtins.property
    def required_string(self) -> builtins.str:
        result = self._values.get("required_string")
        assert result is not None, "Required property 'required_string' is missing"
        return typing.cast(builtins.str, result)

    @builtins.property
    def optional_number(self) -> typing.Optional[jsii.Number]:
        result = self._values.get("optional_number")
        return typing.cast(typing.Optional[jsii.Number], result)

    @builtins.property
    def optional_string(self) -> typing.Optional[builtins.str]:
        result = self._values.get("optional_string")
        return typing.cast(typing.Optional[builtins.str], result)

    def __eq__(self, rhs: typing.Any) -> builtins.bool:
        return isinstance(rhs, self.__class__) and rhs._values == self._values

    def __ne__(self, rhs: typing.Any) -> builtins.bool:
        return not (rhs == self)

    def __repr__(self) -> str:
        return "StructA(%s)" % ", ".join(
            k + "=" + repr(v) for k, v in self._values.items()
        )


@jsii.data_type(
    jsii_type="jsii-calc.StructB",
    jsii_struct_bases=[],
    name_mapping={
        "required_string": "requiredString",
        "optional_boolean": "optionalBoolean",
        "optional_struct_a": "optionalStructA",
    },
)
class StructB:
    def __init__(
        self,
        *,
        required_string: builtins.str,
        optional_boolean: typing.Optional[builtins.bool] = None,
        optional_struct_a: typing.Optional[StructA] = None,
    ) -> None:
        '''This intentionally overlaps with StructA (where only requiredString is provided) to test htat the kernel properly disambiguates those.

        :param required_string: 
        :param optional_boolean: 
        :param optional_struct_a: 
        '''
        if isinstance(optional_struct_a, dict):
            optional_struct_a = StructA(**optional_struct_a)
        self._values: typing.Dict[str, typing.Any] = {
            "required_string": required_string,
        }
        if optional_boolean is not None:
            self._values["optional_boolean"] = optional_boolean
        if optional_struct_a is not None:
            self._values["optional_struct_a"] = optional_struct_a

    @builtins.property
    def required_string(self) -> builtins.str:
        result = self._values.get("required_string")
        assert result is not None, "Required property 'required_string' is missing"
        return typing.cast(builtins.str, result)

    @builtins.property
    def optional_boolean(self) -> typing.Optional[builtins.bool]:
        result = self._values.get("optional_boolean")
        return typing.cast(typing.Optional[builtins.bool], result)

    @builtins.property
    def optional_struct_a(self) -> typing.Optional[StructA]:
        result = self._values.get("optional_struct_a")
        return typing.cast(typing.Optional[StructA], result)

    def __eq__(self, rhs: typing.Any) -> builtins.bool:
        return isinstance(rhs, self.__class__) and rhs._values == self._values

    def __ne__(self, rhs: typing.Any) -> builtins.bool:
        return not (rhs == self)

    def __repr__(self) -> str:
        return "StructB(%s)" % ", ".join(
            k + "=" + repr(v) for k, v in self._values.items()
        )


@jsii.data_type(
    jsii_type="jsii-calc.StructParameterType",
    jsii_struct_bases=[],
    name_mapping={"scope": "scope", "props": "props"},
)
class StructParameterType:
    def __init__(
        self,
        *,
        scope: builtins.str,
        props: typing.Optional[builtins.bool] = None,
    ) -> None:
        '''Verifies that, in languages that do keyword lifting (e.g: Python), having a struct member with the same name as a positional parameter results in the correct code being emitted.

        See: https://github.com/aws/aws-cdk/issues/4302

        :param scope: 
        :param props: 
        '''
        self._values: typing.Dict[str, typing.Any] = {
            "scope": scope,
        }
        if props is not None:
            self._values["props"] = props

    @builtins.property
    def scope(self) -> builtins.str:
        result = self._values.get("scope")
        assert result is not None, "Required property 'scope' is missing"
        return typing.cast(builtins.str, result)

    @builtins.property
    def props(self) -> typing.Optional[builtins.bool]:
        result = self._values.get("props")
        return typing.cast(typing.Optional[builtins.bool], result)

    def __eq__(self, rhs: typing.Any) -> builtins.bool:
        return isinstance(rhs, self.__class__) and rhs._values == self._values

    def __ne__(self, rhs: typing.Any) -> builtins.bool:
        return not (rhs == self)

    def __repr__(self) -> str:
        return "StructParameterType(%s)" % ", ".join(
            k + "=" + repr(v) for k, v in self._values.items()
        )


class StructPassing(metaclass=jsii.JSIIMeta, jsii_type="jsii-calc.StructPassing"):
    '''Just because we can.'''

    def __init__(self) -> None:
        jsii.create(StructPassing, self, [])

    @jsii.member(jsii_name="howManyVarArgsDidIPass") # type: ignore[misc]
    @builtins.classmethod
    def how_many_var_args_did_i_pass(
        cls,
        _positional: jsii.Number,
        *inputs: "TopLevelStruct",
    ) -> jsii.Number:
        '''
        :param _positional: -
        :param inputs: -
        '''
        return typing.cast(jsii.Number, jsii.sinvoke(cls, "howManyVarArgsDidIPass", [_positional, *inputs]))

    @jsii.member(jsii_name="roundTrip") # type: ignore[misc]
    @builtins.classmethod
    def round_trip(
        cls,
        _positional: jsii.Number,
        *,
        required: builtins.str,
        second_level: typing.Union[jsii.Number, SecondLevelStruct],
        optional: typing.Optional[builtins.str] = None,
    ) -> "TopLevelStruct":
        '''
        :param _positional: -
        :param required: This is a required field.
        :param second_level: A union to really stress test our serialization.
        :param optional: You don't have to pass this.
        '''
        input = TopLevelStruct(
            required=required, second_level=second_level, optional=optional
        )

        return typing.cast("TopLevelStruct", jsii.sinvoke(cls, "roundTrip", [_positional, input]))


class StructUnionConsumer(
    metaclass=jsii.JSIIMeta,
    jsii_type="jsii-calc.StructUnionConsumer",
):
    @jsii.member(jsii_name="isStructA") # type: ignore[misc]
    @builtins.classmethod
    def is_struct_a(cls, struct: typing.Union[StructA, StructB]) -> builtins.bool:
        '''
        :param struct: -
        '''
        return typing.cast(builtins.bool, jsii.sinvoke(cls, "isStructA", [struct]))

    @jsii.member(jsii_name="isStructB") # type: ignore[misc]
    @builtins.classmethod
    def is_struct_b(cls, struct: typing.Union[StructA, StructB]) -> builtins.bool:
        '''
        :param struct: -
        '''
        return typing.cast(builtins.bool, jsii.sinvoke(cls, "isStructB", [struct]))


@jsii.data_type(
    jsii_type="jsii-calc.StructWithEnum",
    jsii_struct_bases=[],
    name_mapping={"foo": "foo", "bar": "bar"},
)
class StructWithEnum:
    def __init__(
        self,
        *,
        foo: StringEnum,
        bar: typing.Optional[AllTypesEnum] = None,
    ) -> None:
        '''
        :param foo: An enum value.
        :param bar: Optional enum value (of type integer). Default: AllTypesEnum.YOUR_ENUM_VALUE
        '''
        self._values: typing.Dict[str, typing.Any] = {
            "foo": foo,
        }
        if bar is not None:
            self._values["bar"] = bar

    @builtins.property
    def foo(self) -> StringEnum:
        '''An enum value.'''
        result = self._values.get("foo")
        assert result is not None, "Required property 'foo' is missing"
        return typing.cast(StringEnum, result)

    @builtins.property
    def bar(self) -> typing.Optional[AllTypesEnum]:
        '''Optional enum value (of type integer).

        :default: AllTypesEnum.YOUR_ENUM_VALUE
        '''
        result = self._values.get("bar")
        return typing.cast(typing.Optional[AllTypesEnum], result)

    def __eq__(self, rhs: typing.Any) -> builtins.bool:
        return isinstance(rhs, self.__class__) and rhs._values == self._values

    def __ne__(self, rhs: typing.Any) -> builtins.bool:
        return not (rhs == self)

    def __repr__(self) -> str:
        return "StructWithEnum(%s)" % ", ".join(
            k + "=" + repr(v) for k, v in self._values.items()
        )


@jsii.data_type(
    jsii_type="jsii-calc.StructWithJavaReservedWords",
    jsii_struct_bases=[],
    name_mapping={
        "default": "default",
        "assert_": "assert",
        "result": "result",
        "that": "that",
    },
)
class StructWithJavaReservedWords:
    def __init__(
        self,
        *,
        default: builtins.str,
        assert_: typing.Optional[builtins.str] = None,
        result: typing.Optional[builtins.str] = None,
        that: typing.Optional[builtins.str] = None,
    ) -> None:
        '''
        :param default: 
        :param assert_: 
        :param result: 
        :param that: 
        '''
        self._values: typing.Dict[str, typing.Any] = {
            "default": default,
        }
        if assert_ is not None:
            self._values["assert_"] = assert_
        if result is not None:
            self._values["result"] = result
        if that is not None:
            self._values["that"] = that

    @builtins.property
    def default(self) -> builtins.str:
        result = self._values.get("default")
        assert result is not None, "Required property 'default' is missing"
        return typing.cast(builtins.str, result)

    @builtins.property
    def assert_(self) -> typing.Optional[builtins.str]:
        result = self._values.get("assert_")
        return typing.cast(typing.Optional[builtins.str], result)

    @builtins.property
    def result(self) -> typing.Optional[builtins.str]:
        result = self._values.get("result")
        return typing.cast(typing.Optional[builtins.str], result)

    @builtins.property
    def that(self) -> typing.Optional[builtins.str]:
        result = self._values.get("that")
        return typing.cast(typing.Optional[builtins.str], result)

    def __eq__(self, rhs: typing.Any) -> builtins.bool:
        return isinstance(rhs, self.__class__) and rhs._values == self._values

    def __ne__(self, rhs: typing.Any) -> builtins.bool:
        return not (rhs == self)

    def __repr__(self) -> str:
        return "StructWithJavaReservedWords(%s)" % ", ".join(
            k + "=" + repr(v) for k, v in self._values.items()
        )


class Sum(
    _CompositeOperation_1c4d123b,
    metaclass=jsii.JSIIMeta,
    jsii_type="jsii-calc.Sum",
):
    '''An operation that sums multiple values.'''

    def __init__(self) -> None:
        jsii.create(Sum, self, [])

    @builtins.property # type: ignore[misc]
    @jsii.member(jsii_name="expression")
    def expression(self) -> scope.jsii_calc_lib.NumericValue:
        '''The expression that this operation consists of.

        Must be implemented by derived classes.
        '''
        return typing.cast(scope.jsii_calc_lib.NumericValue, jsii.get(self, "expression"))

    @builtins.property # type: ignore[misc]
    @jsii.member(jsii_name="parts")
    def parts(self) -> typing.List[scope.jsii_calc_lib.NumericValue]:
        '''The parts to sum.'''
        return typing.cast(typing.List[scope.jsii_calc_lib.NumericValue], jsii.get(self, "parts"))

    @parts.setter
    def parts(self, value: typing.List[scope.jsii_calc_lib.NumericValue]) -> None:
        jsii.set(self, "parts", value)


@jsii.data_type(
    jsii_type="jsii-calc.SupportsNiceJavaBuilderProps",
    jsii_struct_bases=[],
    name_mapping={"bar": "bar", "id": "id"},
)
class SupportsNiceJavaBuilderProps:
    def __init__(
        self,
        *,
        bar: jsii.Number,
        id: typing.Optional[builtins.str] = None,
    ) -> None:
        '''
        :param bar: Some number, like 42.
        :param id: An \`\`id\`\` field here is terrible API design, because the constructor of \`\`SupportsNiceJavaBuilder\`\` already has a parameter named \`\`id\`\`. But here we are, doing it like we didn't care.
        '''
        self._values: typing.Dict[str, typing.Any] = {
            "bar": bar,
        }
        if id is not None:
            self._values["id"] = id

    @builtins.property
    def bar(self) -> jsii.Number:
        '''Some number, like 42.'''
        result = self._values.get("bar")
        assert result is not None, "Required property 'bar' is missing"
        return typing.cast(jsii.Number, result)

    @builtins.property
    def id(self) -> typing.Optional[builtins.str]:
        '''An \`\`id\`\` field here is terrible API design, because the constructor of \`\`SupportsNiceJavaBuilder\`\` already has a parameter named \`\`id\`\`.

        But here we are, doing it like we didn't care.
        '''
        result = self._values.get("id")
        return typing.cast(typing.Optional[builtins.str], result)

    def __eq__(self, rhs: typing.Any) -> builtins.bool:
        return isinstance(rhs, self.__class__) and rhs._values == self._values

    def __ne__(self, rhs: typing.Any) -> builtins.bool:
        return not (rhs == self)

    def __repr__(self) -> str:
        return "SupportsNiceJavaBuilderProps(%s)" % ", ".join(
            k + "=" + repr(v) for k, v in self._values.items()
        )


class SupportsNiceJavaBuilderWithRequiredProps(
    metaclass=jsii.JSIIMeta,
    jsii_type="jsii-calc.SupportsNiceJavaBuilderWithRequiredProps",
):
    '''We can generate fancy builders in Java for classes which take a mix of positional & struct parameters.'''

    def __init__(
        self,
        id_: jsii.Number,
        *,
        bar: jsii.Number,
        id: typing.Optional[builtins.str] = None,
    ) -> None:
        '''
        :param id_: some identifier of your choice.
        :param bar: Some number, like 42.
        :param id: An \`\`id\`\` field here is terrible API design, because the constructor of \`\`SupportsNiceJavaBuilder\`\` already has a parameter named \`\`id\`\`. But here we are, doing it like we didn't care.
        '''
        props = SupportsNiceJavaBuilderProps(bar=bar, id=id)

        jsii.create(SupportsNiceJavaBuilderWithRequiredProps, self, [id_, props])

    @builtins.property # type: ignore[misc]
    @jsii.member(jsii_name="bar")
    def bar(self) -> jsii.Number:
        return typing.cast(jsii.Number, jsii.get(self, "bar"))

    @builtins.property # type: ignore[misc]
    @jsii.member(jsii_name="id")
    def id(self) -> jsii.Number:
        '''some identifier of your choice.'''
        return typing.cast(jsii.Number, jsii.get(self, "id"))

    @builtins.property # type: ignore[misc]
    @jsii.member(jsii_name="propId")
    def prop_id(self) -> typing.Optional[builtins.str]:
        return typing.cast(typing.Optional[builtins.str], jsii.get(self, "propId"))


class SyncVirtualMethods(
    metaclass=jsii.JSIIMeta,
    jsii_type="jsii-calc.SyncVirtualMethods",
):
    def __init__(self) -> None:
        jsii.create(SyncVirtualMethods, self, [])

    @jsii.member(jsii_name="callerIsAsync")
    def caller_is_async(self) -> jsii.Number:
        return typing.cast(jsii.Number, jsii.ainvoke(self, "callerIsAsync", []))

    @jsii.member(jsii_name="callerIsMethod")
    def caller_is_method(self) -> jsii.Number:
        return typing.cast(jsii.Number, jsii.invoke(self, "callerIsMethod", []))

    @jsii.member(jsii_name="modifyOtherProperty")
    def modify_other_property(self, value: builtins.str) -> None:
        '''
        :param value: -
        '''
        return typing.cast(None, jsii.invoke(self, "modifyOtherProperty", [value]))

    @jsii.member(jsii_name="modifyValueOfTheProperty")
    def modify_value_of_the_property(self, value: builtins.str) -> None:
        '''
        :param value: -
        '''
        return typing.cast(None, jsii.invoke(self, "modifyValueOfTheProperty", [value]))

    @jsii.member(jsii_name="readA")
    def read_a(self) -> jsii.Number:
        return typing.cast(jsii.Number, jsii.invoke(self, "readA", []))

    @jsii.member(jsii_name="retrieveOtherProperty")
    def retrieve_other_property(self) -> builtins.str:
        return typing.cast(builtins.str, jsii.invoke(self, "retrieveOtherProperty", []))

    @jsii.member(jsii_name="retrieveReadOnlyProperty")
    def retrieve_read_only_property(self) -> builtins.str:
        return typing.cast(builtins.str, jsii.invoke(self, "retrieveReadOnlyProperty", []))

    @jsii.member(jsii_name="retrieveValueOfTheProperty")
    def retrieve_value_of_the_property(self) -> builtins.str:
        return typing.cast(builtins.str, jsii.invoke(self, "retrieveValueOfTheProperty", []))

    @jsii.member(jsii_name="virtualMethod")
    def virtual_method(self, n: jsii.Number) -> jsii.Number:
        '''
        :param n: -
        '''
        return typing.cast(jsii.Number, jsii.invoke(self, "virtualMethod", [n]))

    @jsii.member(jsii_name="writeA")
    def write_a(self, value: jsii.Number) -> None:
        '''
        :param value: -
        '''
        return typing.cast(None, jsii.invoke(self, "writeA", [value]))

    @builtins.property # type: ignore[misc]
    @jsii.member(jsii_name="readonlyProperty")
    def readonly_property(self) -> builtins.str:
        return typing.cast(builtins.str, jsii.get(self, "readonlyProperty"))

    @builtins.property # type: ignore[misc]
    @jsii.member(jsii_name="a")
    def a(self) -> jsii.Number:
        return typing.cast(jsii.Number, jsii.get(self, "a"))

    @a.setter
    def a(self, value: jsii.Number) -> None:
        jsii.set(self, "a", value)

    @builtins.property # type: ignore[misc]
    @jsii.member(jsii_name="callerIsProperty")
    def caller_is_property(self) -> jsii.Number:
        return typing.cast(jsii.Number, jsii.get(self, "callerIsProperty"))

    @caller_is_property.setter
    def caller_is_property(self, value: jsii.Number) -> None:
        jsii.set(self, "callerIsProperty", value)

    @builtins.property # type: ignore[misc]
    @jsii.member(jsii_name="otherProperty")
    def other_property(self) -> builtins.str:
        return typing.cast(builtins.str, jsii.get(self, "otherProperty"))

    @other_property.setter
    def other_property(self, value: builtins.str) -> None:
        jsii.set(self, "otherProperty", value)

    @builtins.property # type: ignore[misc]
    @jsii.member(jsii_name="theProperty")
    def the_property(self) -> builtins.str:
        return typing.cast(builtins.str, jsii.get(self, "theProperty"))

    @the_property.setter
    def the_property(self, value: builtins.str) -> None:
        jsii.set(self, "theProperty", value)

    @builtins.property # type: ignore[misc]
    @jsii.member(jsii_name="valueOfOtherProperty")
    def value_of_other_property(self) -> builtins.str:
        return typing.cast(builtins.str, jsii.get(self, "valueOfOtherProperty"))

    @value_of_other_property.setter
    def value_of_other_property(self, value: builtins.str) -> None:
        jsii.set(self, "valueOfOtherProperty", value)


class TestStructWithEnum(
    metaclass=jsii.JSIIMeta,
    jsii_type="jsii-calc.TestStructWithEnum",
):
    def __init__(self) -> None:
        jsii.create(TestStructWithEnum, self, [])

    @jsii.member(jsii_name="isStringEnumA")
    def is_string_enum_a(
        self,
        *,
        foo: StringEnum,
        bar: typing.Optional[AllTypesEnum] = None,
    ) -> builtins.bool:
        '''Returns true if \`\`foo\`\` is \`\`StringEnum.A\`\`.

        :param foo: An enum value.
        :param bar: Optional enum value (of type integer). Default: AllTypesEnum.YOUR_ENUM_VALUE
        '''
        input = StructWithEnum(foo=foo, bar=bar)

        return typing.cast(builtins.bool, jsii.invoke(self, "isStringEnumA", [input]))

    @jsii.member(jsii_name="isStringEnumB")
    def is_string_enum_b(
        self,
        *,
        foo: StringEnum,
        bar: typing.Optional[AllTypesEnum] = None,
    ) -> builtins.bool:
        '''Returns true if \`\`foo\`\` is \`\`StringEnum.B\`\` and \`\`bar\`\` is \`\`AllTypesEnum.THIS_IS_GREAT\`\`.

        :param foo: An enum value.
        :param bar: Optional enum value (of type integer). Default: AllTypesEnum.YOUR_ENUM_VALUE
        '''
        input = StructWithEnum(foo=foo, bar=bar)

        return typing.cast(builtins.bool, jsii.invoke(self, "isStringEnumB", [input]))

    @builtins.property # type: ignore[misc]
    @jsii.member(jsii_name="structWithFoo")
    def struct_with_foo(self) -> StructWithEnum:
        '''Returns \`\`foo: StringEnum.A\`\`.'''
        return typing.cast(StructWithEnum, jsii.get(self, "structWithFoo"))

    @builtins.property # type: ignore[misc]
    @jsii.member(jsii_name="structWithFooBar")
    def struct_with_foo_bar(self) -> StructWithEnum:
        '''Returns \`\`foo: StringEnum.C\`\` and \`\`bar: AllTypesEnum.MY_ENUM_VALUE\`\`.'''
        return typing.cast(StructWithEnum, jsii.get(self, "structWithFooBar"))


class Thrower(metaclass=jsii.JSIIMeta, jsii_type="jsii-calc.Thrower"):
    def __init__(self) -> None:
        jsii.create(Thrower, self, [])

    @jsii.member(jsii_name="throwError")
    def throw_error(self) -> None:
        return typing.cast(None, jsii.invoke(self, "throwError", []))


@jsii.data_type(
    jsii_type="jsii-calc.TopLevelStruct",
    jsii_struct_bases=[],
    name_mapping={
        "required": "required",
        "second_level": "secondLevel",
        "optional": "optional",
    },
)
class TopLevelStruct:
    def __init__(
        self,
        *,
        required: builtins.str,
        second_level: typing.Union[jsii.Number, SecondLevelStruct],
        optional: typing.Optional[builtins.str] = None,
    ) -> None:
        '''
        :param required: This is a required field.
        :param second_level: A union to really stress test our serialization.
        :param optional: You don't have to pass this.
        '''
        self._values: typing.Dict[str, typing.Any] = {
            "required": required,
            "second_level": second_level,
        }
        if optional is not None:
            self._values["optional"] = optional

    @builtins.property
    def required(self) -> builtins.str:
        '''This is a required field.'''
        result = self._values.get("required")
        assert result is not None, "Required property 'required' is missing"
        return typing.cast(builtins.str, result)

    @builtins.property
    def second_level(self) -> typing.Union[jsii.Number, SecondLevelStruct]:
        '''A union to really stress test our serialization.'''
        result = self._values.get("second_level")
        assert result is not None, "Required property 'second_level' is missing"
        return typing.cast(typing.Union[jsii.Number, SecondLevelStruct], result)

    @builtins.property
    def optional(self) -> typing.Optional[builtins.str]:
        '''You don't have to pass this.'''
        result = self._values.get("optional")
        return typing.cast(typing.Optional[builtins.str], result)

    def __eq__(self, rhs: typing.Any) -> builtins.bool:
        return isinstance(rhs, self.__class__) and rhs._values == self._values

    def __ne__(self, rhs: typing.Any) -> builtins.bool:
        return not (rhs == self)

    def __repr__(self) -> str:
        return "TopLevelStruct(%s)" % ", ".join(
            k + "=" + repr(v) for k, v in self._values.items()
        )


class TwoMethodsWithSimilarCapitalization(
    metaclass=jsii.JSIIMeta,
    jsii_type="jsii-calc.TwoMethodsWithSimilarCapitalization",
):
    '''In TypeScript it is possible to have two methods with the same name but different capitalization.

    :see: https://github.com/aws/jsii/issues/2508
    '''

    def __init__(self) -> None:
        jsii.create(TwoMethodsWithSimilarCapitalization, self, [])

    @jsii.member(jsii_name="toIsoString")
    def to_iso_string(self) -> builtins.str:
        return typing.cast(builtins.str, jsii.invoke(self, "toIsoString", []))

    @jsii.member(jsii_name="toIsOString")
    def to_is_o_string(self) -> builtins.str:
        '''
        :deprecated: python requires that all alternatives are deprecated

        :stability: deprecated
        '''
        return typing.cast(builtins.str, jsii.invoke(self, "toIsOString", []))

    @builtins.property # type: ignore[misc]
    @jsii.member(jsii_name="fooBar")
    def foo_bar(self) -> jsii.Number:
        return typing.cast(jsii.Number, jsii.get(self, "fooBar"))


class UmaskCheck(metaclass=jsii.JSIIMeta, jsii_type="jsii-calc.UmaskCheck"):
    '''Checks the current file permissions are cool (no funky UMASK down-scoping happened).

    :see: https://github.com/aws/jsii/issues/1765
    '''

    @jsii.member(jsii_name="mode") # type: ignore[misc]
    @builtins.classmethod
    def mode(cls) -> jsii.Number:
        '''This should return 0o644 (-rw-r--r--).'''
        return typing.cast(jsii.Number, jsii.sinvoke(cls, "mode", []))


class UnaryOperation(
    scope.jsii_calc_lib.Operation,
    metaclass=jsii.JSIIAbstractClass,
    jsii_type="jsii-calc.UnaryOperation",
):
    '''An operation on a single operand.'''

    @builtins.staticmethod
    def __jsii_proxy_class__() -> typing.Type["_UnaryOperationProxy"]:
        return _UnaryOperationProxy

    def __init__(self, operand: scope.jsii_calc_lib.NumericValue) -> None:
        '''
        :param operand: -
        '''
        jsii.create(UnaryOperation, self, [operand])

    @builtins.property # type: ignore[misc]
    @jsii.member(jsii_name="operand")
    def operand(self) -> scope.jsii_calc_lib.NumericValue:
        return typing.cast(scope.jsii_calc_lib.NumericValue, jsii.get(self, "operand"))


class _UnaryOperationProxy(
    UnaryOperation, jsii.proxy_for(scope.jsii_calc_lib.Operation) # type: ignore[misc]
):
    pass


@jsii.data_type(
    jsii_type="jsii-calc.UnionProperties",
    jsii_struct_bases=[],
    name_mapping={"bar": "bar", "foo": "foo"},
)
class UnionProperties:
    def __init__(
        self,
        *,
        bar: typing.Union[builtins.str, jsii.Number, AllTypes],
        foo: typing.Optional[typing.Union[builtins.str, jsii.Number]] = None,
    ) -> None:
        '''
        :param bar: 
        :param foo: 
        '''
        self._values: typing.Dict[str, typing.Any] = {
            "bar": bar,
        }
        if foo is not None:
            self._values["foo"] = foo

    @builtins.property
    def bar(self) -> typing.Union[builtins.str, jsii.Number, AllTypes]:
        result = self._values.get("bar")
        assert result is not None, "Required property 'bar' is missing"
        return typing.cast(typing.Union[builtins.str, jsii.Number, AllTypes], result)

    @builtins.property
    def foo(self) -> typing.Optional[typing.Union[builtins.str, jsii.Number]]:
        result = self._values.get("foo")
        return typing.cast(typing.Optional[typing.Union[builtins.str, jsii.Number]], result)

    def __eq__(self, rhs: typing.Any) -> builtins.bool:
        return isinstance(rhs, self.__class__) and rhs._values == self._values

    def __ne__(self, rhs: typing.Any) -> builtins.bool:
        return not (rhs == self)

    def __repr__(self) -> str:
        return "UnionProperties(%s)" % ", ".join(
            k + "=" + repr(v) for k, v in self._values.items()
        )


@jsii.implements(scope.jsii_calc_lib.custom_submodule_name.IReflectable)
class UpcasingReflectable(
    metaclass=jsii.JSIIMeta,
    jsii_type="jsii-calc.UpcasingReflectable",
):
    '''Ensures submodule-imported types from dependencies can be used correctly.'''

    def __init__(self, delegate: typing.Mapping[builtins.str, typing.Any]) -> None:
        '''
        :param delegate: -
        '''
        jsii.create(UpcasingReflectable, self, [delegate])

    @jsii.python.classproperty # type: ignore[misc]
    @jsii.member(jsii_name="reflector")
    def REFLECTOR(cls) -> scope.jsii_calc_lib.custom_submodule_name.Reflector:
        return typing.cast(scope.jsii_calc_lib.custom_submodule_name.Reflector, jsii.sget(cls, "reflector"))

    @builtins.property # type: ignore[misc]
    @jsii.member(jsii_name="entries")
    def entries(
        self,
    ) -> typing.List[scope.jsii_calc_lib.custom_submodule_name.ReflectableEntry]:
        return typing.cast(typing.List[scope.jsii_calc_lib.custom_submodule_name.ReflectableEntry], jsii.get(self, "entries"))


class UseBundledDependency(
    metaclass=jsii.JSIIMeta,
    jsii_type="jsii-calc.UseBundledDependency",
):
    def __init__(self) -> None:
        jsii.create(UseBundledDependency, self, [])

    @jsii.member(jsii_name="value")
    def value(self) -> typing.Any:
        return typing.cast(typing.Any, jsii.invoke(self, "value", []))


class UseCalcBase(metaclass=jsii.JSIIMeta, jsii_type="jsii-calc.UseCalcBase"):
    '''Depend on a type from jsii-calc-base as a test for awslabs/jsii#128.'''

    def __init__(self) -> None:
        jsii.create(UseCalcBase, self, [])

    @jsii.member(jsii_name="hello")
    def hello(self) -> scope.jsii_calc_base.Base:
        return typing.cast(scope.jsii_calc_base.Base, jsii.invoke(self, "hello", []))


class UsesInterfaceWithProperties(
    metaclass=jsii.JSIIMeta,
    jsii_type="jsii-calc.UsesInterfaceWithProperties",
):
    def __init__(self, obj: IInterfaceWithProperties) -> None:
        '''
        :param obj: -
        '''
        jsii.create(UsesInterfaceWithProperties, self, [obj])

    @jsii.member(jsii_name="justRead")
    def just_read(self) -> builtins.str:
        return typing.cast(builtins.str, jsii.invoke(self, "justRead", []))

    @jsii.member(jsii_name="readStringAndNumber")
    def read_string_and_number(
        self,
        ext: IInterfaceWithPropertiesExtension,
    ) -> builtins.str:
        '''
        :param ext: -
        '''
        return typing.cast(builtins.str, jsii.invoke(self, "readStringAndNumber", [ext]))

    @jsii.member(jsii_name="writeAndRead")
    def write_and_read(self, value: builtins.str) -> builtins.str:
        '''
        :param value: -
        '''
        return typing.cast(builtins.str, jsii.invoke(self, "writeAndRead", [value]))

    @builtins.property # type: ignore[misc]
    @jsii.member(jsii_name="obj")
    def obj(self) -> IInterfaceWithProperties:
        return typing.cast(IInterfaceWithProperties, jsii.get(self, "obj"))


class VariadicInvoker(metaclass=jsii.JSIIMeta, jsii_type="jsii-calc.VariadicInvoker"):
    def __init__(self, method: "VariadicMethod") -> None:
        '''
        :param method: -
        '''
        jsii.create(VariadicInvoker, self, [method])

    @jsii.member(jsii_name="asArray")
    def as_array(self, *values: jsii.Number) -> typing.List[jsii.Number]:
        '''
        :param values: -
        '''
        return typing.cast(typing.List[jsii.Number], jsii.invoke(self, "asArray", [*values]))


class VariadicMethod(metaclass=jsii.JSIIMeta, jsii_type="jsii-calc.VariadicMethod"):
    def __init__(self, *prefix: jsii.Number) -> None:
        '''
        :param prefix: a prefix that will be use for all values returned by \`\`#asArray\`\`.
        '''
        jsii.create(VariadicMethod, self, [*prefix])

    @jsii.member(jsii_name="asArray")
    def as_array(
        self,
        first: jsii.Number,
        *others: jsii.Number,
    ) -> typing.List[jsii.Number]:
        '''
        :param first: the first element of the array to be returned (after the \`\`prefix\`\` provided at construction time).
        :param others: other elements to be included in the array.
        '''
        return typing.cast(typing.List[jsii.Number], jsii.invoke(self, "asArray", [first, *others]))


class VirtualMethodPlayground(
    metaclass=jsii.JSIIMeta,
    jsii_type="jsii-calc.VirtualMethodPlayground",
):
    def __init__(self) -> None:
        jsii.create(VirtualMethodPlayground, self, [])

    @jsii.member(jsii_name="overrideMeAsync")
    def override_me_async(self, index: jsii.Number) -> jsii.Number:
        '''
        :param index: -
        '''
        return typing.cast(jsii.Number, jsii.ainvoke(self, "overrideMeAsync", [index]))

    @jsii.member(jsii_name="overrideMeSync")
    def override_me_sync(self, index: jsii.Number) -> jsii.Number:
        '''
        :param index: -
        '''
        return typing.cast(jsii.Number, jsii.invoke(self, "overrideMeSync", [index]))

    @jsii.member(jsii_name="parallelSumAsync")
    def parallel_sum_async(self, count: jsii.Number) -> jsii.Number:
        '''
        :param count: -
        '''
        return typing.cast(jsii.Number, jsii.ainvoke(self, "parallelSumAsync", [count]))

    @jsii.member(jsii_name="serialSumAsync")
    def serial_sum_async(self, count: jsii.Number) -> jsii.Number:
        '''
        :param count: -
        '''
        return typing.cast(jsii.Number, jsii.ainvoke(self, "serialSumAsync", [count]))

    @jsii.member(jsii_name="sumSync")
    def sum_sync(self, count: jsii.Number) -> jsii.Number:
        '''
        :param count: -
        '''
        return typing.cast(jsii.Number, jsii.invoke(self, "sumSync", [count]))


class VoidCallback(
    metaclass=jsii.JSIIAbstractClass,
    jsii_type="jsii-calc.VoidCallback",
):
    '''This test is used to validate the runtimes can return correctly from a void callback.

    - Implement \`\`overrideMe\`\` (method does not have to do anything).
    - Invoke \`\`callMe\`\`
    - Verify that \`\`methodWasCalled\`\` is \`\`true\`\`.
    '''

    @builtins.staticmethod
    def __jsii_proxy_class__() -> typing.Type["_VoidCallbackProxy"]:
        return _VoidCallbackProxy

    def __init__(self) -> None:
        jsii.create(VoidCallback, self, [])

    @jsii.member(jsii_name="callMe")
    def call_me(self) -> None:
        return typing.cast(None, jsii.invoke(self, "callMe", []))

    @jsii.member(jsii_name="overrideMe") # type: ignore[misc]
    @abc.abstractmethod
    def _override_me(self) -> None:
        ...

    @builtins.property # type: ignore[misc]
    @jsii.member(jsii_name="methodWasCalled")
    def method_was_called(self) -> builtins.bool:
        return typing.cast(builtins.bool, jsii.get(self, "methodWasCalled"))


class _VoidCallbackProxy(VoidCallback):
    @jsii.member(jsii_name="overrideMe")
    def _override_me(self) -> None:
        return typing.cast(None, jsii.invoke(self, "overrideMe", []))


class WithPrivatePropertyInConstructor(
    metaclass=jsii.JSIIMeta,
    jsii_type="jsii-calc.WithPrivatePropertyInConstructor",
):
    '''Verifies that private property declarations in constructor arguments are hidden.'''

    def __init__(self, private_field: typing.Optional[builtins.str] = None) -> None:
        '''
        :param private_field: -
        '''
        jsii.create(WithPrivatePropertyInConstructor, self, [private_field])

    @builtins.property # type: ignore[misc]
    @jsii.member(jsii_name="success")
    def success(self) -> builtins.bool:
        return typing.cast(builtins.bool, jsii.get(self, "success"))


@jsii.implements(IInterfaceImplementedByAbstractClass)
class AbstractClass(
    AbstractClassBase,
    metaclass=jsii.JSIIAbstractClass,
    jsii_type="jsii-calc.AbstractClass",
):
    @builtins.staticmethod
    def __jsii_proxy_class__() -> typing.Type["_AbstractClassProxy"]:
        return _AbstractClassProxy

    def __init__(self) -> None:
        jsii.create(AbstractClass, self, [])

    @jsii.member(jsii_name="abstractMethod") # type: ignore[misc]
    @abc.abstractmethod
    def abstract_method(self, name: builtins.str) -> builtins.str:
        '''
        :param name: -
        '''
        ...

    @jsii.member(jsii_name="nonAbstractMethod")
    def non_abstract_method(self) -> jsii.Number:
        return typing.cast(jsii.Number, jsii.invoke(self, "nonAbstractMethod", []))

    @builtins.property # type: ignore[misc]
    @jsii.member(jsii_name="propFromInterface")
    def prop_from_interface(self) -> builtins.str:
        return typing.cast(builtins.str, jsii.get(self, "propFromInterface"))


class _AbstractClassProxy(
    AbstractClass, jsii.proxy_for(AbstractClassBase) # type: ignore[misc]
):
    @jsii.member(jsii_name="abstractMethod")
    def abstract_method(self, name: builtins.str) -> builtins.str:
        '''
        :param name: -
        '''
        return typing.cast(builtins.str, jsii.invoke(self, "abstractMethod", [name]))


class Add(BinaryOperation, metaclass=jsii.JSIIMeta, jsii_type="jsii-calc.Add"):
    '''The "+" binary operation.'''

    def __init__(
        self,
        lhs: scope.jsii_calc_lib.NumericValue,
        rhs: scope.jsii_calc_lib.NumericValue,
    ) -> None:
        '''Creates a BinaryOperation.

        :param lhs: Left-hand side operand.
        :param rhs: Right-hand side operand.
        '''
        jsii.create(Add, self, [lhs, rhs])

    @jsii.member(jsii_name="toString")
    def to_string(self) -> builtins.str:
        '''(deprecated) String representation of the value.'''
        return typing.cast(builtins.str, jsii.invoke(self, "toString", []))

    @builtins.property # type: ignore[misc]
    @jsii.member(jsii_name="value")
    def value(self) -> jsii.Number:
        '''(deprecated) The value.'''
        return typing.cast(jsii.Number, jsii.get(self, "value"))


@jsii.implements(IAnonymousImplementationProvider)
class AnonymousImplementationProvider(
    metaclass=jsii.JSIIMeta,
    jsii_type="jsii-calc.AnonymousImplementationProvider",
):
    def __init__(self) -> None:
        jsii.create(AnonymousImplementationProvider, self, [])

    @jsii.member(jsii_name="provideAsClass")
    def provide_as_class(self) -> Implementation:
        return typing.cast(Implementation, jsii.invoke(self, "provideAsClass", []))

    @jsii.member(jsii_name="provideAsInterface")
    def provide_as_interface(self) -> IAnonymouslyImplementMe:
        return typing.cast(IAnonymouslyImplementMe, jsii.invoke(self, "provideAsInterface", []))


@jsii.implements(IBell)
class Bell(metaclass=jsii.JSIIMeta, jsii_type="jsii-calc.Bell"):
    def __init__(self) -> None:
        jsii.create(Bell, self, [])

    @jsii.member(jsii_name="ring")
    def ring(self) -> None:
        return typing.cast(None, jsii.invoke(self, "ring", []))

    @builtins.property # type: ignore[misc]
    @jsii.member(jsii_name="rung")
    def rung(self) -> builtins.bool:
        return typing.cast(builtins.bool, jsii.get(self, "rung"))

    @rung.setter
    def rung(self, value: builtins.bool) -> None:
        jsii.set(self, "rung", value)


@jsii.data_type(
    jsii_type="jsii-calc.ChildStruct982",
    jsii_struct_bases=[ParentStruct982],
    name_mapping={"foo": "foo", "bar": "bar"},
)
class ChildStruct982(ParentStruct982):
    def __init__(self, *, foo: builtins.str, bar: jsii.Number) -> None:
        '''
        :param foo: 
        :param bar: 
        '''
        self._values: typing.Dict[str, typing.Any] = {
            "foo": foo,
            "bar": bar,
        }

    @builtins.property
    def foo(self) -> builtins.str:
        result = self._values.get("foo")
        assert result is not None, "Required property 'foo' is missing"
        return typing.cast(builtins.str, result)

    @builtins.property
    def bar(self) -> jsii.Number:
        result = self._values.get("bar")
        assert result is not None, "Required property 'bar' is missing"
        return typing.cast(jsii.Number, result)

    def __eq__(self, rhs: typing.Any) -> builtins.bool:
        return isinstance(rhs, self.__class__) and rhs._values == self._values

    def __ne__(self, rhs: typing.Any) -> builtins.bool:
        return not (rhs == self)

    def __repr__(self) -> str:
        return "ChildStruct982(%s)" % ", ".join(
            k + "=" + repr(v) for k, v in self._values.items()
        )


@jsii.implements(INonInternalInterface)
class ClassThatImplementsTheInternalInterface(
    metaclass=jsii.JSIIMeta,
    jsii_type="jsii-calc.ClassThatImplementsTheInternalInterface",
):
    def __init__(self) -> None:
        jsii.create(ClassThatImplementsTheInternalInterface, self, [])

    @builtins.property # type: ignore[misc]
    @jsii.member(jsii_name="a")
    def a(self) -> builtins.str:
        return typing.cast(builtins.str, jsii.get(self, "a"))

    @a.setter
    def a(self, value: builtins.str) -> None:
        jsii.set(self, "a", value)

    @builtins.property # type: ignore[misc]
    @jsii.member(jsii_name="b")
    def b(self) -> builtins.str:
        return typing.cast(builtins.str, jsii.get(self, "b"))

    @b.setter
    def b(self, value: builtins.str) -> None:
        jsii.set(self, "b", value)

    @builtins.property # type: ignore[misc]
    @jsii.member(jsii_name="c")
    def c(self) -> builtins.str:
        return typing.cast(builtins.str, jsii.get(self, "c"))

    @c.setter
    def c(self, value: builtins.str) -> None:
        jsii.set(self, "c", value)

    @builtins.property # type: ignore[misc]
    @jsii.member(jsii_name="d")
    def d(self) -> builtins.str:
        return typing.cast(builtins.str, jsii.get(self, "d"))

    @d.setter
    def d(self, value: builtins.str) -> None:
        jsii.set(self, "d", value)


@jsii.implements(INonInternalInterface)
class ClassThatImplementsThePrivateInterface(
    metaclass=jsii.JSIIMeta,
    jsii_type="jsii-calc.ClassThatImplementsThePrivateInterface",
):
    def __init__(self) -> None:
        jsii.create(ClassThatImplementsThePrivateInterface, self, [])

    @builtins.property # type: ignore[misc]
    @jsii.member(jsii_name="a")
    def a(self) -> builtins.str:
        return typing.cast(builtins.str, jsii.get(self, "a"))

    @a.setter
    def a(self, value: builtins.str) -> None:
        jsii.set(self, "a", value)

    @builtins.property # type: ignore[misc]
    @jsii.member(jsii_name="b")
    def b(self) -> builtins.str:
        return typing.cast(builtins.str, jsii.get(self, "b"))

    @b.setter
    def b(self, value: builtins.str) -> None:
        jsii.set(self, "b", value)

    @builtins.property # type: ignore[misc]
    @jsii.member(jsii_name="c")
    def c(self) -> builtins.str:
        return typing.cast(builtins.str, jsii.get(self, "c"))

    @c.setter
    def c(self, value: builtins.str) -> None:
        jsii.set(self, "c", value)

    @builtins.property # type: ignore[misc]
    @jsii.member(jsii_name="e")
    def e(self) -> builtins.str:
        return typing.cast(builtins.str, jsii.get(self, "e"))

    @e.setter
    def e(self, value: builtins.str) -> None:
        jsii.set(self, "e", value)


@jsii.implements(IInterfaceWithProperties)
class ClassWithPrivateConstructorAndAutomaticProperties(
    metaclass=jsii.JSIIMeta,
    jsii_type="jsii-calc.ClassWithPrivateConstructorAndAutomaticProperties",
):
    '''Class that implements interface properties automatically, but using a private constructor.'''

    @jsii.member(jsii_name="create") # type: ignore[misc]
    @builtins.classmethod
    def create(
        cls,
        read_only_string: builtins.str,
        read_write_string: builtins.str,
    ) -> "ClassWithPrivateConstructorAndAutomaticProperties":
        '''
        :param read_only_string: -
        :param read_write_string: -
        '''
        return typing.cast("ClassWithPrivateConstructorAndAutomaticProperties", jsii.sinvoke(cls, "create", [read_only_string, read_write_string]))

    @builtins.property # type: ignore[misc]
    @jsii.member(jsii_name="readOnlyString")
    def read_only_string(self) -> builtins.str:
        return typing.cast(builtins.str, jsii.get(self, "readOnlyString"))

    @builtins.property # type: ignore[misc]
    @jsii.member(jsii_name="readWriteString")
    def read_write_string(self) -> builtins.str:
        return typing.cast(builtins.str, jsii.get(self, "readWriteString"))

    @read_write_string.setter
    def read_write_string(self, value: builtins.str) -> None:
        jsii.set(self, "readWriteString", value)


@jsii.interface(jsii_type="jsii-calc.IFriendlyRandomGenerator")
class IFriendlyRandomGenerator(
    IRandomNumberGenerator,
    scope.jsii_calc_lib.IFriendly,
    typing_extensions.Protocol,
):
    @builtins.staticmethod
    def __jsii_proxy_class__() -> typing.Type["_IFriendlyRandomGeneratorProxy"]:
        return _IFriendlyRandomGeneratorProxy


class _IFriendlyRandomGeneratorProxy(
    jsii.proxy_for(IRandomNumberGenerator), # type: ignore[misc]
    jsii.proxy_for(scope.jsii_calc_lib.IFriendly), # type: ignore[misc]
):
    __jsii_type__: typing.ClassVar[str] = "jsii-calc.IFriendlyRandomGenerator"
    pass


@jsii.interface(jsii_type="jsii-calc.IInterfaceThatShouldNotBeADataType")
class IInterfaceThatShouldNotBeADataType(
    IInterfaceWithMethods,
    typing_extensions.Protocol,
):
    '''Even though this interface has only properties, it is disqualified from being a datatype because it inherits from an interface that is not a datatype.'''

    @builtins.staticmethod
    def __jsii_proxy_class__() -> typing.Type["_IInterfaceThatShouldNotBeADataTypeProxy"]:
        return _IInterfaceThatShouldNotBeADataTypeProxy

    @builtins.property # type: ignore[misc]
    @jsii.member(jsii_name="otherValue")
    def other_value(self) -> builtins.str:
        ...


class _IInterfaceThatShouldNotBeADataTypeProxy(
    jsii.proxy_for(IInterfaceWithMethods) # type: ignore[misc]
):
    '''Even though this interface has only properties, it is disqualified from being a datatype because it inherits from an interface that is not a datatype.'''

    __jsii_type__: typing.ClassVar[str] = "jsii-calc.IInterfaceThatShouldNotBeADataType"

    @builtins.property # type: ignore[misc]
    @jsii.member(jsii_name="otherValue")
    def other_value(self) -> builtins.str:
        return typing.cast(builtins.str, jsii.get(self, "otherValue"))


@jsii.interface(jsii_type="jsii-calc.IJSII417Derived")
class IJSII417Derived(IJSII417PublicBaseOfBase, typing_extensions.Protocol):
    @builtins.staticmethod
    def __jsii_proxy_class__() -> typing.Type["_IJSII417DerivedProxy"]:
        return _IJSII417DerivedProxy

    @builtins.property # type: ignore[misc]
    @jsii.member(jsii_name="property")
    def property(self) -> builtins.str:
        ...

    @jsii.member(jsii_name="bar")
    def bar(self) -> None:
        ...

    @jsii.member(jsii_name="baz")
    def baz(self) -> None:
        ...


class _IJSII417DerivedProxy(
    jsii.proxy_for(IJSII417PublicBaseOfBase) # type: ignore[misc]
):
    __jsii_type__: typing.ClassVar[str] = "jsii-calc.IJSII417Derived"

    @builtins.property # type: ignore[misc]
    @jsii.member(jsii_name="property")
    def property(self) -> builtins.str:
        return typing.cast(builtins.str, jsii.get(self, "property"))

    @jsii.member(jsii_name="bar")
    def bar(self) -> None:
        return typing.cast(None, jsii.invoke(self, "bar", []))

    @jsii.member(jsii_name="baz")
    def baz(self) -> None:
        return typing.cast(None, jsii.invoke(self, "baz", []))


@jsii.implements(IPublicInterface2)
class InbetweenClass(
    PublicClass,
    metaclass=jsii.JSIIMeta,
    jsii_type="jsii-calc.InbetweenClass",
):
    def __init__(self) -> None:
        jsii.create(InbetweenClass, self, [])

    @jsii.member(jsii_name="ciao")
    def ciao(self) -> builtins.str:
        return typing.cast(builtins.str, jsii.invoke(self, "ciao", []))


class JSII417Derived(
    JSII417PublicBaseOfBase,
    metaclass=jsii.JSIIMeta,
    jsii_type="jsii-calc.JSII417Derived",
):
    def __init__(self, property: builtins.str) -> None:
        '''
        :param property: -
        '''
        jsii.create(JSII417Derived, self, [property])

    @jsii.member(jsii_name="bar")
    def bar(self) -> None:
        return typing.cast(None, jsii.invoke(self, "bar", []))

    @jsii.member(jsii_name="baz")
    def baz(self) -> None:
        return typing.cast(None, jsii.invoke(self, "baz", []))

    @builtins.property # type: ignore[misc]
    @jsii.member(jsii_name="property")
    def _property(self) -> builtins.str:
        return typing.cast(builtins.str, jsii.get(self, "property"))


@jsii.implements(IFriendlier)
class Negate(UnaryOperation, metaclass=jsii.JSIIMeta, jsii_type="jsii-calc.Negate"):
    '''The negation operation ("-value").'''

    def __init__(self, operand: scope.jsii_calc_lib.NumericValue) -> None:
        '''
        :param operand: -
        '''
        jsii.create(Negate, self, [operand])

    @jsii.member(jsii_name="farewell")
    def farewell(self) -> builtins.str:
        '''Say farewell.'''
        return typing.cast(builtins.str, jsii.invoke(self, "farewell", []))

    @jsii.member(jsii_name="goodbye")
    def goodbye(self) -> builtins.str:
        '''Say goodbye.'''
        return typing.cast(builtins.str, jsii.invoke(self, "goodbye", []))

    @jsii.member(jsii_name="hello")
    def hello(self) -> builtins.str:
        '''(deprecated) Say hello!'''
        return typing.cast(builtins.str, jsii.invoke(self, "hello", []))

    @jsii.member(jsii_name="toString")
    def to_string(self) -> builtins.str:
        '''(deprecated) String representation of the value.'''
        return typing.cast(builtins.str, jsii.invoke(self, "toString", []))

    @builtins.property # type: ignore[misc]
    @jsii.member(jsii_name="value")
    def value(self) -> jsii.Number:
        '''(deprecated) The value.'''
        return typing.cast(jsii.Number, jsii.get(self, "value"))


class StaticHelloChild(
    StaticHelloParent,
    metaclass=jsii.JSIIMeta,
    jsii_type="jsii-calc.StaticHelloChild",
):
    @jsii.member(jsii_name="method") # type: ignore[misc]
    @builtins.classmethod
    def method(cls) -> None:
        return typing.cast(None, jsii.sinvoke(cls, "method", []))

    @jsii.python.classproperty # type: ignore[misc]
    @jsii.member(jsii_name="property")
    def property(cls) -> jsii.Number:
        return typing.cast(jsii.Number, jsii.sget(cls, "property"))


class SupportsNiceJavaBuilder(
    SupportsNiceJavaBuilderWithRequiredProps,
    metaclass=jsii.JSIIMeta,
    jsii_type="jsii-calc.SupportsNiceJavaBuilder",
):
    def __init__(
        self,
        id: jsii.Number,
        default_bar: typing.Optional[jsii.Number] = None,
        props: typing.Optional[SupportsNiceJavaBuilderProps] = None,
        *rest: builtins.str,
    ) -> None:
        '''
        :param id: some identifier.
        :param default_bar: the default value of \`\`bar\`\`.
        :param props: some props once can provide.
        :param rest: a variadic continuation.
        '''
        jsii.create(SupportsNiceJavaBuilder, self, [id, default_bar, props, *rest])

    @builtins.property # type: ignore[misc]
    @jsii.member(jsii_name="id")
    def id(self) -> jsii.Number:
        '''some identifier.'''
        return typing.cast(jsii.Number, jsii.get(self, "id"))

    @builtins.property # type: ignore[misc]
    @jsii.member(jsii_name="rest")
    def rest(self) -> typing.List[builtins.str]:
        return typing.cast(typing.List[builtins.str], jsii.get(self, "rest"))


@jsii.implements(IFriendlyRandomGenerator)
class DoubleTrouble(metaclass=jsii.JSIIMeta, jsii_type="jsii-calc.DoubleTrouble"):
    def __init__(self) -> None:
        jsii.create(DoubleTrouble, self, [])

    @jsii.member(jsii_name="hello")
    def hello(self) -> builtins.str:
        '''(deprecated) Say hello!'''
        return typing.cast(builtins.str, jsii.invoke(self, "hello", []))

    @jsii.member(jsii_name="next")
    def next(self) -> jsii.Number:
        '''Returns another random number.'''
        return typing.cast(jsii.Number, jsii.invoke(self, "next", []))


__all__ = [
    "AbstractClass",
    "AbstractClassBase",
    "AbstractClassReturner",
    "AbstractSuite",
    "Add",
    "AllTypes",
    "AllTypesEnum",
    "AllowedMethodNames",
    "AmbiguousParameters",
    "AnonymousImplementationProvider",
    "AsyncVirtualMethods",
    "AugmentableClass",
    "BaseJsii976",
    "Bell",
    "BinaryOperation",
    "BurriedAnonymousObject",
    "Calculator",
    "CalculatorProps",
    "ChildStruct982",
    "ClassThatImplementsTheInternalInterface",
    "ClassThatImplementsThePrivateInterface",
    "ClassWithCollections",
    "ClassWithDocs",
    "ClassWithJavaReservedWords",
    "ClassWithMutableObjectLiteralProperty",
    "ClassWithPrivateConstructorAndAutomaticProperties",
    "ConfusingToJackson",
    "ConfusingToJacksonStruct",
    "ConstructorPassesThisOut",
    "Constructors",
    "ConsumePureInterface",
    "ConsumerCanRingBell",
    "ConsumersOfThisCrazyTypeSystem",
    "DataRenderer",
    "Default",
    "DefaultedConstructorArgument",
    "Demonstrate982",
    "DeprecatedClass",
    "DeprecatedEnum",
    "DeprecatedStruct",
    "DerivedStruct",
    "DiamondBottom",
    "DiamondInheritanceBaseLevelStruct",
    "DiamondInheritanceFirstMidLevelStruct",
    "DiamondInheritanceSecondMidLevelStruct",
    "DiamondInheritanceTopLevelStruct",
    "DisappointingCollectionSource",
    "DoNotOverridePrivates",
    "DoNotRecognizeAnyAsOptional",
    "DocumentedClass",
    "DontComplainAboutVariadicAfterOptional",
    "DoubleTrouble",
    "DynamicPropertyBearer",
    "DynamicPropertyBearerChild",
    "Entropy",
    "EnumDispenser",
    "EraseUndefinedHashValues",
    "EraseUndefinedHashValuesOptions",
    "ExperimentalClass",
    "ExperimentalEnum",
    "ExperimentalStruct",
    "ExportedBaseClass",
    "ExtendsInternalInterface",
    "ExternalClass",
    "ExternalEnum",
    "ExternalStruct",
    "GiveMeStructs",
    "Greetee",
    "GreetingAugmenter",
    "IAnonymousImplementationProvider",
    "IAnonymouslyImplementMe",
    "IAnotherPublicInterface",
    "IBell",
    "IBellRinger",
    "IConcreteBellRinger",
    "IDeprecatedInterface",
    "IExperimentalInterface",
    "IExtendsPrivateInterface",
    "IExternalInterface",
    "IFriendlier",
    "IFriendlyRandomGenerator",
    "IInterfaceImplementedByAbstractClass",
    "IInterfaceThatShouldNotBeADataType",
    "IInterfaceWithInternal",
    "IInterfaceWithMethods",
    "IInterfaceWithOptionalMethodArguments",
    "IInterfaceWithProperties",
    "IInterfaceWithPropertiesExtension",
    "IJSII417Derived",
    "IJSII417PublicBaseOfBase",
    "IJsii487External",
    "IJsii487External2",
    "IJsii496",
    "IMutableObjectLiteral",
    "INonInternalInterface",
    "IObjectWithProperty",
    "IOptionalMethod",
    "IPrivatelyImplemented",
    "IPublicInterface",
    "IPublicInterface2",
    "IRandomNumberGenerator",
    "IReturnJsii976",
    "IReturnsNumber",
    "IStableInterface",
    "IStructReturningDelegate",
    "IWallClock",
    "ImplementInternalInterface",
    "Implementation",
    "ImplementsInterfaceWithInternal",
    "ImplementsInterfaceWithInternalSubclass",
    "ImplementsPrivateInterface",
    "ImplictBaseOfBase",
    "InbetweenClass",
    "InterfaceCollections",
    "InterfacesMaker",
    "Isomorphism",
    "Issue2638",
    "Issue2638B",
    "JSII417Derived",
    "JSII417PublicBaseOfBase",
    "JSObjectLiteralForInterface",
    "JSObjectLiteralToNative",
    "JSObjectLiteralToNativeClass",
    "JavaReservedWords",
    "Jsii487Derived",
    "Jsii496Derived",
    "JsiiAgent",
    "JsonFormatter",
    "LevelOne",
    "LevelOneProps",
    "LoadBalancedFargateServiceProps",
    "MethodNamedProperty",
    "Multiply",
    "Negate",
    "NestedClassInstance",
    "NestedStruct",
    "NodeStandardLibrary",
    "NullShouldBeTreatedAsUndefined",
    "NullShouldBeTreatedAsUndefinedData",
    "NumberGenerator",
    "ObjectRefsInCollections",
    "ObjectWithPropertyProvider",
    "Old",
    "OptionalArgumentInvoker",
    "OptionalConstructorArgument",
    "OptionalStruct",
    "OptionalStructConsumer",
    "OverridableProtectedMember",
    "OverrideReturnsObject",
    "ParentStruct982",
    "PartiallyInitializedThisConsumer",
    "Polymorphism",
    "Power",
    "PropertyNamedProperty",
    "PublicClass",
    "PythonReservedWords",
    "ReferenceEnumFromScopedPackage",
    "ReturnsPrivateImplementationOfInterface",
    "RootStruct",
    "RootStructValidator",
    "RuntimeTypeChecking",
    "SecondLevelStruct",
    "SingleInstanceTwoTypes",
    "SingletonInt",
    "SingletonIntEnum",
    "SingletonString",
    "SingletonStringEnum",
    "SmellyStruct",
    "SomeTypeJsii976",
    "StableClass",
    "StableEnum",
    "StableStruct",
    "StaticContext",
    "StaticHelloChild",
    "StaticHelloParent",
    "Statics",
    "StringEnum",
    "StripInternal",
    "StructA",
    "StructB",
    "StructParameterType",
    "StructPassing",
    "StructUnionConsumer",
    "StructWithEnum",
    "StructWithJavaReservedWords",
    "Sum",
    "SupportsNiceJavaBuilder",
    "SupportsNiceJavaBuilderProps",
    "SupportsNiceJavaBuilderWithRequiredProps",
    "SyncVirtualMethods",
    "TestStructWithEnum",
    "Thrower",
    "TopLevelStruct",
    "TwoMethodsWithSimilarCapitalization",
    "UmaskCheck",
    "UnaryOperation",
    "UnionProperties",
    "UpcasingReflectable",
    "UseBundledDependency",
    "UseCalcBase",
    "UsesInterfaceWithProperties",
    "VariadicInvoker",
    "VariadicMethod",
    "VirtualMethodPlayground",
    "VoidCallback",
    "WithPrivatePropertyInConstructor",
]

publication.publish()

`;

exports[`Generated code for "jsii-calc": <outDir>/python/src/jsii_calc/_jsii/__init__.py 1`] = `
import abc
import builtins
import datetime
import enum
import typing

import jsii
import publication
import typing_extensions

import scope.jsii_calc_base._jsii
import scope.jsii_calc_lib._jsii

__jsii_assembly__ = jsii.JSIIAssembly.load(
    "jsii-calc", "3.20.120", __name__[0:-6], "jsii-calc@3.20.120.jsii.tgz"
)

__all__ = [
    "__jsii_assembly__",
]

publication.publish()

`;

exports[`Generated code for "jsii-calc": <outDir>/python/src/jsii_calc/_jsii/bin/calc 1`] = `
#!/usr/bin/env python

import jsii
import sys

__jsii_assembly__ = jsii.JSIIAssembly.load(
    "jsii-calc", "3.20.120", "jsii_calc", "jsii-calc@3.20.120.jsii.tgz"
)

__jsii_assembly__.invokeBinScript("jsii-calc", "calc", sys.argv[1:])

`;

exports[`Generated code for "jsii-calc": <outDir>/python/src/jsii_calc/_jsii/jsii-calc@3.20.120.jsii.tgz 1`] = `python/src/jsii_calc/_jsii/jsii-calc@3.20.120.jsii.tgz is a tarball`;

exports[`Generated code for "jsii-calc": <outDir>/python/src/jsii_calc/composition/__init__.py 1`] = `
import abc
import builtins
import datetime
import enum
import typing

import jsii
import publication
import typing_extensions

from .._jsii import *

import scope.jsii_calc_lib


class CompositeOperation(
    scope.jsii_calc_lib.Operation,
    metaclass=jsii.JSIIAbstractClass,
    jsii_type="jsii-calc.composition.CompositeOperation",
):
    '''Abstract operation composed from an expression of other operations.'''

    @builtins.staticmethod
    def __jsii_proxy_class__() -> typing.Type["_CompositeOperationProxy"]:
        return _CompositeOperationProxy

    def __init__(self) -> None:
        jsii.create(CompositeOperation, self, [])

    @jsii.member(jsii_name="toString")
    def to_string(self) -> builtins.str:
        '''(deprecated) String representation of the value.'''
        return typing.cast(builtins.str, jsii.invoke(self, "toString", []))

    @builtins.property # type: ignore[misc]
    @jsii.member(jsii_name="expression")
    @abc.abstractmethod
    def expression(self) -> scope.jsii_calc_lib.NumericValue:
        '''The expression that this operation consists of.

        Must be implemented by derived classes.
        '''
        ...

    @builtins.property # type: ignore[misc]
    @jsii.member(jsii_name="value")
    def value(self) -> jsii.Number:
        '''(deprecated) The value.'''
        return typing.cast(jsii.Number, jsii.get(self, "value"))

    @builtins.property # type: ignore[misc]
    @jsii.member(jsii_name="decorationPostfixes")
    def decoration_postfixes(self) -> typing.List[builtins.str]:
        '''A set of postfixes to include in a decorated .toString().'''
        return typing.cast(typing.List[builtins.str], jsii.get(self, "decorationPostfixes"))

    @decoration_postfixes.setter
    def decoration_postfixes(self, value: typing.List[builtins.str]) -> None:
        jsii.set(self, "decorationPostfixes", value)

    @builtins.property # type: ignore[misc]
    @jsii.member(jsii_name="decorationPrefixes")
    def decoration_prefixes(self) -> typing.List[builtins.str]:
        '''A set of prefixes to include in a decorated .toString().'''
        return typing.cast(typing.List[builtins.str], jsii.get(self, "decorationPrefixes"))

    @decoration_prefixes.setter
    def decoration_prefixes(self, value: typing.List[builtins.str]) -> None:
        jsii.set(self, "decorationPrefixes", value)

    @builtins.property # type: ignore[misc]
    @jsii.member(jsii_name="stringStyle")
    def string_style(self) -> "CompositeOperation.CompositionStringStyle":
        '''The .toString() style.'''
        return typing.cast("CompositeOperation.CompositionStringStyle", jsii.get(self, "stringStyle"))

    @string_style.setter
    def string_style(self, value: "CompositeOperation.CompositionStringStyle") -> None:
        jsii.set(self, "stringStyle", value)

    @jsii.enum(
        jsii_type="jsii-calc.composition.CompositeOperation.CompositionStringStyle"
    )
    class CompositionStringStyle(enum.Enum):
        '''Style of .toString() output for CompositeOperation.'''

        NORMAL = "NORMAL"
        '''Normal string expression.'''
        DECORATED = "DECORATED"
        '''Decorated string expression.'''


class _CompositeOperationProxy(
    CompositeOperation,
    jsii.proxy_for(scope.jsii_calc_lib.Operation), # type: ignore[misc]
):
    @builtins.property # type: ignore[misc]
    @jsii.member(jsii_name="expression")
    def expression(self) -> scope.jsii_calc_lib.NumericValue:
        '''The expression that this operation consists of.

        Must be implemented by derived classes.
        '''
        return typing.cast(scope.jsii_calc_lib.NumericValue, jsii.get(self, "expression"))


__all__ = [
    "CompositeOperation",
]

publication.publish()

`;

exports[`Generated code for "jsii-calc": <outDir>/python/src/jsii_calc/derived_class_has_no_properties/__init__.py 1`] = `
import abc
import builtins
import datetime
import enum
import typing

import jsii
import publication
import typing_extensions

from .._jsii import *


class Base(
    metaclass=jsii.JSIIMeta,
    jsii_type="jsii-calc.DerivedClassHasNoProperties.Base",
):
    def __init__(self) -> None:
        jsii.create(Base, self, [])

    @builtins.property # type: ignore[misc]
    @jsii.member(jsii_name="prop")
    def prop(self) -> builtins.str:
        return typing.cast(builtins.str, jsii.get(self, "prop"))

    @prop.setter
    def prop(self, value: builtins.str) -> None:
        jsii.set(self, "prop", value)


class Derived(
    Base,
    metaclass=jsii.JSIIMeta,
    jsii_type="jsii-calc.DerivedClassHasNoProperties.Derived",
):
    def __init__(self) -> None:
        jsii.create(Derived, self, [])


__all__ = [
    "Base",
    "Derived",
]

publication.publish()

`;

exports[`Generated code for "jsii-calc": <outDir>/python/src/jsii_calc/interface_in_namespace_includes_classes/__init__.py 1`] = `
import abc
import builtins
import datetime
import enum
import typing

import jsii
import publication
import typing_extensions

from .._jsii import *


class Foo(
    metaclass=jsii.JSIIMeta,
    jsii_type="jsii-calc.InterfaceInNamespaceIncludesClasses.Foo",
):
    def __init__(self) -> None:
        jsii.create(Foo, self, [])

    @builtins.property # type: ignore[misc]
    @jsii.member(jsii_name="bar")
    def bar(self) -> typing.Optional[builtins.str]:
        return typing.cast(typing.Optional[builtins.str], jsii.get(self, "bar"))

    @bar.setter
    def bar(self, value: typing.Optional[builtins.str]) -> None:
        jsii.set(self, "bar", value)


@jsii.data_type(
    jsii_type="jsii-calc.InterfaceInNamespaceIncludesClasses.Hello",
    jsii_struct_bases=[],
    name_mapping={"foo": "foo"},
)
class Hello:
    def __init__(self, *, foo: jsii.Number) -> None:
        '''
        :param foo: 
        '''
        self._values: typing.Dict[str, typing.Any] = {
            "foo": foo,
        }

    @builtins.property
    def foo(self) -> jsii.Number:
        result = self._values.get("foo")
        assert result is not None, "Required property 'foo' is missing"
        return typing.cast(jsii.Number, result)

    def __eq__(self, rhs: typing.Any) -> builtins.bool:
        return isinstance(rhs, self.__class__) and rhs._values == self._values

    def __ne__(self, rhs: typing.Any) -> builtins.bool:
        return not (rhs == self)

    def __repr__(self) -> str:
        return "Hello(%s)" % ", ".join(
            k + "=" + repr(v) for k, v in self._values.items()
        )


__all__ = [
    "Foo",
    "Hello",
]

publication.publish()

`;

exports[`Generated code for "jsii-calc": <outDir>/python/src/jsii_calc/interface_in_namespace_only_interface/__init__.py 1`] = `
import abc
import builtins
import datetime
import enum
import typing

import jsii
import publication
import typing_extensions

from .._jsii import *


@jsii.data_type(
    jsii_type="jsii-calc.InterfaceInNamespaceOnlyInterface.Hello",
    jsii_struct_bases=[],
    name_mapping={"foo": "foo"},
)
class Hello:
    def __init__(self, *, foo: jsii.Number) -> None:
        '''
        :param foo: 
        '''
        self._values: typing.Dict[str, typing.Any] = {
            "foo": foo,
        }

    @builtins.property
    def foo(self) -> jsii.Number:
        result = self._values.get("foo")
        assert result is not None, "Required property 'foo' is missing"
        return typing.cast(jsii.Number, result)

    def __eq__(self, rhs: typing.Any) -> builtins.bool:
        return isinstance(rhs, self.__class__) and rhs._values == self._values

    def __ne__(self, rhs: typing.Any) -> builtins.bool:
        return not (rhs == self)

    def __repr__(self) -> str:
        return "Hello(%s)" % ", ".join(
            k + "=" + repr(v) for k, v in self._values.items()
        )


__all__ = [
    "Hello",
]

publication.publish()

`;

exports[`Generated code for "jsii-calc": <outDir>/python/src/jsii_calc/module2530/__init__.py 1`] = `
import abc
import builtins
import datetime
import enum
import typing

import jsii
import publication
import typing_extensions

from .._jsii import *


class MyClass(metaclass=jsii.JSIIMeta, jsii_type="jsii-calc.module2530.MyClass"):
    '''Verifies a method with parameters "_" can be generated.

    :see: https://github.com/aws/jsii/issues/2530
    '''

    def __init__(self, _: jsii.Number) -> None:
        '''
        :param _: -
        '''
        jsii.create(MyClass, self, [_])

    @jsii.member(jsii_name="bar") # type: ignore[misc]
    @builtins.classmethod
    def bar(cls, _: builtins.bool) -> None:
        '''
        :param _: -
        '''
        return typing.cast(None, jsii.sinvoke(cls, "bar", [_]))

    @jsii.member(jsii_name="foo")
    def foo(self, _: builtins.str) -> None:
        '''
        :param _: -
        '''
        return typing.cast(None, jsii.invoke(self, "foo", [_]))


__all__ = [
    "MyClass",
]

publication.publish()

`;

<<<<<<< HEAD
=======
exports[`Generated code for "jsii-calc": <outDir>/python/src/jsii_calc/module2617/__init__.py 1`] = `
import abc
import builtins
import datetime
import enum
import typing

import jsii
import publication
import typing_extensions

from .._jsii import *


class OnlyStatics(
    metaclass=jsii.JSIIMeta,
    jsii_type="jsii-calc.module2617.OnlyStatics",
):
    @jsii.member(jsii_name="bar") # type: ignore[misc]
    @builtins.classmethod
    def bar(cls) -> None:
        return typing.cast(None, jsii.sinvoke(cls, "bar", []))

    @jsii.member(jsii_name="foo") # type: ignore[misc]
    @builtins.classmethod
    def foo(cls) -> None:
        return typing.cast(None, jsii.sinvoke(cls, "foo", []))


__all__ = [
    "OnlyStatics",
]

publication.publish()

`;

>>>>>>> 25528fb1
exports[`Generated code for "jsii-calc": <outDir>/python/src/jsii_calc/module2647/__init__.py 1`] = `
import abc
import builtins
import datetime
import enum
import typing

import jsii
import publication
import typing_extensions

from .._jsii import *

import scope.jsii_calc_base_of_base
import scope.jsii_calc_lib


@jsii.implements(scope.jsii_calc_lib.IFriendly)
class ExtendAndImplement(
    scope.jsii_calc_lib.BaseFor2647,
    metaclass=jsii.JSIIMeta,
    jsii_type="jsii-calc.module2647.ExtendAndImplement",
):
    '''This class falls into the category of "multiple bases" from a different module from a go code gen perspective.

    :see: https://github.com/aws/jsii/issues/2647
    '''

    def __init__(self, very: scope.jsii_calc_base_of_base.Very) -> None:
        '''
        :param very: -

        :stability: deprecated
        '''
        jsii.create(ExtendAndImplement, self, [very])

    @jsii.member(jsii_name="hello")
    def hello(self) -> builtins.str:
        '''(deprecated) Say hello!'''
        return typing.cast(builtins.str, jsii.invoke(self, "hello", []))

    @jsii.member(jsii_name="localMethod")
    def local_method(self) -> builtins.str:
        return typing.cast(builtins.str, jsii.invoke(self, "localMethod", []))


__all__ = [
    "ExtendAndImplement",
]

publication.publish()

`;

exports[`Generated code for "jsii-calc": <outDir>/python/src/jsii_calc/module2689/__init__.py 1`] = `
import abc
import builtins
import datetime
import enum
import typing

import jsii
import publication
import typing_extensions

from .._jsii import *


publication.publish()

`;

exports[`Generated code for "jsii-calc": <outDir>/python/src/jsii_calc/module2689/methods/__init__.py 1`] = `
import abc
import builtins
import datetime
import enum
import typing

import jsii
import publication
import typing_extensions

from ..._jsii import *

import scope.jsii_calc_base
import scope.jsii_calc_lib


class MyClass(
    metaclass=jsii.JSIIMeta,
    jsii_type="jsii-calc.module2689.methods.MyClass",
):
    def __init__(self) -> None:
        jsii.create(MyClass, self, [])

    @jsii.member(jsii_name="bar")
    def bar(
        self,
        _bar: typing.Mapping[builtins.str, scope.jsii_calc_base.BaseProps],
    ) -> None:
        '''
        :param _bar: -
        '''
        return typing.cast(None, jsii.invoke(self, "bar", [_bar]))

    @jsii.member(jsii_name="foo")
    def foo(self, _values: typing.List[scope.jsii_calc_lib.Number]) -> None:
        '''
        :param _values: -
        '''
        return typing.cast(None, jsii.invoke(self, "foo", [_values]))


__all__ = [
    "MyClass",
]

publication.publish()

`;

exports[`Generated code for "jsii-calc": <outDir>/python/src/jsii_calc/module2689/props/__init__.py 1`] = `
import abc
import builtins
import datetime
import enum
import typing

import jsii
import publication
import typing_extensions

from ..._jsii import *

import scope.jsii_calc_base
import scope.jsii_calc_lib


class MyClass(metaclass=jsii.JSIIMeta, jsii_type="jsii-calc.module2689.props.MyClass"):
    def __init__(self) -> None:
        jsii.create(MyClass, self, [])

    @builtins.property # type: ignore[misc]
    @jsii.member(jsii_name="bar")
    def bar(self) -> typing.Mapping[builtins.str, scope.jsii_calc_base.BaseProps]:
        return typing.cast(typing.Mapping[builtins.str, scope.jsii_calc_base.BaseProps], jsii.get(self, "bar"))

    @builtins.property # type: ignore[misc]
    @jsii.member(jsii_name="foo")
    def foo(self) -> typing.List[scope.jsii_calc_lib.Number]:
        return typing.cast(typing.List[scope.jsii_calc_lib.Number], jsii.get(self, "foo"))


__all__ = [
    "MyClass",
]

publication.publish()

`;

exports[`Generated code for "jsii-calc": <outDir>/python/src/jsii_calc/module2689/retval/__init__.py 1`] = `
import abc
import builtins
import datetime
import enum
import typing

import jsii
import publication
import typing_extensions

from ..._jsii import *

import scope.jsii_calc_base
import scope.jsii_calc_lib


class MyClass(metaclass=jsii.JSIIMeta, jsii_type="jsii-calc.module2689.retval.MyClass"):
    def __init__(self) -> None:
        jsii.create(MyClass, self, [])

    @jsii.member(jsii_name="bar")
    def bar(self) -> typing.Mapping[builtins.str, scope.jsii_calc_base.BaseProps]:
        return typing.cast(typing.Mapping[builtins.str, scope.jsii_calc_base.BaseProps], jsii.invoke(self, "bar", []))

    @jsii.member(jsii_name="foo")
    def foo(self) -> typing.List[scope.jsii_calc_lib.Number]:
        return typing.cast(typing.List[scope.jsii_calc_lib.Number], jsii.invoke(self, "foo", []))


__all__ = [
    "MyClass",
]

publication.publish()

`;

exports[`Generated code for "jsii-calc": <outDir>/python/src/jsii_calc/module2689/structs/__init__.py 1`] = `
import abc
import builtins
import datetime
import enum
import typing

import jsii
import publication
import typing_extensions

from ..._jsii import *

import scope.jsii_calc_base
import scope.jsii_calc_lib


@jsii.data_type(
    jsii_type="jsii-calc.module2689.structs.MyStruct",
    jsii_struct_bases=[],
    name_mapping={"base_map": "baseMap", "numbers": "numbers"},
)
class MyStruct:
    def __init__(
        self,
        *,
        base_map: typing.Mapping[builtins.str, scope.jsii_calc_base.BaseProps],
        numbers: typing.List[scope.jsii_calc_lib.Number],
    ) -> None:
        '''
        :param base_map: 
        :param numbers: 
        '''
        self._values: typing.Dict[str, typing.Any] = {
            "base_map": base_map,
            "numbers": numbers,
        }

    @builtins.property
    def base_map(self) -> typing.Mapping[builtins.str, scope.jsii_calc_base.BaseProps]:
        result = self._values.get("base_map")
        assert result is not None, "Required property 'base_map' is missing"
        return typing.cast(typing.Mapping[builtins.str, scope.jsii_calc_base.BaseProps], result)

    @builtins.property
    def numbers(self) -> typing.List[scope.jsii_calc_lib.Number]:
        result = self._values.get("numbers")
        assert result is not None, "Required property 'numbers' is missing"
        return typing.cast(typing.List[scope.jsii_calc_lib.Number], result)

    def __eq__(self, rhs: typing.Any) -> builtins.bool:
        return isinstance(rhs, self.__class__) and rhs._values == self._values

    def __ne__(self, rhs: typing.Any) -> builtins.bool:
        return not (rhs == self)

    def __repr__(self) -> str:
        return "MyStruct(%s)" % ", ".join(
            k + "=" + repr(v) for k, v in self._values.items()
        )


__all__ = [
    "MyStruct",
]

publication.publish()

`;

exports[`Generated code for "jsii-calc": <outDir>/python/src/jsii_calc/module2692/__init__.py 1`] = `
import abc
import builtins
import datetime
import enum
import typing

import jsii
import publication
import typing_extensions

from .._jsii import *


publication.publish()

`;

exports[`Generated code for "jsii-calc": <outDir>/python/src/jsii_calc/module2692/submodule1/__init__.py 1`] = `
import abc
import builtins
import datetime
import enum
import typing

import jsii
import publication
import typing_extensions

from ..._jsii import *


@jsii.data_type(
    jsii_type="jsii-calc.module2692.submodule1.Bar",
    jsii_struct_bases=[],
    name_mapping={"bar1": "bar1"},
)
class Bar:
    def __init__(self, *, bar1: builtins.str) -> None:
        '''
        :param bar1: 
        '''
        self._values: typing.Dict[str, typing.Any] = {
            "bar1": bar1,
        }

    @builtins.property
    def bar1(self) -> builtins.str:
        result = self._values.get("bar1")
        assert result is not None, "Required property 'bar1' is missing"
        return typing.cast(builtins.str, result)

    def __eq__(self, rhs: typing.Any) -> builtins.bool:
        return isinstance(rhs, self.__class__) and rhs._values == self._values

    def __ne__(self, rhs: typing.Any) -> builtins.bool:
        return not (rhs == self)

    def __repr__(self) -> str:
        return "Bar(%s)" % ", ".join(
            k + "=" + repr(v) for k, v in self._values.items()
        )


__all__ = [
    "Bar",
]

publication.publish()

`;

exports[`Generated code for "jsii-calc": <outDir>/python/src/jsii_calc/module2692/submodule2/__init__.py 1`] = `
import abc
import builtins
import datetime
import enum
import typing

import jsii
import publication
import typing_extensions

from ..._jsii import *

from ..submodule1 import Bar as _Bar_ec7eccad


@jsii.data_type(
    jsii_type="jsii-calc.module2692.submodule2.Bar",
    jsii_struct_bases=[],
    name_mapping={"bar2": "bar2"},
)
class Bar:
    def __init__(self, *, bar2: builtins.str) -> None:
        '''
        :param bar2: 
        '''
        self._values: typing.Dict[str, typing.Any] = {
            "bar2": bar2,
        }

    @builtins.property
    def bar2(self) -> builtins.str:
        result = self._values.get("bar2")
        assert result is not None, "Required property 'bar2' is missing"
        return typing.cast(builtins.str, result)

    def __eq__(self, rhs: typing.Any) -> builtins.bool:
        return isinstance(rhs, self.__class__) and rhs._values == self._values

    def __ne__(self, rhs: typing.Any) -> builtins.bool:
        return not (rhs == self)

    def __repr__(self) -> str:
        return "Bar(%s)" % ", ".join(
            k + "=" + repr(v) for k, v in self._values.items()
        )


@jsii.data_type(
    jsii_type="jsii-calc.module2692.submodule2.Foo",
    jsii_struct_bases=[Bar, _Bar_ec7eccad],
    name_mapping={"bar2": "bar2", "bar1": "bar1", "foo2": "foo2"},
)
class Foo(Bar, _Bar_ec7eccad):
    def __init__(
        self,
        *,
        bar2: builtins.str,
        bar1: builtins.str,
        foo2: builtins.str,
    ) -> None:
        '''
        :param bar2: 
        :param bar1: 
        :param foo2: 
        '''
        self._values: typing.Dict[str, typing.Any] = {
            "bar2": bar2,
            "bar1": bar1,
            "foo2": foo2,
        }

    @builtins.property
    def bar2(self) -> builtins.str:
        result = self._values.get("bar2")
        assert result is not None, "Required property 'bar2' is missing"
        return typing.cast(builtins.str, result)

    @builtins.property
    def bar1(self) -> builtins.str:
        result = self._values.get("bar1")
        assert result is not None, "Required property 'bar1' is missing"
        return typing.cast(builtins.str, result)

    @builtins.property
    def foo2(self) -> builtins.str:
        result = self._values.get("foo2")
        assert result is not None, "Required property 'foo2' is missing"
        return typing.cast(builtins.str, result)

    def __eq__(self, rhs: typing.Any) -> builtins.bool:
        return isinstance(rhs, self.__class__) and rhs._values == self._values

    def __ne__(self, rhs: typing.Any) -> builtins.bool:
        return not (rhs == self)

    def __repr__(self) -> str:
        return "Foo(%s)" % ", ".join(
            k + "=" + repr(v) for k, v in self._values.items()
        )


__all__ = [
    "Bar",
    "Foo",
]

publication.publish()

`;

exports[`Generated code for "jsii-calc": <outDir>/python/src/jsii_calc/module2700/__init__.py 1`] = `
import abc
import builtins
import datetime
import enum
import typing

import jsii
import publication
import typing_extensions

from .._jsii import *


@jsii.interface(jsii_type="jsii-calc.module2700.IFoo")
class IFoo(typing_extensions.Protocol):
    @builtins.staticmethod
    def __jsii_proxy_class__() -> typing.Type["_IFooProxy"]:
        return _IFooProxy

    @builtins.property # type: ignore[misc]
    @jsii.member(jsii_name="baz")
    def baz(self) -> jsii.Number:
        ...

    @jsii.member(jsii_name="bar")
    def bar(self) -> builtins.str:
        ...


class _IFooProxy:
    __jsii_type__: typing.ClassVar[str] = "jsii-calc.module2700.IFoo"

    @builtins.property # type: ignore[misc]
    @jsii.member(jsii_name="baz")
    def baz(self) -> jsii.Number:
        return typing.cast(jsii.Number, jsii.get(self, "baz"))

    @jsii.member(jsii_name="bar")
    def bar(self) -> builtins.str:
        return typing.cast(builtins.str, jsii.invoke(self, "bar", []))


@jsii.implements(IFoo)
class Base(metaclass=jsii.JSIIMeta, jsii_type="jsii-calc.module2700.Base"):
    def __init__(self) -> None:
        jsii.create(Base, self, [])

    @jsii.member(jsii_name="bar")
    def bar(self) -> builtins.str:
        return typing.cast(builtins.str, jsii.invoke(self, "bar", []))

    @builtins.property # type: ignore[misc]
    @jsii.member(jsii_name="baz")
    def baz(self) -> jsii.Number:
        return typing.cast(jsii.Number, jsii.get(self, "baz"))


@jsii.implements(IFoo)
class Derived(Base, metaclass=jsii.JSIIMeta, jsii_type="jsii-calc.module2700.Derived"):
    def __init__(self) -> None:
        jsii.create(Derived, self, [])

    @jsii.member(jsii_name="zoo")
    def zoo(self) -> builtins.str:
        return typing.cast(builtins.str, jsii.invoke(self, "zoo", []))


__all__ = [
    "Base",
    "Derived",
    "IFoo",
]

publication.publish()

`;

exports[`Generated code for "jsii-calc": <outDir>/python/src/jsii_calc/nodirect/__init__.py 1`] = `
import abc
import builtins
import datetime
import enum
import typing

import jsii
import publication
import typing_extensions

from .._jsii import *


publication.publish()

`;

exports[`Generated code for "jsii-calc": <outDir>/python/src/jsii_calc/nodirect/sub1/__init__.py 1`] = `
import abc
import builtins
import datetime
import enum
import typing

import jsii
import publication
import typing_extensions

from ..._jsii import *


class TypeFromSub1(
    metaclass=jsii.JSIIMeta,
    jsii_type="jsii-calc.nodirect.sub1.TypeFromSub1",
):
    def __init__(self) -> None:
        jsii.create(TypeFromSub1, self, [])

    @jsii.member(jsii_name="sub1")
    def sub1(self) -> builtins.str:
        return typing.cast(builtins.str, jsii.invoke(self, "sub1", []))


__all__ = [
    "TypeFromSub1",
]

publication.publish()

`;

exports[`Generated code for "jsii-calc": <outDir>/python/src/jsii_calc/nodirect/sub2/__init__.py 1`] = `
import abc
import builtins
import datetime
import enum
import typing

import jsii
import publication
import typing_extensions

from ..._jsii import *


class TypeFromSub2(
    metaclass=jsii.JSIIMeta,
    jsii_type="jsii-calc.nodirect.sub2.TypeFromSub2",
):
    def __init__(self) -> None:
        jsii.create(TypeFromSub2, self, [])

    @jsii.member(jsii_name="sub2")
    def sub2(self) -> builtins.str:
        return typing.cast(builtins.str, jsii.invoke(self, "sub2", []))


__all__ = [
    "TypeFromSub2",
]

publication.publish()

`;

exports[`Generated code for "jsii-calc": <outDir>/python/src/jsii_calc/onlystatic/__init__.py 1`] = `
import abc
import builtins
import datetime
import enum
import typing

import jsii
import publication
import typing_extensions

from .._jsii import *


class OnlyStaticMethods(
    metaclass=jsii.JSIIMeta,
    jsii_type="jsii-calc.onlystatic.OnlyStaticMethods",
):
    '''Test for https://github.com/aws/jsii/issues/2617.'''

    @jsii.member(jsii_name="staticMethod") # type: ignore[misc]
    @builtins.classmethod
    def static_method(cls) -> builtins.str:
        return typing.cast(builtins.str, jsii.sinvoke(cls, "staticMethod", []))


__all__ = [
    "OnlyStaticMethods",
]

publication.publish()

`;

exports[`Generated code for "jsii-calc": <outDir>/python/src/jsii_calc/py.typed 1`] = `


`;

exports[`Generated code for "jsii-calc": <outDir>/python/src/jsii_calc/python_self/__init__.py 1`] = `
import abc
import builtins
import datetime
import enum
import typing

import jsii
import publication
import typing_extensions

from .._jsii import *


class ClassWithSelf(
    metaclass=jsii.JSIIMeta,
    jsii_type="jsii-calc.PythonSelf.ClassWithSelf",
):
    def __init__(self_, self: builtins.str) -> None:
        '''
        :param self: -
        '''
        jsii.create(ClassWithSelf, self_, [self])

    @jsii.member(jsii_name="method")
    def method(self_, self: jsii.Number) -> builtins.str:
        '''
        :param self: -
        '''
        return typing.cast(builtins.str, jsii.invoke(self_, "method", [self]))

    @builtins.property # type: ignore[misc]
    @jsii.member(jsii_name="self")
    def self(self) -> builtins.str:
        return typing.cast(builtins.str, jsii.get(self, "self"))


class ClassWithSelfKwarg(
    metaclass=jsii.JSIIMeta,
    jsii_type="jsii-calc.PythonSelf.ClassWithSelfKwarg",
):
    def __init__(self_, *, self: builtins.str) -> None:
        '''
        :param self: 
        '''
        props = StructWithSelf(self=self)

        jsii.create(ClassWithSelfKwarg, self_, [props])

    @builtins.property # type: ignore[misc]
    @jsii.member(jsii_name="props")
    def props(self) -> "StructWithSelf":
        return typing.cast("StructWithSelf", jsii.get(self, "props"))


@jsii.interface(jsii_type="jsii-calc.PythonSelf.IInterfaceWithSelf")
class IInterfaceWithSelf(typing_extensions.Protocol):
    @builtins.staticmethod
    def __jsii_proxy_class__() -> typing.Type["_IInterfaceWithSelfProxy"]:
        return _IInterfaceWithSelfProxy

    @jsii.member(jsii_name="method")
    def method(self_, self: jsii.Number) -> builtins.str:
        '''
        :param self: -
        '''
        ...


class _IInterfaceWithSelfProxy:
    __jsii_type__: typing.ClassVar[str] = "jsii-calc.PythonSelf.IInterfaceWithSelf"

    @jsii.member(jsii_name="method")
    def method(self_, self: jsii.Number) -> builtins.str:
        '''
        :param self: -
        '''
        return typing.cast(builtins.str, jsii.invoke(self_, "method", [self]))


@jsii.data_type(
    jsii_type="jsii-calc.PythonSelf.StructWithSelf",
    jsii_struct_bases=[],
    name_mapping={"self": "self"},
)
class StructWithSelf:
    def __init__(self_, *, self: builtins.str) -> None:
        '''
        :param self: 
        '''
        self_._values: typing.Dict[str, typing.Any] = {
            "self": self,
        }

    @builtins.property
    def self(self) -> builtins.str:
        result = self._values.get("self")
        assert result is not None, "Required property 'self' is missing"
        return typing.cast(builtins.str, result)

    def __eq__(self, rhs: typing.Any) -> builtins.bool:
        return isinstance(rhs, self.__class__) and rhs._values == self._values

    def __ne__(self, rhs: typing.Any) -> builtins.bool:
        return not (rhs == self)

    def __repr__(self) -> str:
        return "StructWithSelf(%s)" % ", ".join(
            k + "=" + repr(v) for k, v in self._values.items()
        )


__all__ = [
    "ClassWithSelf",
    "ClassWithSelfKwarg",
    "IInterfaceWithSelf",
    "StructWithSelf",
]

publication.publish()

`;

exports[`Generated code for "jsii-calc": <outDir>/python/src/jsii_calc/submodule/__init__.py 1`] = `
'''
# Read you, read me

This is the readme of the \`jsii-calc.submodule\` module.
'''
import abc
import builtins
import datetime
import enum
import typing

import jsii
import publication
import typing_extensions

from .._jsii import *

from .. import AllTypes as _AllTypes_b08307c5
from .child import (
    Awesomeness as _Awesomeness_d37a24df,
    Goodness as _Goodness_2df26737,
    SomeEnum as _SomeEnum_b2e41d92,
    SomeStruct as _SomeStruct_91627123,
)
from .nested_submodule.deeply_nested import INamespaced as _INamespaced_e2f386ad
from .param import SpecialParameter as _SpecialParameter_5bbf34a2


@jsii.data_type(
    jsii_type="jsii-calc.submodule.Default",
    jsii_struct_bases=[],
    name_mapping={"foo": "foo"},
)
class Default:
    def __init__(self, *, foo: jsii.Number) -> None:
        '''A struct named "Default".

        :param foo: 

        :see: https://github.com/aws/jsii/issues/2637
        '''
        self._values: typing.Dict[str, typing.Any] = {
            "foo": foo,
        }

    @builtins.property
    def foo(self) -> jsii.Number:
        result = self._values.get("foo")
        assert result is not None, "Required property 'foo' is missing"
        return typing.cast(jsii.Number, result)

    def __eq__(self, rhs: typing.Any) -> builtins.bool:
        return isinstance(rhs, self.__class__) and rhs._values == self._values

    def __ne__(self, rhs: typing.Any) -> builtins.bool:
        return not (rhs == self)

    def __repr__(self) -> str:
        return "Default(%s)" % ", ".join(
            k + "=" + repr(v) for k, v in self._values.items()
        )


@jsii.implements(_INamespaced_e2f386ad)
class MyClass(metaclass=jsii.JSIIMeta, jsii_type="jsii-calc.submodule.MyClass"):
    def __init__(self, *, prop: _SomeEnum_b2e41d92) -> None:
        '''
        :param prop: 
        '''
        props = _SomeStruct_91627123(prop=prop)

        jsii.create(MyClass, self, [props])

    @jsii.member(jsii_name="methodWithSpecialParam")
    def method_with_special_param(self, *, value: builtins.str) -> builtins.str:
        '''
        :param value: 
        '''
        param = _SpecialParameter_5bbf34a2(value=value)

        return typing.cast(builtins.str, jsii.invoke(self, "methodWithSpecialParam", [param]))

    @builtins.property # type: ignore[misc]
    @jsii.member(jsii_name="awesomeness")
    def awesomeness(self) -> _Awesomeness_d37a24df:
        return typing.cast(_Awesomeness_d37a24df, jsii.get(self, "awesomeness"))

    @builtins.property # type: ignore[misc]
    @jsii.member(jsii_name="definedAt")
    def defined_at(self) -> builtins.str:
        return typing.cast(builtins.str, jsii.get(self, "definedAt"))

    @builtins.property # type: ignore[misc]
    @jsii.member(jsii_name="goodness")
    def goodness(self) -> _Goodness_2df26737:
        return typing.cast(_Goodness_2df26737, jsii.get(self, "goodness"))

    @builtins.property # type: ignore[misc]
    @jsii.member(jsii_name="props")
    def props(self) -> _SomeStruct_91627123:
        return typing.cast(_SomeStruct_91627123, jsii.get(self, "props"))

    @builtins.property # type: ignore[misc]
    @jsii.member(jsii_name="allTypes")
    def all_types(self) -> typing.Optional[_AllTypes_b08307c5]:
        return typing.cast(typing.Optional[_AllTypes_b08307c5], jsii.get(self, "allTypes"))

    @all_types.setter
    def all_types(self, value: typing.Optional[_AllTypes_b08307c5]) -> None:
        jsii.set(self, "allTypes", value)


__all__ = [
    "Default",
    "MyClass",
]

publication.publish()

`;

exports[`Generated code for "jsii-calc": <outDir>/python/src/jsii_calc/submodule/back_references/__init__.py 1`] = `
import abc
import builtins
import datetime
import enum
import typing

import jsii
import publication
import typing_extensions

from ..._jsii import *

from .. import MyClass as _MyClass_a2fdc0b6


@jsii.data_type(
    jsii_type="jsii-calc.submodule.back_references.MyClassReference",
    jsii_struct_bases=[],
    name_mapping={"reference": "reference"},
)
class MyClassReference:
    def __init__(self, *, reference: _MyClass_a2fdc0b6) -> None:
        '''
        :param reference: 
        '''
        self._values: typing.Dict[str, typing.Any] = {
            "reference": reference,
        }

    @builtins.property
    def reference(self) -> _MyClass_a2fdc0b6:
        result = self._values.get("reference")
        assert result is not None, "Required property 'reference' is missing"
        return typing.cast(_MyClass_a2fdc0b6, result)

    def __eq__(self, rhs: typing.Any) -> builtins.bool:
        return isinstance(rhs, self.__class__) and rhs._values == self._values

    def __ne__(self, rhs: typing.Any) -> builtins.bool:
        return not (rhs == self)

    def __repr__(self) -> str:
        return "MyClassReference(%s)" % ", ".join(
            k + "=" + repr(v) for k, v in self._values.items()
        )


__all__ = [
    "MyClassReference",
]

publication.publish()

`;

exports[`Generated code for "jsii-calc": <outDir>/python/src/jsii_calc/submodule/child/__init__.py 1`] = `
import abc
import builtins
import datetime
import enum
import typing

import jsii
import publication
import typing_extensions

from ..._jsii import *


@jsii.enum(jsii_type="jsii-calc.submodule.child.Awesomeness")
class Awesomeness(enum.Enum):
    AWESOME = "AWESOME"
    '''It was awesome!'''


@jsii.enum(jsii_type="jsii-calc.submodule.child.Goodness")
class Goodness(enum.Enum):
    PRETTY_GOOD = "PRETTY_GOOD"
    '''It's pretty good.'''
    REALLY_GOOD = "REALLY_GOOD"
    '''It's really good.'''
    AMAZINGLY_GOOD = "AMAZINGLY_GOOD"
    '''It's amazingly good.'''


class InnerClass(
    metaclass=jsii.JSIIMeta,
    jsii_type="jsii-calc.submodule.child.InnerClass",
):
    def __init__(self) -> None:
        jsii.create(InnerClass, self, [])

    @jsii.python.classproperty # type: ignore[misc]
    @jsii.member(jsii_name="staticProp")
    def STATIC_PROP(cls) -> "SomeStruct":
        return typing.cast("SomeStruct", jsii.sget(cls, "staticProp"))


class OuterClass(
    metaclass=jsii.JSIIMeta,
    jsii_type="jsii-calc.submodule.child.OuterClass",
):
    '''Checks that classes can self-reference during initialization.

    :see: : https://github.com/aws/jsii/pull/1706
    '''

    def __init__(self) -> None:
        jsii.create(OuterClass, self, [])

    @builtins.property # type: ignore[misc]
    @jsii.member(jsii_name="innerClass")
    def inner_class(self) -> InnerClass:
        return typing.cast(InnerClass, jsii.get(self, "innerClass"))


@jsii.enum(jsii_type="jsii-calc.submodule.child.SomeEnum")
class SomeEnum(enum.Enum):
    SOME = "SOME"


@jsii.data_type(
    jsii_type="jsii-calc.submodule.child.SomeStruct",
    jsii_struct_bases=[],
    name_mapping={"prop": "prop"},
)
class SomeStruct:
    def __init__(self, *, prop: SomeEnum) -> None:
        '''
        :param prop: 
        '''
        self._values: typing.Dict[str, typing.Any] = {
            "prop": prop,
        }

    @builtins.property
    def prop(self) -> SomeEnum:
        result = self._values.get("prop")
        assert result is not None, "Required property 'prop' is missing"
        return typing.cast(SomeEnum, result)

    def __eq__(self, rhs: typing.Any) -> builtins.bool:
        return isinstance(rhs, self.__class__) and rhs._values == self._values

    def __ne__(self, rhs: typing.Any) -> builtins.bool:
        return not (rhs == self)

    def __repr__(self) -> str:
        return "SomeStruct(%s)" % ", ".join(
            k + "=" + repr(v) for k, v in self._values.items()
        )


@jsii.data_type(
    jsii_type="jsii-calc.submodule.child.Structure",
    jsii_struct_bases=[],
    name_mapping={"bool": "bool"},
)
class Structure:
    def __init__(self, *, bool: builtins.bool) -> None:
        '''
        :param bool: 
        '''
        self._values: typing.Dict[str, typing.Any] = {
            "bool": bool,
        }

    @builtins.property
    def bool(self) -> builtins.bool:
        result = self._values.get("bool")
        assert result is not None, "Required property 'bool' is missing"
        return typing.cast(builtins.bool, result)

    def __eq__(self, rhs: typing.Any) -> builtins.bool:
        return isinstance(rhs, self.__class__) and rhs._values == self._values

    def __ne__(self, rhs: typing.Any) -> builtins.bool:
        return not (rhs == self)

    def __repr__(self) -> str:
        return "Structure(%s)" % ", ".join(
            k + "=" + repr(v) for k, v in self._values.items()
        )


@jsii.data_type(
    jsii_type="jsii-calc.submodule.child.KwargsProps",
    jsii_struct_bases=[SomeStruct],
    name_mapping={"prop": "prop", "extra": "extra"},
)
class KwargsProps(SomeStruct):
    def __init__(
        self,
        *,
        prop: SomeEnum,
        extra: typing.Optional[builtins.str] = None,
    ) -> None:
        '''
        :param prop: 
        :param extra: 
        '''
        self._values: typing.Dict[str, typing.Any] = {
            "prop": prop,
        }
        if extra is not None:
            self._values["extra"] = extra

    @builtins.property
    def prop(self) -> SomeEnum:
        result = self._values.get("prop")
        assert result is not None, "Required property 'prop' is missing"
        return typing.cast(SomeEnum, result)

    @builtins.property
    def extra(self) -> typing.Optional[builtins.str]:
        result = self._values.get("extra")
        return typing.cast(typing.Optional[builtins.str], result)

    def __eq__(self, rhs: typing.Any) -> builtins.bool:
        return isinstance(rhs, self.__class__) and rhs._values == self._values

    def __ne__(self, rhs: typing.Any) -> builtins.bool:
        return not (rhs == self)

    def __repr__(self) -> str:
        return "KwargsProps(%s)" % ", ".join(
            k + "=" + repr(v) for k, v in self._values.items()
        )


__all__ = [
    "Awesomeness",
    "Goodness",
    "InnerClass",
    "KwargsProps",
    "OuterClass",
    "SomeEnum",
    "SomeStruct",
    "Structure",
]

publication.publish()

`;

exports[`Generated code for "jsii-calc": <outDir>/python/src/jsii_calc/submodule/isolated/__init__.py 1`] = `
'''
# Read you, read me

This is the readme of the \`jsii-calc.submodule.isolated\` module.
'''
import abc
import builtins
import datetime
import enum
import typing

import jsii
import publication
import typing_extensions

from ..._jsii import *

from ..child import (
    KwargsProps as _KwargsProps_c7855dcf, SomeEnum as _SomeEnum_b2e41d92
)


class Kwargs(metaclass=jsii.JSIIMeta, jsii_type="jsii-calc.submodule.isolated.Kwargs"):
    '''Ensures imports are correctly registered for kwargs lifted properties from super-structs.'''

    @jsii.member(jsii_name="method") # type: ignore[misc]
    @builtins.classmethod
    def method(
        cls,
        *,
        extra: typing.Optional[builtins.str] = None,
        prop: _SomeEnum_b2e41d92,
    ) -> builtins.bool:
        '''
        :param extra: 
        :param prop: 
        '''
        props = _KwargsProps_c7855dcf(extra=extra, prop=prop)

        return typing.cast(builtins.bool, jsii.sinvoke(cls, "method", [props]))


__all__ = [
    "Kwargs",
]

publication.publish()

`;

exports[`Generated code for "jsii-calc": <outDir>/python/src/jsii_calc/submodule/nested_submodule/__init__.py 1`] = `
import abc
import builtins
import datetime
import enum
import typing

import jsii
import publication
import typing_extensions

from ..._jsii import *

from ..child import Goodness as _Goodness_2df26737
from .deeply_nested import INamespaced as _INamespaced_e2f386ad


@jsii.implements(_INamespaced_e2f386ad)
class Namespaced(
    metaclass=jsii.JSIIAbstractClass,
    jsii_type="jsii-calc.submodule.nested_submodule.Namespaced",
):
    @builtins.staticmethod
    def __jsii_proxy_class__() -> typing.Type["_NamespacedProxy"]:
        return _NamespacedProxy

    @builtins.property # type: ignore[misc]
    @jsii.member(jsii_name="definedAt")
    def defined_at(self) -> builtins.str:
        return typing.cast(builtins.str, jsii.get(self, "definedAt"))

    @builtins.property # type: ignore[misc]
    @jsii.member(jsii_name="goodness")
    @abc.abstractmethod
    def goodness(self) -> _Goodness_2df26737:
        ...


class _NamespacedProxy(Namespaced):
    @builtins.property # type: ignore[misc]
    @jsii.member(jsii_name="goodness")
    def goodness(self) -> _Goodness_2df26737:
        return typing.cast(_Goodness_2df26737, jsii.get(self, "goodness"))


__all__ = [
    "Namespaced",
]

publication.publish()

`;

exports[`Generated code for "jsii-calc": <outDir>/python/src/jsii_calc/submodule/nested_submodule/deeply_nested/__init__.py 1`] = `
import abc
import builtins
import datetime
import enum
import typing

import jsii
import publication
import typing_extensions

from ...._jsii import *


@jsii.interface(
    jsii_type="jsii-calc.submodule.nested_submodule.deeplyNested.INamespaced"
)
class INamespaced(typing_extensions.Protocol):
    @builtins.staticmethod
    def __jsii_proxy_class__() -> typing.Type["_INamespacedProxy"]:
        return _INamespacedProxy

    @builtins.property # type: ignore[misc]
    @jsii.member(jsii_name="definedAt")
    def defined_at(self) -> builtins.str:
        ...


class _INamespacedProxy:
    __jsii_type__: typing.ClassVar[str] = "jsii-calc.submodule.nested_submodule.deeplyNested.INamespaced"

    @builtins.property # type: ignore[misc]
    @jsii.member(jsii_name="definedAt")
    def defined_at(self) -> builtins.str:
        return typing.cast(builtins.str, jsii.get(self, "definedAt"))


__all__ = [
    "INamespaced",
]

publication.publish()

`;

exports[`Generated code for "jsii-calc": <outDir>/python/src/jsii_calc/submodule/param/__init__.py 1`] = `
import abc
import builtins
import datetime
import enum
import typing

import jsii
import publication
import typing_extensions

from ..._jsii import *


@jsii.data_type(
    jsii_type="jsii-calc.submodule.param.SpecialParameter",
    jsii_struct_bases=[],
    name_mapping={"value": "value"},
)
class SpecialParameter:
    def __init__(self, *, value: builtins.str) -> None:
        '''
        :param value: 
        '''
        self._values: typing.Dict[str, typing.Any] = {
            "value": value,
        }

    @builtins.property
    def value(self) -> builtins.str:
        result = self._values.get("value")
        assert result is not None, "Required property 'value' is missing"
        return typing.cast(builtins.str, result)

    def __eq__(self, rhs: typing.Any) -> builtins.bool:
        return isinstance(rhs, self.__class__) and rhs._values == self._values

    def __ne__(self, rhs: typing.Any) -> builtins.bool:
        return not (rhs == self)

    def __repr__(self) -> str:
        return "SpecialParameter(%s)" % ", ".join(
            k + "=" + repr(v) for k, v in self._values.items()
        )


__all__ = [
    "SpecialParameter",
]

publication.publish()

`;

exports[`Generated code for "jsii-calc": <outDir>/python/src/jsii_calc/submodule/returnsparam/__init__.py 1`] = `
import abc
import builtins
import datetime
import enum
import typing

import jsii
import publication
import typing_extensions

from ..._jsii import *

from ..param import SpecialParameter as _SpecialParameter_5bbf34a2


class ReturnsSpecialParameter(
    metaclass=jsii.JSIIMeta,
    jsii_type="jsii-calc.submodule.returnsparam.ReturnsSpecialParameter",
):
    def __init__(self) -> None:
        jsii.create(ReturnsSpecialParameter, self, [])

    @jsii.member(jsii_name="returnsSpecialParam")
    def returns_special_param(self) -> _SpecialParameter_5bbf34a2:
        return typing.cast(_SpecialParameter_5bbf34a2, jsii.invoke(self, "returnsSpecialParam", []))


__all__ = [
    "ReturnsSpecialParameter",
]

publication.publish()

`;<|MERGE_RESOLUTION|>--- conflicted
+++ resolved
@@ -236,8 +236,7 @@
 `;
 
 exports[`Generated code for "@scope/jsii-calc-base": <outDir>/python/README.md 1`] = `
-scope.jsii-calc-base
-====================
+
 
 `;
 
@@ -718,8 +717,7 @@
 `;
 
 exports[`Generated code for "@scope/jsii-calc-base-of-base": <outDir>/python/README.md 1`] = `
-scope.jsii-calc-base-of-base
-============================
+
 
 `;
 
@@ -1172,8 +1170,7 @@
 `;
 
 exports[`Generated code for "@scope/jsii-calc-lib": <outDir>/python/README.md 1`] = `
-scope.jsii-calc-lib
-===================
+
 
 `;
 
@@ -2106,11 +2103,8 @@
           ┃  ┗━ 📄 __init__.py
           ┣━ 📁 module2530
           ┃  ┗━ 📄 __init__.py
-<<<<<<< HEAD
-=======
           ┣━ 📁 module2617
           ┃  ┗━ 📄 __init__.py
->>>>>>> 25528fb1
           ┣━ 📁 module2647
           ┃  ┗━ 📄 __init__.py
           ┣━ 📁 module2689
@@ -2445,10 +2439,7 @@
         "jsii_calc.interface_in_namespace_includes_classes",
         "jsii_calc.interface_in_namespace_only_interface",
         "jsii_calc.module2530",
-<<<<<<< HEAD
-=======
         "jsii_calc.module2617",
->>>>>>> 25528fb1
         "jsii_calc.module2647",
         "jsii_calc.module2689",
         "jsii_calc.module2689.methods",
@@ -10488,8 +10479,6 @@
 
 `;
 
-<<<<<<< HEAD
-=======
 exports[`Generated code for "jsii-calc": <outDir>/python/src/jsii_calc/module2617/__init__.py 1`] = `
 import abc
 import builtins
@@ -10527,7 +10516,6 @@
 
 `;
 
->>>>>>> 25528fb1
 exports[`Generated code for "jsii-calc": <outDir>/python/src/jsii_calc/module2647/__init__.py 1`] = `
 import abc
 import builtins
@@ -11308,11 +11296,6 @@
 `;
 
 exports[`Generated code for "jsii-calc": <outDir>/python/src/jsii_calc/submodule/__init__.py 1`] = `
-'''
-# Read you, read me
-
-This is the readme of the \`jsii-calc.submodule\` module.
-'''
 import abc
 import builtins
 import datetime
@@ -11676,11 +11659,6 @@
 `;
 
 exports[`Generated code for "jsii-calc": <outDir>/python/src/jsii_calc/submodule/isolated/__init__.py 1`] = `
-'''
-# Read you, read me
-
-This is the readme of the \`jsii-calc.submodule.isolated\` module.
-'''
 import abc
 import builtins
 import datetime
