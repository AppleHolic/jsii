{
  "author": {
    "name": "Amazon Web Services",
    "organization": true,
    "roles": [
      "author"
    ],
    "url": "https://aws.amazon.com"
  },
  "bundled": {
    "@fixtures/jsii-calc-bundled": "^0.19.0"
  },
  "contributors": [
    {
      "name": "Elad Ben-Israel",
      "roles": [
        "maintainer"
      ],
      "url": "https://github.com/eladb"
    },
    {
      "name": "Rico Huijbers",
      "roles": [
        "maintainer"
      ],
      "url": "https://github.com/rix0rrr"
    },
    {
      "name": "Romain Marcadier-Muller",
      "roles": [
        "maintainer"
      ],
      "url": "https://github.com/RomainMuller"
    }
  ],
  "dependencies": {
    "@scope/jsii-calc-base": "^0.0.0",
    "@scope/jsii-calc-base-of-base": "^0.0.0",
    "@scope/jsii-calc-lib": "^0.0.0"
  },
  "dependencyClosure": {
    "@scope/jsii-calc-base": {
      "targets": {
        "dotnet": {
          "namespace": "Amazon.JSII.Tests.CalculatorNamespace.BaseNamespace",
          "packageId": "Amazon.JSII.Tests.CalculatorPackageId.BasePackageId"
        },
        "go": {},
        "java": {
          "maven": {
            "artifactId": "calculator-base",
            "groupId": "software.amazon.jsii.tests"
          },
          "package": "software.amazon.jsii.tests.calculator.base"
        },
        "js": {
          "npm": "@scope/jsii-calc-base"
        },
        "python": {
          "distName": "scope.jsii-calc-base",
          "module": "scope.jsii_calc_base"
        }
      }
    },
    "@scope/jsii-calc-base-of-base": {
      "targets": {
        "dotnet": {
          "namespace": "Amazon.JSII.Tests.CalculatorNamespace.BaseOfBaseNamespace",
          "packageId": "Amazon.JSII.Tests.CalculatorPackageId.BaseOfBasePackageId"
        },
        "go": {},
        "java": {
          "maven": {
            "artifactId": "calculator-base-of-base",
            "groupId": "software.amazon.jsii.tests"
          },
          "package": "software.amazon.jsii.tests.calculator.baseofbase"
        },
        "js": {
          "npm": "@scope/jsii-calc-base-of-base"
        },
        "python": {
          "distName": "scope.jsii-calc-base-of-base",
          "module": "scope.jsii_calc_base_of_base"
        }
      }
    },
    "@scope/jsii-calc-lib": {
      "submodules": {
        "@scope/jsii-calc-lib.submodule": {
          "locationInModule": {
            "filename": "lib/index.ts",
            "line": 112
          },
          "targets": {
            "dotnet": {
              "namespace": "Amazon.JSII.Tests.CustomSubmoduleName"
            },
            "java": {
              "package": "software.amazon.jsii.tests.calculator.custom_submodule_name"
            },
            "python": {
              "module": "scope.jsii_calc_lib.custom_submodule_name"
            }
          }
        }
      },
      "targets": {
        "dotnet": {
          "namespace": "Amazon.JSII.Tests.CalculatorNamespace.LibNamespace",
          "packageId": "Amazon.JSII.Tests.CalculatorPackageId.LibPackageId",
          "versionSuffix": "-devpreview"
        },
        "go": {},
        "java": {
          "maven": {
            "artifactId": "calculator-lib",
            "groupId": "software.amazon.jsii.tests",
            "versionSuffix": ".DEVPREVIEW"
          },
          "package": "software.amazon.jsii.tests.calculator.lib"
        },
        "js": {
          "npm": "@scope/jsii-calc-lib"
        },
        "python": {
          "distName": "scope.jsii-calc-lib",
          "module": "scope.jsii_calc_lib"
        }
      }
    }
  },
  "description": "A simple calcuator built on JSII.",
  "docs": {
    "stability": "experimental"
  },
  "homepage": "https://github.com/aws/jsii",
  "jsiiVersion": "0.0.0",
  "keywords": [
    "aws",
    "jsii",
    "test"
  ],
  "license": "Apache-2.0",
  "metadata": {
    "jsii:boolean": true,
    "jsii:number": 1337,
    "jsii:object": {
      "string": "yes!"
    }
  },
  "name": "jsii-calc",
  "readme": {
    "markdown": "# jsii Calculator\n\nThis library is used to demonstrate and test the features of JSII\n\n## How to use running sum API:\n\nFirst, create a calculator:\n\n```ts\nconst calculator = new calc.Calculator();\n```\n\nThen call some operations:\n\n\n```ts fixture=with-calculator\ncalculator.add(10);\n```\n\n## Code Samples\n\n```ts\n/* This is totes a magic comment in here, just you wait! */\nconst foo = 'bar';\n```\n"
  },
  "repository": {
    "directory": "packages/jsii-calc",
    "type": "git",
    "url": "https://github.com/aws/jsii.git"
  },
  "schema": "jsii/0.10.0",
  "submodules": {
    "@scope/jsii-calc-lib.submodule": {
      "locationInModule": {
        "filename": "../@scope/jsii-calc-lib/build/index.d.ts",
        "line": 94
      }
    },
    "jsii-calc.DerivedClassHasNoProperties": {
      "locationInModule": {
        "filename": "lib/compliance.ts",
        "line": 309
      }
    },
    "jsii-calc.InterfaceInNamespaceIncludesClasses": {
      "locationInModule": {
        "filename": "lib/compliance.ts",
        "line": 1082
      }
    },
    "jsii-calc.InterfaceInNamespaceOnlyInterface": {
      "locationInModule": {
        "filename": "lib/compliance.ts",
        "line": 1073
      }
    },
    "jsii-calc.PythonSelf": {
      "locationInModule": {
        "filename": "lib/compliance.ts",
        "line": 966
      }
    },
    "jsii-calc.composition": {
      "locationInModule": {
        "filename": "lib/calculator.ts",
        "line": 127
      }
    },
    "jsii-calc.submodule": {
      "locationInModule": {
        "filename": "lib/index.ts",
        "line": 8
      }
    },
    "jsii-calc.submodule.back_references": {
      "locationInModule": {
        "filename": "lib/submodule/index.ts",
        "line": 4
      }
    },
    "jsii-calc.submodule.child": {
      "locationInModule": {
        "filename": "lib/submodule/index.ts",
        "line": 1
      }
    },
    "jsii-calc.submodule.nested_submodule": {
      "locationInModule": {
        "filename": "lib/submodule/nested_submodule.ts",
        "line": 3
      }
    },
    "jsii-calc.submodule.nested_submodule.deeplyNested": {
      "locationInModule": {
        "filename": "lib/submodule/nested_submodule.ts",
        "line": 4
      }
    }
  },
  "targets": {
    "dotnet": {
      "iconUrl": "https://sdk-for-net.amazonwebservices.com/images/AWSLogo128x128.png",
      "namespace": "Amazon.JSII.Tests.CalculatorNamespace",
      "packageId": "Amazon.JSII.Tests.CalculatorPackageId"
    },
    "go": {},
    "java": {
      "maven": {
        "artifactId": "calculator",
        "groupId": "software.amazon.jsii.tests"
      },
      "package": "software.amazon.jsii.tests.calculator"
    },
    "js": {
      "npm": "jsii-calc"
    },
    "python": {
      "distName": "jsii-calc",
      "module": "jsii_calc"
    }
  },
  "types": {
    "jsii-calc.AbstractClass": {
      "abstract": true,
      "assembly": "jsii-calc",
      "base": "jsii-calc.AbstractClassBase",
      "docs": {
        "stability": "experimental"
      },
      "fqn": "jsii-calc.AbstractClass",
      "initializer": {},
      "interfaces": [
        "jsii-calc.IInterfaceImplementedByAbstractClass"
      ],
      "kind": "class",
      "locationInModule": {
        "filename": "lib/compliance.ts",
        "line": 1125
      },
      "methods": [
        {
          "abstract": true,
          "docs": {
            "stability": "experimental"
          },
          "locationInModule": {
            "filename": "lib/compliance.ts",
            "line": 1130
          },
          "name": "abstractMethod",
          "parameters": [
            {
              "name": "name",
              "type": {
                "primitive": "string"
              }
            }
          ],
          "returns": {
            "type": {
              "primitive": "string"
            }
          }
        },
        {
          "docs": {
            "stability": "experimental"
          },
          "locationInModule": {
            "filename": "lib/compliance.ts",
            "line": 1126
          },
          "name": "nonAbstractMethod",
          "returns": {
            "type": {
              "primitive": "number"
            }
          }
        }
      ],
      "name": "AbstractClass",
      "properties": [
        {
          "docs": {
            "stability": "experimental"
          },
          "immutable": true,
          "locationInModule": {
            "filename": "lib/compliance.ts",
            "line": 1132
          },
          "name": "propFromInterface",
          "overrides": "jsii-calc.IInterfaceImplementedByAbstractClass",
          "type": {
            "primitive": "string"
          }
        }
      ]
    },
    "jsii-calc.AbstractClassBase": {
      "abstract": true,
      "assembly": "jsii-calc",
      "docs": {
        "stability": "experimental"
      },
      "fqn": "jsii-calc.AbstractClassBase",
      "initializer": {},
      "kind": "class",
      "locationInModule": {
        "filename": "lib/compliance.ts",
        "line": 1121
      },
      "name": "AbstractClassBase",
      "properties": [
        {
          "abstract": true,
          "docs": {
            "stability": "experimental"
          },
          "immutable": true,
          "locationInModule": {
            "filename": "lib/compliance.ts",
            "line": 1122
          },
          "name": "abstractProperty",
          "type": {
            "primitive": "string"
          }
        }
      ]
    },
    "jsii-calc.AbstractClassReturner": {
      "assembly": "jsii-calc",
      "docs": {
        "stability": "experimental"
      },
      "fqn": "jsii-calc.AbstractClassReturner",
      "initializer": {},
      "kind": "class",
      "locationInModule": {
        "filename": "lib/compliance.ts",
        "line": 1147
      },
      "methods": [
        {
          "docs": {
            "stability": "experimental"
          },
          "locationInModule": {
            "filename": "lib/compliance.ts",
            "line": 1148
          },
          "name": "giveMeAbstract",
          "returns": {
            "type": {
              "fqn": "jsii-calc.AbstractClass"
            }
          }
        },
        {
          "docs": {
            "stability": "experimental"
          },
          "locationInModule": {
            "filename": "lib/compliance.ts",
            "line": 1152
          },
          "name": "giveMeInterface",
          "returns": {
            "type": {
              "fqn": "jsii-calc.IInterfaceImplementedByAbstractClass"
            }
          }
        }
      ],
      "name": "AbstractClassReturner",
      "properties": [
        {
          "docs": {
            "stability": "experimental"
          },
          "immutable": true,
          "locationInModule": {
            "filename": "lib/compliance.ts",
            "line": 1156
          },
          "name": "returnAbstractFromProperty",
          "type": {
            "fqn": "jsii-calc.AbstractClassBase"
          }
        }
      ]
    },
    "jsii-calc.AbstractSuite": {
      "abstract": true,
      "assembly": "jsii-calc",
      "docs": {
        "stability": "experimental",
        "summary": "Ensures abstract members implementations correctly register overrides in various languages."
      },
      "fqn": "jsii-calc.AbstractSuite",
      "initializer": {},
      "kind": "class",
      "locationInModule": {
        "filename": "lib/calculator.ts",
        "line": 401
      },
      "methods": [
        {
          "abstract": true,
          "docs": {
            "stability": "experimental"
          },
          "locationInModule": {
            "filename": "lib/calculator.ts",
            "line": 403
          },
          "name": "someMethod",
          "parameters": [
            {
              "name": "str",
              "type": {
                "primitive": "string"
              }
            }
          ],
          "protected": true,
          "returns": {
            "type": {
              "primitive": "string"
            }
          }
        },
        {
          "docs": {
            "stability": "experimental",
            "summary": "Sets `seed` to `this.property`, then calls `someMethod` with `this.property` and returns the result."
          },
          "locationInModule": {
            "filename": "lib/calculator.ts",
            "line": 409
          },
          "name": "workItAll",
          "parameters": [
            {
              "docs": {
                "summary": "a `string`."
              },
              "name": "seed",
              "type": {
                "primitive": "string"
              }
            }
          ],
          "returns": {
            "type": {
              "primitive": "string"
            }
          }
        }
      ],
      "name": "AbstractSuite",
      "properties": [
        {
          "abstract": true,
          "docs": {
            "stability": "experimental"
          },
          "locationInModule": {
            "filename": "lib/calculator.ts",
            "line": 402
          },
          "name": "property",
          "protected": true,
          "type": {
            "primitive": "string"
          }
        }
      ]
    },
    "jsii-calc.Add": {
      "assembly": "jsii-calc",
      "base": "jsii-calc.BinaryOperation",
      "docs": {
        "stability": "experimental",
        "summary": "The \"+\" binary operation."
      },
      "fqn": "jsii-calc.Add",
      "initializer": {
        "docs": {
          "stability": "experimental",
          "summary": "Creates a BinaryOperation."
        },
        "parameters": [
          {
            "docs": {
              "summary": "Left-hand side operand."
            },
            "name": "lhs",
            "type": {
              "fqn": "@scope/jsii-calc-lib.Value"
            }
          },
          {
            "docs": {
              "summary": "Right-hand side operand."
            },
            "name": "rhs",
            "type": {
              "fqn": "@scope/jsii-calc-lib.Value"
            }
          }
        ]
      },
      "kind": "class",
      "locationInModule": {
        "filename": "lib/calculator.ts",
        "line": 55
      },
      "methods": [
        {
          "docs": {
            "stability": "experimental",
            "summary": "String representation of the value."
          },
          "locationInModule": {
            "filename": "lib/calculator.ts",
            "line": 60
          },
          "name": "toString",
          "overrides": "@scope/jsii-calc-lib.Operation",
          "returns": {
            "type": {
              "primitive": "string"
            }
          }
        }
      ],
      "name": "Add",
      "properties": [
        {
          "docs": {
            "stability": "experimental",
            "summary": "The value."
          },
          "immutable": true,
          "locationInModule": {
            "filename": "lib/calculator.ts",
            "line": 56
          },
          "name": "value",
          "overrides": "@scope/jsii-calc-lib.Value",
          "type": {
            "primitive": "number"
          }
        }
      ]
    },
    "jsii-calc.AllTypes": {
      "assembly": "jsii-calc",
      "docs": {
        "remarks": "The setters will validate\nthat the value set is of the expected type and throw otherwise.",
        "stability": "experimental",
        "summary": "This class includes property for all types supported by jsii."
      },
      "fqn": "jsii-calc.AllTypes",
      "initializer": {},
      "kind": "class",
      "locationInModule": {
        "filename": "lib/compliance.ts",
        "line": 52
      },
      "methods": [
        {
          "docs": {
            "stability": "experimental"
          },
          "locationInModule": {
            "filename": "lib/compliance.ts",
            "line": 220
          },
          "name": "anyIn",
          "parameters": [
            {
              "name": "inp",
              "type": {
                "primitive": "any"
              }
            }
          ]
        },
        {
          "docs": {
            "stability": "experimental"
          },
          "locationInModule": {
            "filename": "lib/compliance.ts",
            "line": 212
          },
          "name": "anyOut",
          "returns": {
            "type": {
              "primitive": "any"
            }
          }
        },
        {
          "docs": {
            "stability": "experimental"
          },
          "locationInModule": {
            "filename": "lib/compliance.ts",
            "line": 207
          },
          "name": "enumMethod",
          "parameters": [
            {
              "name": "value",
              "type": {
                "fqn": "jsii-calc.StringEnum"
              }
            }
          ],
          "returns": {
            "type": {
              "fqn": "jsii-calc.StringEnum"
            }
          }
        }
      ],
      "name": "AllTypes",
      "properties": [
        {
          "docs": {
            "stability": "experimental"
          },
          "immutable": true,
          "locationInModule": {
            "filename": "lib/compliance.ts",
            "line": 203
          },
          "name": "enumPropertyValue",
          "type": {
            "primitive": "number"
          }
        },
        {
          "docs": {
            "stability": "experimental"
          },
          "locationInModule": {
            "filename": "lib/compliance.ts",
            "line": 167
          },
          "name": "anyArrayProperty",
          "type": {
            "collection": {
              "elementtype": {
                "primitive": "any"
              },
              "kind": "array"
            }
          }
        },
        {
          "docs": {
            "stability": "experimental"
          },
          "locationInModule": {
            "filename": "lib/compliance.ts",
            "line": 168
          },
          "name": "anyMapProperty",
          "type": {
            "collection": {
              "elementtype": {
                "primitive": "any"
              },
              "kind": "map"
            }
          }
        },
        {
          "docs": {
            "stability": "experimental"
          },
          "locationInModule": {
            "filename": "lib/compliance.ts",
            "line": 166
          },
          "name": "anyProperty",
          "type": {
            "primitive": "any"
          }
        },
        {
          "docs": {
            "stability": "experimental"
          },
          "locationInModule": {
            "filename": "lib/compliance.ts",
            "line": 152
          },
          "name": "arrayProperty",
          "type": {
            "collection": {
              "elementtype": {
                "primitive": "string"
              },
              "kind": "array"
            }
          }
        },
        {
          "docs": {
            "stability": "experimental"
          },
          "locationInModule": {
            "filename": "lib/compliance.ts",
            "line": 58
          },
          "name": "booleanProperty",
          "type": {
            "primitive": "boolean"
          }
        },
        {
          "docs": {
            "stability": "experimental"
          },
          "locationInModule": {
            "filename": "lib/compliance.ts",
            "line": 104
          },
          "name": "dateProperty",
          "type": {
            "primitive": "date"
          }
        },
        {
          "docs": {
            "stability": "experimental"
          },
          "locationInModule": {
            "filename": "lib/compliance.ts",
            "line": 187
          },
          "name": "enumProperty",
          "type": {
            "fqn": "jsii-calc.AllTypesEnum"
          }
        },
        {
          "docs": {
            "stability": "experimental"
          },
          "locationInModule": {
            "filename": "lib/compliance.ts",
            "line": 121
          },
          "name": "jsonProperty",
          "type": {
            "primitive": "json"
          }
        },
        {
          "docs": {
            "stability": "experimental"
          },
          "locationInModule": {
            "filename": "lib/compliance.ts",
            "line": 137
          },
          "name": "mapProperty",
          "type": {
            "collection": {
              "elementtype": {
                "fqn": "@scope/jsii-calc-lib.Number"
              },
              "kind": "map"
            }
          }
        },
        {
          "docs": {
            "stability": "experimental"
          },
          "locationInModule": {
            "filename": "lib/compliance.ts",
            "line": 89
          },
          "name": "numberProperty",
          "type": {
            "primitive": "number"
          }
        },
        {
          "docs": {
            "stability": "experimental"
          },
          "locationInModule": {
            "filename": "lib/compliance.ts",
            "line": 73
          },
          "name": "stringProperty",
          "type": {
            "primitive": "string"
          }
        },
        {
          "docs": {
            "stability": "experimental"
          },
          "locationInModule": {
            "filename": "lib/compliance.ts",
            "line": 179
          },
          "name": "unionArrayProperty",
          "type": {
            "collection": {
              "elementtype": {
                "union": {
                  "types": [
                    {
                      "primitive": "number"
                    },
                    {
                      "fqn": "@scope/jsii-calc-lib.Value"
                    }
                  ]
                }
              },
              "kind": "array"
            }
          }
        },
        {
          "docs": {
            "stability": "experimental"
          },
          "locationInModule": {
            "filename": "lib/compliance.ts",
            "line": 180
          },
          "name": "unionMapProperty",
          "type": {
            "collection": {
              "elementtype": {
                "union": {
                  "types": [
                    {
                      "primitive": "string"
                    },
                    {
                      "primitive": "number"
                    },
                    {
                      "fqn": "@scope/jsii-calc-lib.Number"
                    }
                  ]
                }
              },
              "kind": "map"
            }
          }
        },
        {
          "docs": {
            "stability": "experimental"
          },
          "locationInModule": {
            "filename": "lib/compliance.ts",
            "line": 178
          },
          "name": "unionProperty",
          "type": {
            "union": {
              "types": [
                {
                  "primitive": "string"
                },
                {
                  "primitive": "number"
                },
                {
                  "fqn": "jsii-calc.Multiply"
                },
                {
                  "fqn": "@scope/jsii-calc-lib.Number"
                }
              ]
            }
          }
        },
        {
          "docs": {
            "stability": "experimental"
          },
          "locationInModule": {
            "filename": "lib/compliance.ts",
            "line": 173
          },
          "name": "unknownArrayProperty",
          "type": {
            "collection": {
              "elementtype": {
                "primitive": "any"
              },
              "kind": "array"
            }
          }
        },
        {
          "docs": {
            "stability": "experimental"
          },
          "locationInModule": {
            "filename": "lib/compliance.ts",
            "line": 174
          },
          "name": "unknownMapProperty",
          "type": {
            "collection": {
              "elementtype": {
                "primitive": "any"
              },
              "kind": "map"
            }
          }
        },
        {
          "docs": {
            "stability": "experimental"
          },
          "locationInModule": {
            "filename": "lib/compliance.ts",
            "line": 172
          },
          "name": "unknownProperty",
          "type": {
            "primitive": "any"
          }
        },
        {
          "docs": {
            "stability": "experimental"
          },
          "locationInModule": {
            "filename": "lib/compliance.ts",
            "line": 184
          },
          "name": "optionalEnumValue",
          "optional": true,
          "type": {
            "fqn": "jsii-calc.StringEnum"
          }
        }
      ]
    },
    "jsii-calc.AllTypesEnum": {
      "assembly": "jsii-calc",
      "docs": {
        "stability": "experimental"
      },
      "fqn": "jsii-calc.AllTypesEnum",
      "kind": "enum",
      "locationInModule": {
        "filename": "lib/compliance.ts",
        "line": 22
      },
      "members": [
        {
          "docs": {
            "stability": "experimental"
          },
          "name": "MY_ENUM_VALUE"
        },
        {
          "docs": {
            "stability": "experimental"
          },
          "name": "YOUR_ENUM_VALUE"
        },
        {
          "docs": {
            "stability": "experimental"
          },
          "name": "THIS_IS_GREAT"
        }
      ],
      "name": "AllTypesEnum"
    },
    "jsii-calc.AllowedMethodNames": {
      "assembly": "jsii-calc",
      "docs": {
        "stability": "experimental"
      },
      "fqn": "jsii-calc.AllowedMethodNames",
      "initializer": {},
      "kind": "class",
      "locationInModule": {
        "filename": "lib/compliance.ts",
        "line": 606
      },
      "methods": [
        {
          "docs": {
            "stability": "experimental"
          },
          "locationInModule": {
            "filename": "lib/compliance.ts",
            "line": 615
          },
          "name": "getBar",
          "parameters": [
            {
              "name": "_p1",
              "type": {
                "primitive": "string"
              }
            },
            {
              "name": "_p2",
              "type": {
                "primitive": "number"
              }
            }
          ]
        },
        {
          "docs": {
            "stability": "experimental",
            "summary": "getXxx() is not allowed (see negatives), but getXxx(a, ...) is okay."
          },
          "locationInModule": {
            "filename": "lib/compliance.ts",
            "line": 611
          },
          "name": "getFoo",
          "parameters": [
            {
              "name": "withParam",
              "type": {
                "primitive": "string"
              }
            }
          ],
          "returns": {
            "type": {
              "primitive": "string"
            }
          }
        },
        {
          "docs": {
            "stability": "experimental"
          },
          "locationInModule": {
            "filename": "lib/compliance.ts",
            "line": 626
          },
          "name": "setBar",
          "parameters": [
            {
              "name": "_x",
              "type": {
                "primitive": "string"
              }
            },
            {
              "name": "_y",
              "type": {
                "primitive": "number"
              }
            },
            {
              "name": "_z",
              "type": {
                "primitive": "boolean"
              }
            }
          ]
        },
        {
          "docs": {
            "stability": "experimental",
            "summary": "setFoo(x) is not allowed (see negatives), but setXxx(a, b, ...) is okay."
          },
          "locationInModule": {
            "filename": "lib/compliance.ts",
            "line": 622
          },
          "name": "setFoo",
          "parameters": [
            {
              "name": "_x",
              "type": {
                "primitive": "string"
              }
            },
            {
              "name": "_y",
              "type": {
                "primitive": "number"
              }
            }
          ]
        }
      ],
      "name": "AllowedMethodNames"
    },
    "jsii-calc.AmbiguousParameters": {
      "assembly": "jsii-calc",
      "docs": {
        "stability": "experimental"
      },
      "fqn": "jsii-calc.AmbiguousParameters",
      "initializer": {
        "docs": {
          "stability": "experimental"
        },
        "parameters": [
          {
            "name": "scope",
            "type": {
              "fqn": "jsii-calc.Bell"
            }
          },
          {
            "name": "props",
            "type": {
              "fqn": "jsii-calc.StructParameterType"
            }
          }
        ]
      },
      "kind": "class",
      "locationInModule": {
        "filename": "lib/compliance.ts",
        "line": 2450
      },
      "name": "AmbiguousParameters",
      "properties": [
        {
          "docs": {
            "stability": "experimental"
          },
          "immutable": true,
          "locationInModule": {
            "filename": "lib/compliance.ts",
            "line": 2451
          },
          "name": "props",
          "type": {
            "fqn": "jsii-calc.StructParameterType"
          }
        },
        {
          "docs": {
            "stability": "experimental"
          },
          "immutable": true,
          "locationInModule": {
            "filename": "lib/compliance.ts",
            "line": 2451
          },
          "name": "scope",
          "type": {
            "fqn": "jsii-calc.Bell"
          }
        }
      ]
    },
    "jsii-calc.AnonymousImplementationProvider": {
      "assembly": "jsii-calc",
      "docs": {
        "stability": "experimental"
      },
      "fqn": "jsii-calc.AnonymousImplementationProvider",
      "initializer": {},
      "interfaces": [
        "jsii-calc.IAnonymousImplementationProvider"
      ],
      "kind": "class",
      "locationInModule": {
        "filename": "lib/compliance.ts",
        "line": 2001
      },
      "methods": [
        {
          "docs": {
            "stability": "experimental"
          },
          "locationInModule": {
            "filename": "lib/compliance.ts",
            "line": 2004
          },
          "name": "provideAsClass",
          "overrides": "jsii-calc.IAnonymousImplementationProvider",
          "returns": {
            "type": {
              "fqn": "jsii-calc.Implementation"
            }
          }
        },
        {
          "docs": {
            "stability": "experimental"
          },
          "locationInModule": {
            "filename": "lib/compliance.ts",
            "line": 2008
          },
          "name": "provideAsInterface",
          "overrides": "jsii-calc.IAnonymousImplementationProvider",
          "returns": {
            "type": {
              "fqn": "jsii-calc.IAnonymouslyImplementMe"
            }
          }
        }
      ],
      "name": "AnonymousImplementationProvider"
    },
    "jsii-calc.AsyncVirtualMethods": {
      "assembly": "jsii-calc",
      "docs": {
        "stability": "experimental"
      },
      "fqn": "jsii-calc.AsyncVirtualMethods",
      "initializer": {},
      "kind": "class",
      "locationInModule": {
        "filename": "lib/compliance.ts",
        "line": 321
      },
      "methods": [
        {
          "async": true,
          "docs": {
            "stability": "experimental"
          },
          "locationInModule": {
            "filename": "lib/compliance.ts",
            "line": 322
          },
          "name": "callMe",
          "returns": {
            "type": {
              "primitive": "number"
            }
          }
        },
        {
          "async": true,
          "docs": {
            "stability": "experimental",
            "summary": "Just calls \"overrideMeToo\"."
          },
          "locationInModule": {
            "filename": "lib/compliance.ts",
            "line": 337
          },
          "name": "callMe2",
          "returns": {
            "type": {
              "primitive": "number"
            }
          }
        },
        {
          "async": true,
          "docs": {
            "remarks": "This is a \"double promise\" situation, which\nmeans that callbacks are not going to be available immediate, but only\nafter an \"immediates\" cycle.",
            "stability": "experimental",
            "summary": "This method calls the \"callMe\" async method indirectly, which will then invoke a virtual method."
          },
          "locationInModule": {
            "filename": "lib/compliance.ts",
            "line": 347
          },
          "name": "callMeDoublePromise",
          "returns": {
            "type": {
              "primitive": "number"
            }
          }
        },
        {
          "docs": {
            "stability": "experimental"
          },
          "locationInModule": {
            "filename": "lib/compliance.ts",
            "line": 355
          },
          "name": "dontOverrideMe",
          "returns": {
            "type": {
              "primitive": "number"
            }
          }
        },
        {
          "async": true,
          "docs": {
            "stability": "experimental"
          },
          "locationInModule": {
            "filename": "lib/compliance.ts",
            "line": 326
          },
          "name": "overrideMe",
          "parameters": [
            {
              "name": "mult",
              "type": {
                "primitive": "number"
              }
            }
          ],
          "returns": {
            "type": {
              "primitive": "number"
            }
          }
        },
        {
          "async": true,
          "docs": {
            "stability": "experimental"
          },
          "locationInModule": {
            "filename": "lib/compliance.ts",
            "line": 330
          },
          "name": "overrideMeToo",
          "returns": {
            "type": {
              "primitive": "number"
            }
          }
        }
      ],
      "name": "AsyncVirtualMethods"
    },
    "jsii-calc.AugmentableClass": {
      "assembly": "jsii-calc",
      "docs": {
        "stability": "experimental"
      },
      "fqn": "jsii-calc.AugmentableClass",
      "initializer": {},
      "kind": "class",
      "locationInModule": {
        "filename": "lib/compliance.ts",
        "line": 1379
      },
      "methods": [
        {
          "docs": {
            "stability": "experimental"
          },
          "locationInModule": {
            "filename": "lib/compliance.ts",
            "line": 1380
          },
          "name": "methodOne"
        },
        {
          "docs": {
            "stability": "experimental"
          },
          "locationInModule": {
            "filename": "lib/compliance.ts",
            "line": 1386
          },
          "name": "methodTwo"
        }
      ],
      "name": "AugmentableClass"
    },
    "jsii-calc.BaseJsii976": {
      "assembly": "jsii-calc",
      "docs": {
        "stability": "experimental"
      },
      "fqn": "jsii-calc.BaseJsii976",
      "initializer": {},
      "kind": "class",
      "locationInModule": {
        "filename": "lib/compliance.ts",
        "line": 2244
      },
      "name": "BaseJsii976"
    },
    "jsii-calc.Bell": {
      "assembly": "jsii-calc",
      "docs": {
        "stability": "experimental"
      },
      "fqn": "jsii-calc.Bell",
      "initializer": {},
      "interfaces": [
        "jsii-calc.IBell"
      ],
      "kind": "class",
      "locationInModule": {
        "filename": "lib/compliance.ts",
        "line": 2188
      },
      "methods": [
        {
          "docs": {
            "stability": "experimental"
          },
          "locationInModule": {
            "filename": "lib/compliance.ts",
            "line": 2191
          },
          "name": "ring",
          "overrides": "jsii-calc.IBell"
        }
      ],
      "name": "Bell",
      "properties": [
        {
          "docs": {
            "stability": "experimental"
          },
          "locationInModule": {
            "filename": "lib/compliance.ts",
            "line": 2189
          },
          "name": "rung",
          "type": {
            "primitive": "boolean"
          }
        }
      ]
    },
    "jsii-calc.BinaryOperation": {
      "abstract": true,
      "assembly": "jsii-calc",
      "base": "@scope/jsii-calc-lib.Operation",
      "docs": {
        "stability": "experimental",
        "summary": "Represents an operation with two operands."
      },
      "fqn": "jsii-calc.BinaryOperation",
      "initializer": {
        "docs": {
          "stability": "experimental",
          "summary": "Creates a BinaryOperation."
        },
        "parameters": [
          {
            "docs": {
              "summary": "Left-hand side operand."
            },
            "name": "lhs",
            "type": {
              "fqn": "@scope/jsii-calc-lib.Value"
            }
          },
          {
            "docs": {
              "summary": "Right-hand side operand."
            },
            "name": "rhs",
            "type": {
              "fqn": "@scope/jsii-calc-lib.Value"
            }
          }
        ]
      },
      "interfaces": [
        "@scope/jsii-calc-lib.IFriendly"
      ],
      "kind": "class",
      "locationInModule": {
        "filename": "lib/calculator.ts",
        "line": 37
      },
      "methods": [
        {
          "docs": {
            "stability": "experimental",
            "summary": "Say hello!"
          },
          "locationInModule": {
            "filename": "lib/calculator.ts",
            "line": 47
          },
          "name": "hello",
          "overrides": "@scope/jsii-calc-lib.IFriendly",
          "returns": {
            "type": {
              "primitive": "string"
            }
          }
        }
      ],
      "name": "BinaryOperation",
      "properties": [
        {
          "docs": {
            "stability": "experimental",
            "summary": "Left-hand side operand."
          },
          "immutable": true,
          "locationInModule": {
            "filename": "lib/calculator.ts",
            "line": 43
          },
          "name": "lhs",
          "type": {
            "fqn": "@scope/jsii-calc-lib.Value"
          }
        },
        {
          "docs": {
            "stability": "experimental",
            "summary": "Right-hand side operand."
          },
          "immutable": true,
          "locationInModule": {
            "filename": "lib/calculator.ts",
            "line": 43
          },
          "name": "rhs",
          "type": {
            "fqn": "@scope/jsii-calc-lib.Value"
          }
        }
      ]
    },
    "jsii-calc.Calculator": {
      "assembly": "jsii-calc",
      "base": "jsii-calc.composition.CompositeOperation",
      "docs": {
        "example": "const calculator = new calc.Calculator();\ncalculator.add(5);\ncalculator.mul(3);\nconsole.log(calculator.expression.value);",
        "remarks": "Here's how you use it:\n\n```ts\nconst calculator = new calc.Calculator();\ncalculator.add(5);\ncalculator.mul(3);\nconsole.log(calculator.expression.value);\n```\n\nI will repeat this example again, but in an @example tag.",
        "stability": "experimental",
        "summary": "A calculator which maintains a current value and allows adding operations."
      },
      "fqn": "jsii-calc.Calculator",
      "initializer": {
        "docs": {
          "stability": "experimental",
          "summary": "Creates a Calculator object."
        },
        "parameters": [
          {
            "docs": {
              "summary": "Initialization properties."
            },
            "name": "props",
            "optional": true,
            "type": {
              "fqn": "jsii-calc.CalculatorProps"
            }
          }
        ]
      },
      "kind": "class",
      "locationInModule": {
        "filename": "lib/calculator.ts",
        "line": 273
      },
      "methods": [
        {
          "docs": {
            "stability": "experimental",
            "summary": "Adds a number to the current value."
          },
          "locationInModule": {
            "filename": "lib/calculator.ts",
            "line": 312
          },
          "name": "add",
          "parameters": [
            {
              "name": "value",
              "type": {
                "primitive": "number"
              }
            }
          ]
        },
        {
          "docs": {
            "stability": "experimental",
            "summary": "Multiplies the current value by a number."
          },
          "locationInModule": {
            "filename": "lib/calculator.ts",
            "line": 319
          },
          "name": "mul",
          "parameters": [
            {
              "name": "value",
              "type": {
                "primitive": "number"
              }
            }
          ]
        },
        {
          "docs": {
            "stability": "experimental",
            "summary": "Negates the current value."
          },
          "locationInModule": {
            "filename": "lib/calculator.ts",
            "line": 333
          },
          "name": "neg"
        },
        {
          "docs": {
            "stability": "experimental",
            "summary": "Raises the current value by a power."
          },
          "locationInModule": {
            "filename": "lib/calculator.ts",
            "line": 326
          },
          "name": "pow",
          "parameters": [
            {
              "name": "value",
              "type": {
                "primitive": "number"
              }
            }
          ]
        },
        {
          "docs": {
            "stability": "experimental",
            "summary": "Returns teh value of the union property (if defined)."
          },
          "locationInModule": {
            "filename": "lib/calculator.ts",
            "line": 352
          },
          "name": "readUnionValue",
          "returns": {
            "type": {
              "primitive": "number"
            }
          }
        }
      ],
      "name": "Calculator",
      "properties": [
        {
          "docs": {
            "stability": "experimental",
            "summary": "Returns the expression."
          },
          "immutable": true,
          "locationInModule": {
            "filename": "lib/calculator.ts",
            "line": 340
          },
          "name": "expression",
          "overrides": "jsii-calc.composition.CompositeOperation",
          "type": {
            "fqn": "@scope/jsii-calc-lib.Value"
          }
        },
        {
          "docs": {
            "stability": "experimental",
            "summary": "A log of all operations."
          },
          "immutable": true,
          "locationInModule": {
            "filename": "lib/calculator.ts",
            "line": 302
          },
          "name": "operationsLog",
          "type": {
            "collection": {
              "elementtype": {
                "fqn": "@scope/jsii-calc-lib.Value"
              },
              "kind": "array"
            }
          }
        },
        {
          "docs": {
            "stability": "experimental",
            "summary": "A map of per operation name of all operations performed."
          },
          "immutable": true,
          "locationInModule": {
            "filename": "lib/calculator.ts",
            "line": 297
          },
          "name": "operationsMap",
          "type": {
            "collection": {
              "elementtype": {
                "collection": {
                  "elementtype": {
                    "fqn": "@scope/jsii-calc-lib.Value"
                  },
                  "kind": "array"
                }
              },
              "kind": "map"
            }
          }
        },
        {
          "docs": {
            "stability": "experimental",
            "summary": "The current value."
          },
          "locationInModule": {
            "filename": "lib/calculator.ts",
            "line": 292
          },
          "name": "curr",
          "type": {
            "fqn": "@scope/jsii-calc-lib.Value"
          }
        },
        {
          "docs": {
            "stability": "experimental",
            "summary": "The maximum value allows in this calculator."
          },
          "locationInModule": {
            "filename": "lib/calculator.ts",
            "line": 307
          },
          "name": "maxValue",
          "optional": true,
          "type": {
            "primitive": "number"
          }
        },
        {
          "docs": {
            "stability": "experimental",
            "summary": "Example of a property that accepts a union of types."
          },
          "locationInModule": {
            "filename": "lib/calculator.ts",
            "line": 347
          },
          "name": "unionProperty",
          "optional": true,
          "type": {
            "union": {
              "types": [
                {
                  "fqn": "jsii-calc.Add"
                },
                {
                  "fqn": "jsii-calc.Multiply"
                },
                {
                  "fqn": "jsii-calc.Power"
                }
              ]
            }
          }
        }
      ]
    },
    "jsii-calc.CalculatorProps": {
      "assembly": "jsii-calc",
      "datatype": true,
      "docs": {
        "stability": "experimental",
        "summary": "Properties for Calculator."
      },
      "fqn": "jsii-calc.CalculatorProps",
      "kind": "interface",
      "locationInModule": {
        "filename": "lib/calculator.ts",
        "line": 234
      },
      "name": "CalculatorProps",
      "properties": [
        {
          "abstract": true,
          "docs": {
            "default": "0",
            "remarks": "NOTE: Any number works here, it's fine.",
            "stability": "experimental",
            "summary": "The initial value of the calculator."
          },
          "immutable": true,
          "locationInModule": {
            "filename": "lib/calculator.ts",
            "line": 242
          },
          "name": "initialValue",
          "optional": true,
          "type": {
            "primitive": "number"
          }
        },
        {
          "abstract": true,
          "docs": {
            "default": "none",
            "stability": "experimental",
            "summary": "The maximum value the calculator can store."
          },
          "immutable": true,
          "locationInModule": {
            "filename": "lib/calculator.ts",
            "line": 249
          },
          "name": "maximumValue",
          "optional": true,
          "type": {
            "primitive": "number"
          }
        }
      ]
    },
    "jsii-calc.ChildStruct982": {
      "assembly": "jsii-calc",
      "datatype": true,
      "docs": {
        "stability": "experimental"
      },
      "fqn": "jsii-calc.ChildStruct982",
      "interfaces": [
        "jsii-calc.ParentStruct982"
      ],
      "kind": "interface",
      "locationInModule": {
        "filename": "lib/compliance.ts",
        "line": 2269
      },
      "name": "ChildStruct982",
      "properties": [
        {
          "abstract": true,
          "docs": {
            "stability": "experimental"
          },
          "immutable": true,
          "locationInModule": {
            "filename": "lib/compliance.ts",
            "line": 2270
          },
          "name": "bar",
          "type": {
            "primitive": "number"
          }
        }
      ]
    },
    "jsii-calc.ClassThatImplementsTheInternalInterface": {
      "assembly": "jsii-calc",
      "docs": {
        "stability": "experimental"
      },
      "fqn": "jsii-calc.ClassThatImplementsTheInternalInterface",
      "initializer": {},
      "interfaces": [
        "jsii-calc.INonInternalInterface"
      ],
      "kind": "class",
      "locationInModule": {
        "filename": "lib/compliance.ts",
        "line": 1621
      },
      "name": "ClassThatImplementsTheInternalInterface",
      "properties": [
        {
          "docs": {
            "stability": "experimental"
          },
          "locationInModule": {
            "filename": "lib/compliance.ts",
            "line": 1622
          },
          "name": "a",
          "overrides": "jsii-calc.IAnotherPublicInterface",
          "type": {
            "primitive": "string"
          }
        },
        {
          "docs": {
            "stability": "experimental"
          },
          "locationInModule": {
            "filename": "lib/compliance.ts",
            "line": 1623
          },
          "name": "b",
          "overrides": "jsii-calc.INonInternalInterface",
          "type": {
            "primitive": "string"
          }
        },
        {
          "docs": {
            "stability": "experimental"
          },
          "locationInModule": {
            "filename": "lib/compliance.ts",
            "line": 1624
          },
          "name": "c",
          "overrides": "jsii-calc.INonInternalInterface",
          "type": {
            "primitive": "string"
          }
        },
        {
          "docs": {
            "stability": "experimental"
          },
          "locationInModule": {
            "filename": "lib/compliance.ts",
            "line": 1625
          },
          "name": "d",
          "type": {
            "primitive": "string"
          }
        }
      ]
    },
    "jsii-calc.ClassThatImplementsThePrivateInterface": {
      "assembly": "jsii-calc",
      "docs": {
        "stability": "experimental"
      },
      "fqn": "jsii-calc.ClassThatImplementsThePrivateInterface",
      "initializer": {},
      "interfaces": [
        "jsii-calc.INonInternalInterface"
      ],
      "kind": "class",
      "locationInModule": {
        "filename": "lib/compliance.ts",
        "line": 1628
      },
      "name": "ClassThatImplementsThePrivateInterface",
      "properties": [
        {
          "docs": {
            "stability": "experimental"
          },
          "locationInModule": {
            "filename": "lib/compliance.ts",
            "line": 1629
          },
          "name": "a",
          "overrides": "jsii-calc.IAnotherPublicInterface",
          "type": {
            "primitive": "string"
          }
        },
        {
          "docs": {
            "stability": "experimental"
          },
          "locationInModule": {
            "filename": "lib/compliance.ts",
            "line": 1630
          },
          "name": "b",
          "overrides": "jsii-calc.INonInternalInterface",
          "type": {
            "primitive": "string"
          }
        },
        {
          "docs": {
            "stability": "experimental"
          },
          "locationInModule": {
            "filename": "lib/compliance.ts",
            "line": 1631
          },
          "name": "c",
          "overrides": "jsii-calc.INonInternalInterface",
          "type": {
            "primitive": "string"
          }
        },
        {
          "docs": {
            "stability": "experimental"
          },
          "locationInModule": {
            "filename": "lib/compliance.ts",
            "line": 1632
          },
          "name": "e",
          "type": {
            "primitive": "string"
          }
        }
      ]
    },
    "jsii-calc.ClassWithCollections": {
      "assembly": "jsii-calc",
      "docs": {
        "stability": "experimental"
      },
      "fqn": "jsii-calc.ClassWithCollections",
      "initializer": {
        "docs": {
          "stability": "experimental"
        },
        "parameters": [
          {
            "name": "map",
            "type": {
              "collection": {
                "elementtype": {
                  "primitive": "string"
                },
                "kind": "map"
              }
            }
          },
          {
            "name": "array",
            "type": {
              "collection": {
                "elementtype": {
                  "primitive": "string"
                },
                "kind": "array"
              }
            }
          }
        ]
      },
      "kind": "class",
      "locationInModule": {
        "filename": "lib/compliance.ts",
        "line": 1908
      },
      "methods": [
        {
          "docs": {
            "stability": "experimental"
          },
          "locationInModule": {
            "filename": "lib/compliance.ts",
            "line": 1920
          },
          "name": "createAList",
          "returns": {
            "type": {
              "collection": {
                "elementtype": {
                  "primitive": "string"
                },
                "kind": "array"
              }
            }
          },
          "static": true
        },
        {
          "docs": {
            "stability": "experimental"
          },
          "locationInModule": {
            "filename": "lib/compliance.ts",
            "line": 1924
          },
          "name": "createAMap",
          "returns": {
            "type": {
              "collection": {
                "elementtype": {
                  "primitive": "string"
                },
                "kind": "map"
              }
            }
          },
          "static": true
        }
      ],
      "name": "ClassWithCollections",
      "properties": [
        {
          "docs": {
            "stability": "experimental"
          },
          "locationInModule": {
            "filename": "lib/compliance.ts",
            "line": 1913
          },
          "name": "staticArray",
          "static": true,
          "type": {
            "collection": {
              "elementtype": {
                "primitive": "string"
              },
              "kind": "array"
            }
          }
        },
        {
          "docs": {
            "stability": "experimental"
          },
          "locationInModule": {
            "filename": "lib/compliance.ts",
            "line": 1912
          },
          "name": "staticMap",
          "static": true,
          "type": {
            "collection": {
              "elementtype": {
                "primitive": "string"
              },
              "kind": "map"
            }
          }
        },
        {
          "docs": {
            "stability": "experimental"
          },
          "locationInModule": {
            "filename": "lib/compliance.ts",
            "line": 1910
          },
          "name": "array",
          "type": {
            "collection": {
              "elementtype": {
                "primitive": "string"
              },
              "kind": "array"
            }
          }
        },
        {
          "docs": {
            "stability": "experimental"
          },
          "locationInModule": {
            "filename": "lib/compliance.ts",
            "line": 1909
          },
          "name": "map",
          "type": {
            "collection": {
              "elementtype": {
                "primitive": "string"
              },
              "kind": "map"
            }
          }
        }
      ]
    },
    "jsii-calc.ClassWithDocs": {
      "assembly": "jsii-calc",
      "docs": {
        "custom": {
          "customAttribute": "hasAValue"
        },
        "example": "function anExample() {\n}",
        "remarks": "The docs are great. They're a bunch of tags.",
        "see": "https://aws.amazon.com/",
        "stability": "stable",
        "summary": "This class has docs."
      },
      "fqn": "jsii-calc.ClassWithDocs",
      "initializer": {},
      "kind": "class",
      "locationInModule": {
        "filename": "lib/compliance.ts",
        "line": 1694
      },
      "name": "ClassWithDocs"
    },
    "jsii-calc.ClassWithJavaReservedWords": {
      "assembly": "jsii-calc",
      "docs": {
        "stability": "experimental"
      },
      "fqn": "jsii-calc.ClassWithJavaReservedWords",
      "initializer": {
        "docs": {
          "stability": "experimental"
        },
        "parameters": [
          {
            "name": "int",
            "type": {
              "primitive": "string"
            }
          }
        ]
      },
      "kind": "class",
      "locationInModule": {
        "filename": "lib/compliance.ts",
        "line": 1861
      },
      "methods": [
        {
          "docs": {
            "stability": "experimental"
          },
          "locationInModule": {
            "filename": "lib/compliance.ts",
            "line": 1868
          },
          "name": "import",
          "parameters": [
            {
              "name": "assert",
              "type": {
                "primitive": "string"
              }
            }
          ],
          "returns": {
            "type": {
              "primitive": "string"
            }
          }
        }
      ],
      "name": "ClassWithJavaReservedWords",
      "properties": [
        {
          "docs": {
            "stability": "experimental"
          },
          "immutable": true,
          "locationInModule": {
            "filename": "lib/compliance.ts",
            "line": 1862
          },
          "name": "int",
          "type": {
            "primitive": "string"
          }
        }
      ]
    },
    "jsii-calc.ClassWithMutableObjectLiteralProperty": {
      "assembly": "jsii-calc",
      "docs": {
        "stability": "experimental"
      },
      "fqn": "jsii-calc.ClassWithMutableObjectLiteralProperty",
      "initializer": {},
      "kind": "class",
      "locationInModule": {
        "filename": "lib/compliance.ts",
        "line": 1167
      },
      "name": "ClassWithMutableObjectLiteralProperty",
      "properties": [
        {
          "docs": {
            "stability": "experimental"
          },
          "locationInModule": {
            "filename": "lib/compliance.ts",
            "line": 1168
          },
          "name": "mutableObject",
          "type": {
            "fqn": "jsii-calc.IMutableObjectLiteral"
          }
        }
      ]
    },
    "jsii-calc.ClassWithPrivateConstructorAndAutomaticProperties": {
      "assembly": "jsii-calc",
      "docs": {
        "stability": "experimental",
        "summary": "Class that implements interface properties automatically, but using a private constructor."
      },
      "fqn": "jsii-calc.ClassWithPrivateConstructorAndAutomaticProperties",
      "interfaces": [
        "jsii-calc.IInterfaceWithProperties"
      ],
      "kind": "class",
      "locationInModule": {
        "filename": "lib/compliance.ts",
        "line": 1194
      },
      "methods": [
        {
          "docs": {
            "stability": "experimental"
          },
          "locationInModule": {
            "filename": "lib/compliance.ts",
            "line": 1195
          },
          "name": "create",
          "parameters": [
            {
              "name": "readOnlyString",
              "type": {
                "primitive": "string"
              }
            },
            {
              "name": "readWriteString",
              "type": {
                "primitive": "string"
              }
            }
          ],
          "returns": {
            "type": {
              "fqn": "jsii-calc.ClassWithPrivateConstructorAndAutomaticProperties"
            }
          },
          "static": true
        }
      ],
      "name": "ClassWithPrivateConstructorAndAutomaticProperties",
      "properties": [
        {
          "docs": {
            "stability": "experimental"
          },
          "immutable": true,
          "locationInModule": {
            "filename": "lib/compliance.ts",
            "line": 1199
          },
          "name": "readOnlyString",
          "overrides": "jsii-calc.IInterfaceWithProperties",
          "type": {
            "primitive": "string"
          }
        },
        {
          "docs": {
            "stability": "experimental"
          },
          "locationInModule": {
            "filename": "lib/compliance.ts",
            "line": 1199
          },
          "name": "readWriteString",
          "overrides": "jsii-calc.IInterfaceWithProperties",
          "type": {
            "primitive": "string"
          }
        }
      ]
    },
    "jsii-calc.ConfusingToJackson": {
      "assembly": "jsii-calc",
      "docs": {
        "see": "https://github.com/aws/aws-cdk/issues/4080",
        "stability": "experimental",
        "summary": "This tries to confuse Jackson by having overloaded property setters."
      },
      "fqn": "jsii-calc.ConfusingToJackson",
      "kind": "class",
      "locationInModule": {
        "filename": "lib/compliance.ts",
        "line": 2408
      },
      "methods": [
        {
          "docs": {
            "stability": "experimental"
          },
          "locationInModule": {
            "filename": "lib/compliance.ts",
            "line": 2409
          },
          "name": "makeInstance",
          "returns": {
            "type": {
              "fqn": "jsii-calc.ConfusingToJackson"
            }
          },
          "static": true
        },
        {
          "docs": {
            "stability": "experimental"
          },
          "locationInModule": {
            "filename": "lib/compliance.ts",
            "line": 2413
          },
          "name": "makeStructInstance",
          "returns": {
            "type": {
              "fqn": "jsii-calc.ConfusingToJacksonStruct"
            }
          },
          "static": true
        }
      ],
      "name": "ConfusingToJackson",
      "properties": [
        {
          "docs": {
            "stability": "experimental"
          },
          "locationInModule": {
            "filename": "lib/compliance.ts",
            "line": 2417
          },
          "name": "unionProperty",
          "optional": true,
          "type": {
            "union": {
              "types": [
                {
                  "fqn": "@scope/jsii-calc-lib.IFriendly"
                },
                {
                  "collection": {
                    "elementtype": {
                      "union": {
                        "types": [
                          {
                            "fqn": "@scope/jsii-calc-lib.IFriendly"
                          },
                          {
                            "fqn": "jsii-calc.AbstractClass"
                          }
                        ]
                      }
                    },
                    "kind": "array"
                  }
                }
              ]
            }
          }
        }
      ]
    },
    "jsii-calc.ConfusingToJacksonStruct": {
      "assembly": "jsii-calc",
      "datatype": true,
      "docs": {
        "stability": "experimental"
      },
      "fqn": "jsii-calc.ConfusingToJacksonStruct",
      "kind": "interface",
      "locationInModule": {
        "filename": "lib/compliance.ts",
        "line": 2421
      },
      "name": "ConfusingToJacksonStruct",
      "properties": [
        {
          "abstract": true,
          "docs": {
            "stability": "experimental"
          },
          "immutable": true,
          "locationInModule": {
            "filename": "lib/compliance.ts",
            "line": 2422
          },
          "name": "unionProperty",
          "optional": true,
          "type": {
            "union": {
              "types": [
                {
                  "fqn": "@scope/jsii-calc-lib.IFriendly"
                },
                {
                  "collection": {
                    "elementtype": {
                      "union": {
                        "types": [
                          {
                            "fqn": "@scope/jsii-calc-lib.IFriendly"
                          },
                          {
                            "fqn": "jsii-calc.AbstractClass"
                          }
                        ]
                      }
                    },
                    "kind": "array"
                  }
                }
              ]
            }
          }
        }
      ]
    },
    "jsii-calc.ConstructorPassesThisOut": {
      "assembly": "jsii-calc",
      "docs": {
        "stability": "experimental"
      },
      "fqn": "jsii-calc.ConstructorPassesThisOut",
      "initializer": {
        "docs": {
          "stability": "experimental"
        },
        "parameters": [
          {
            "name": "consumer",
            "type": {
              "fqn": "jsii-calc.PartiallyInitializedThisConsumer"
            }
          }
        ]
      },
      "kind": "class",
      "locationInModule": {
        "filename": "lib/compliance.ts",
        "line": 1653
      },
      "name": "ConstructorPassesThisOut"
    },
    "jsii-calc.Constructors": {
      "assembly": "jsii-calc",
      "docs": {
        "stability": "experimental"
      },
      "fqn": "jsii-calc.Constructors",
      "initializer": {},
      "kind": "class",
      "locationInModule": {
        "filename": "lib/compliance.ts",
        "line": 1418
      },
      "methods": [
        {
          "docs": {
            "stability": "experimental"
          },
          "locationInModule": {
            "filename": "lib/compliance.ts",
            "line": 1435
          },
          "name": "hiddenInterface",
          "returns": {
            "type": {
              "fqn": "jsii-calc.IPublicInterface"
            }
          },
          "static": true
        },
        {
          "docs": {
            "stability": "experimental"
          },
          "locationInModule": {
            "filename": "lib/compliance.ts",
            "line": 1439
          },
          "name": "hiddenInterfaces",
          "returns": {
            "type": {
              "collection": {
                "elementtype": {
                  "fqn": "jsii-calc.IPublicInterface"
                },
                "kind": "array"
              }
            }
          },
          "static": true
        },
        {
          "docs": {
            "stability": "experimental"
          },
          "locationInModule": {
            "filename": "lib/compliance.ts",
            "line": 1443
          },
          "name": "hiddenSubInterfaces",
          "returns": {
            "type": {
              "collection": {
                "elementtype": {
                  "fqn": "jsii-calc.IPublicInterface"
                },
                "kind": "array"
              }
            }
          },
          "static": true
        },
        {
          "docs": {
            "stability": "experimental"
          },
          "locationInModule": {
            "filename": "lib/compliance.ts",
            "line": 1419
          },
          "name": "makeClass",
          "returns": {
            "type": {
              "fqn": "jsii-calc.PublicClass"
            }
          },
          "static": true
        },
        {
          "docs": {
            "stability": "experimental"
          },
          "locationInModule": {
            "filename": "lib/compliance.ts",
            "line": 1423
          },
          "name": "makeInterface",
          "returns": {
            "type": {
              "fqn": "jsii-calc.IPublicInterface"
            }
          },
          "static": true
        },
        {
          "docs": {
            "stability": "experimental"
          },
          "locationInModule": {
            "filename": "lib/compliance.ts",
            "line": 1427
          },
          "name": "makeInterface2",
          "returns": {
            "type": {
              "fqn": "jsii-calc.IPublicInterface2"
            }
          },
          "static": true
        },
        {
          "docs": {
            "stability": "experimental"
          },
          "locationInModule": {
            "filename": "lib/compliance.ts",
            "line": 1431
          },
          "name": "makeInterfaces",
          "returns": {
            "type": {
              "collection": {
                "elementtype": {
                  "fqn": "jsii-calc.IPublicInterface"
                },
                "kind": "array"
              }
            }
          },
          "static": true
        }
      ],
      "name": "Constructors"
    },
    "jsii-calc.ConsumePureInterface": {
      "assembly": "jsii-calc",
      "docs": {
        "stability": "experimental"
      },
      "fqn": "jsii-calc.ConsumePureInterface",
      "initializer": {
        "docs": {
          "stability": "experimental"
        },
        "parameters": [
          {
            "name": "delegate",
            "type": {
              "fqn": "jsii-calc.IStructReturningDelegate"
            }
          }
        ]
      },
      "kind": "class",
      "locationInModule": {
        "filename": "lib/compliance.ts",
        "line": 2431
      },
      "methods": [
        {
          "docs": {
            "stability": "experimental"
          },
          "locationInModule": {
            "filename": "lib/compliance.ts",
            "line": 2434
          },
          "name": "workItBaby",
          "returns": {
            "type": {
              "fqn": "jsii-calc.StructB"
            }
          }
        }
      ],
      "name": "ConsumePureInterface"
    },
    "jsii-calc.ConsumerCanRingBell": {
      "assembly": "jsii-calc",
      "docs": {
        "remarks": "Check that if a JSII consumer implements IConsumerWithInterfaceParam, they can call\nthe method on the argument that they're passed...",
        "stability": "experimental",
        "summary": "Test calling back to consumers that implement interfaces."
      },
      "fqn": "jsii-calc.ConsumerCanRingBell",
      "initializer": {},
      "kind": "class",
      "locationInModule": {
        "filename": "lib/compliance.ts",
        "line": 2073
      },
      "methods": [
        {
          "docs": {
            "remarks": "Returns whether the bell was rung.",
            "stability": "experimental",
            "summary": "...if the interface is implemented using an object literal."
          },
          "locationInModule": {
            "filename": "lib/compliance.ts",
            "line": 2079
          },
          "name": "staticImplementedByObjectLiteral",
          "parameters": [
            {
              "name": "ringer",
              "type": {
                "fqn": "jsii-calc.IBellRinger"
              }
            }
          ],
          "returns": {
            "type": {
              "primitive": "boolean"
            }
          },
          "static": true
        },
        {
          "docs": {
            "remarks": "Return whether the bell was rung.",
            "stability": "experimental",
            "summary": "...if the interface is implemented using a private class."
          },
          "locationInModule": {
            "filename": "lib/compliance.ts",
            "line": 2105
          },
          "name": "staticImplementedByPrivateClass",
          "parameters": [
            {
              "name": "ringer",
              "type": {
                "fqn": "jsii-calc.IBellRinger"
              }
            }
          ],
          "returns": {
            "type": {
              "primitive": "boolean"
            }
          },
          "static": true
        },
        {
          "docs": {
            "remarks": "Return whether the bell was rung.",
            "stability": "experimental",
            "summary": "...if the interface is implemented using a public class."
          },
          "locationInModule": {
            "filename": "lib/compliance.ts",
            "line": 2094
          },
          "name": "staticImplementedByPublicClass",
          "parameters": [
            {
              "name": "ringer",
              "type": {
                "fqn": "jsii-calc.IBellRinger"
              }
            }
          ],
          "returns": {
            "type": {
              "primitive": "boolean"
            }
          },
          "static": true
        },
        {
          "docs": {
            "remarks": "Return whether the bell was rung.",
            "stability": "experimental",
            "summary": "If the parameter is a concrete class instead of an interface."
          },
          "locationInModule": {
            "filename": "lib/compliance.ts",
            "line": 2116
          },
          "name": "staticWhenTypedAsClass",
          "parameters": [
            {
              "name": "ringer",
              "type": {
                "fqn": "jsii-calc.IConcreteBellRinger"
              }
            }
          ],
          "returns": {
            "type": {
              "primitive": "boolean"
            }
          },
          "static": true
        },
        {
          "docs": {
            "remarks": "Returns whether the bell was rung.",
            "stability": "experimental",
            "summary": "...if the interface is implemented using an object literal."
          },
          "locationInModule": {
            "filename": "lib/compliance.ts",
            "line": 2126
          },
          "name": "implementedByObjectLiteral",
          "parameters": [
            {
              "name": "ringer",
              "type": {
                "fqn": "jsii-calc.IBellRinger"
              }
            }
          ],
          "returns": {
            "type": {
              "primitive": "boolean"
            }
          }
        },
        {
          "docs": {
            "remarks": "Return whether the bell was rung.",
            "stability": "experimental",
            "summary": "...if the interface is implemented using a private class."
          },
          "locationInModule": {
            "filename": "lib/compliance.ts",
            "line": 2152
          },
          "name": "implementedByPrivateClass",
          "parameters": [
            {
              "name": "ringer",
              "type": {
                "fqn": "jsii-calc.IBellRinger"
              }
            }
          ],
          "returns": {
            "type": {
              "primitive": "boolean"
            }
          }
        },
        {
          "docs": {
            "remarks": "Return whether the bell was rung.",
            "stability": "experimental",
            "summary": "...if the interface is implemented using a public class."
          },
          "locationInModule": {
            "filename": "lib/compliance.ts",
            "line": 2141
          },
          "name": "implementedByPublicClass",
          "parameters": [
            {
              "name": "ringer",
              "type": {
                "fqn": "jsii-calc.IBellRinger"
              }
            }
          ],
          "returns": {
            "type": {
              "primitive": "boolean"
            }
          }
        },
        {
          "docs": {
            "remarks": "Return whether the bell was rung.",
            "stability": "experimental",
            "summary": "If the parameter is a concrete class instead of an interface."
          },
          "locationInModule": {
            "filename": "lib/compliance.ts",
            "line": 2163
          },
          "name": "whenTypedAsClass",
          "parameters": [
            {
              "name": "ringer",
              "type": {
                "fqn": "jsii-calc.IConcreteBellRinger"
              }
            }
          ],
          "returns": {
            "type": {
              "primitive": "boolean"
            }
          }
        }
      ],
      "name": "ConsumerCanRingBell"
    },
    "jsii-calc.ConsumersOfThisCrazyTypeSystem": {
      "assembly": "jsii-calc",
      "docs": {
        "stability": "experimental"
      },
      "fqn": "jsii-calc.ConsumersOfThisCrazyTypeSystem",
      "initializer": {},
      "kind": "class",
      "locationInModule": {
        "filename": "lib/compliance.ts",
        "line": 1635
      },
      "methods": [
        {
          "docs": {
            "stability": "experimental"
          },
          "locationInModule": {
            "filename": "lib/compliance.ts",
            "line": 1636
          },
          "name": "consumeAnotherPublicInterface",
          "parameters": [
            {
              "name": "obj",
              "type": {
                "fqn": "jsii-calc.IAnotherPublicInterface"
              }
            }
          ],
          "returns": {
            "type": {
              "primitive": "string"
            }
          }
        },
        {
          "docs": {
            "stability": "experimental"
          },
          "locationInModule": {
            "filename": "lib/compliance.ts",
            "line": 1640
          },
          "name": "consumeNonInternalInterface",
          "parameters": [
            {
              "name": "obj",
              "type": {
                "fqn": "jsii-calc.INonInternalInterface"
              }
            }
          ],
          "returns": {
            "type": {
              "primitive": "any"
            }
          }
        }
      ],
      "name": "ConsumersOfThisCrazyTypeSystem"
    },
    "jsii-calc.DataRenderer": {
      "assembly": "jsii-calc",
      "docs": {
        "stability": "experimental",
        "summary": "Verifies proper type handling through dynamic overrides."
      },
      "fqn": "jsii-calc.DataRenderer",
      "initializer": {
        "docs": {
          "stability": "experimental"
        }
      },
      "kind": "class",
      "locationInModule": {
        "filename": "lib/compliance.ts",
        "line": 1791
      },
      "methods": [
        {
          "docs": {
            "stability": "experimental"
          },
          "locationInModule": {
            "filename": "lib/compliance.ts",
            "line": 1794
          },
          "name": "render",
          "parameters": [
            {
              "name": "data",
              "optional": true,
              "type": {
                "fqn": "@scope/jsii-calc-lib.MyFirstStruct"
              }
            }
          ],
          "returns": {
            "type": {
              "primitive": "string"
            }
          }
        },
        {
          "docs": {
            "stability": "experimental"
          },
          "locationInModule": {
            "filename": "lib/compliance.ts",
            "line": 1798
          },
          "name": "renderArbitrary",
          "parameters": [
            {
              "name": "data",
              "type": {
                "collection": {
                  "elementtype": {
                    "primitive": "any"
                  },
                  "kind": "map"
                }
              }
            }
          ],
          "returns": {
            "type": {
              "primitive": "string"
            }
          }
        },
        {
          "docs": {
            "stability": "experimental"
          },
          "locationInModule": {
            "filename": "lib/compliance.ts",
            "line": 1802
          },
          "name": "renderMap",
          "parameters": [
            {
              "name": "map",
              "type": {
                "collection": {
                  "elementtype": {
                    "primitive": "any"
                  },
                  "kind": "map"
                }
              }
            }
          ],
          "returns": {
            "type": {
              "primitive": "string"
            }
          }
        }
      ],
      "name": "DataRenderer"
    },
    "jsii-calc.DefaultedConstructorArgument": {
      "assembly": "jsii-calc",
      "docs": {
        "stability": "experimental"
      },
      "fqn": "jsii-calc.DefaultedConstructorArgument",
      "initializer": {
        "docs": {
          "stability": "experimental"
        },
        "parameters": [
          {
            "name": "arg1",
            "optional": true,
            "type": {
              "primitive": "number"
            }
          },
          {
            "name": "arg2",
            "optional": true,
            "type": {
              "primitive": "string"
            }
          },
          {
            "name": "arg3",
            "optional": true,
            "type": {
              "primitive": "date"
            }
          }
        ]
      },
      "kind": "class",
      "locationInModule": {
        "filename": "lib/compliance.ts",
        "line": 302
      },
      "name": "DefaultedConstructorArgument",
      "properties": [
        {
          "docs": {
            "stability": "experimental"
          },
          "immutable": true,
          "locationInModule": {
            "filename": "lib/compliance.ts",
            "line": 303
          },
          "name": "arg1",
          "type": {
            "primitive": "number"
          }
        },
        {
          "docs": {
            "stability": "experimental"
          },
          "immutable": true,
          "locationInModule": {
            "filename": "lib/compliance.ts",
            "line": 305
          },
          "name": "arg3",
          "type": {
            "primitive": "date"
          }
        },
        {
          "docs": {
            "stability": "experimental"
          },
          "immutable": true,
          "locationInModule": {
            "filename": "lib/compliance.ts",
            "line": 304
          },
          "name": "arg2",
          "optional": true,
          "type": {
            "primitive": "string"
          }
        }
      ]
    },
    "jsii-calc.Demonstrate982": {
      "assembly": "jsii-calc",
      "docs": {
        "remarks": "call #takeThis() -> An ObjectRef will be provisioned for the value (it'll be re-used!)\n2. call #takeThisToo() -> The ObjectRef from before will need to be down-cased to the ParentStruct982 type",
        "stability": "experimental",
        "summary": "1."
      },
      "fqn": "jsii-calc.Demonstrate982",
      "initializer": {
        "docs": {
          "stability": "experimental"
        }
      },
      "kind": "class",
      "locationInModule": {
        "filename": "lib/compliance.ts",
        "line": 2276
      },
      "methods": [
        {
          "docs": {
            "stability": "experimental",
            "summary": "It's dangerous to go alone!"
          },
          "locationInModule": {
            "filename": "lib/compliance.ts",
            "line": 2283
          },
          "name": "takeThis",
          "returns": {
            "type": {
              "fqn": "jsii-calc.ChildStruct982"
            }
          },
          "static": true
        },
        {
          "docs": {
            "stability": "experimental",
            "summary": "It's dangerous to go alone!"
          },
          "locationInModule": {
            "filename": "lib/compliance.ts",
            "line": 2288
          },
          "name": "takeThisToo",
          "returns": {
            "type": {
              "fqn": "jsii-calc.ParentStruct982"
            }
          },
          "static": true
        }
      ],
      "name": "Demonstrate982"
    },
    "jsii-calc.DeprecatedClass": {
      "assembly": "jsii-calc",
      "docs": {
        "deprecated": "a pretty boring class",
        "stability": "deprecated"
      },
      "fqn": "jsii-calc.DeprecatedClass",
      "initializer": {
        "docs": {
          "deprecated": "this constructor is \"just\" okay",
          "stability": "deprecated"
        },
        "parameters": [
          {
            "name": "readonlyString",
            "type": {
              "primitive": "string"
            }
          },
          {
            "name": "mutableNumber",
            "optional": true,
            "type": {
              "primitive": "number"
            }
          }
        ]
      },
      "kind": "class",
      "locationInModule": {
        "filename": "lib/stability.ts",
        "line": 85
      },
      "methods": [
        {
          "docs": {
            "deprecated": "it was a bad idea",
            "stability": "deprecated"
          },
          "locationInModule": {
            "filename": "lib/stability.ts",
            "line": 96
          },
          "name": "method"
        }
      ],
      "name": "DeprecatedClass",
      "properties": [
        {
          "docs": {
            "deprecated": "this is not always \"wazoo\", be ready to be disappointed",
            "stability": "deprecated"
          },
          "immutable": true,
          "locationInModule": {
            "filename": "lib/stability.ts",
            "line": 87
          },
          "name": "readonlyProperty",
          "type": {
            "primitive": "string"
          }
        },
        {
          "docs": {
            "deprecated": "shouldn't have been mutable",
            "stability": "deprecated"
          },
          "locationInModule": {
            "filename": "lib/stability.ts",
            "line": 89
          },
          "name": "mutableProperty",
          "optional": true,
          "type": {
            "primitive": "number"
          }
        }
      ]
    },
    "jsii-calc.DeprecatedEnum": {
      "assembly": "jsii-calc",
      "docs": {
        "deprecated": "your deprecated selection of bad options",
        "stability": "deprecated"
      },
      "fqn": "jsii-calc.DeprecatedEnum",
      "kind": "enum",
      "locationInModule": {
        "filename": "lib/stability.ts",
        "line": 99
      },
      "members": [
        {
          "docs": {
            "deprecated": "option A is not great",
            "stability": "deprecated"
          },
          "name": "OPTION_A"
        },
        {
          "docs": {
            "deprecated": "option B is kinda bad, too",
            "stability": "deprecated"
          },
          "name": "OPTION_B"
        }
      ],
      "name": "DeprecatedEnum"
    },
    "jsii-calc.DeprecatedStruct": {
      "assembly": "jsii-calc",
      "datatype": true,
      "docs": {
        "deprecated": "it just wraps a string",
        "stability": "deprecated"
      },
      "fqn": "jsii-calc.DeprecatedStruct",
      "kind": "interface",
      "locationInModule": {
        "filename": "lib/stability.ts",
        "line": 73
      },
      "name": "DeprecatedStruct",
      "properties": [
        {
          "abstract": true,
          "docs": {
            "deprecated": "well, yeah",
            "stability": "deprecated"
          },
          "immutable": true,
          "locationInModule": {
            "filename": "lib/stability.ts",
            "line": 75
          },
          "name": "readonlyProperty",
          "type": {
            "primitive": "string"
          }
        }
      ]
    },
    "jsii-calc.DerivedClassHasNoProperties.Base": {
      "assembly": "jsii-calc",
      "docs": {
        "stability": "experimental"
      },
      "fqn": "jsii-calc.DerivedClassHasNoProperties.Base",
      "initializer": {},
      "kind": "class",
      "locationInModule": {
        "filename": "lib/compliance.ts",
        "line": 311
      },
      "name": "Base",
      "namespace": "DerivedClassHasNoProperties",
      "properties": [
        {
          "docs": {
            "stability": "experimental"
          },
          "locationInModule": {
            "filename": "lib/compliance.ts",
            "line": 312
          },
          "name": "prop",
          "type": {
            "primitive": "string"
          }
        }
      ]
    },
    "jsii-calc.DerivedClassHasNoProperties.Derived": {
      "assembly": "jsii-calc",
      "base": "jsii-calc.DerivedClassHasNoProperties.Base",
      "docs": {
        "stability": "experimental"
      },
      "fqn": "jsii-calc.DerivedClassHasNoProperties.Derived",
      "initializer": {},
      "kind": "class",
      "locationInModule": {
        "filename": "lib/compliance.ts",
        "line": 315
      },
      "name": "Derived",
      "namespace": "DerivedClassHasNoProperties"
    },
    "jsii-calc.DerivedStruct": {
      "assembly": "jsii-calc",
      "datatype": true,
      "docs": {
        "stability": "experimental",
        "summary": "A struct which derives from another struct."
      },
      "fqn": "jsii-calc.DerivedStruct",
      "interfaces": [
        "@scope/jsii-calc-lib.MyFirstStruct"
      ],
      "kind": "interface",
      "locationInModule": {
        "filename": "lib/compliance.ts",
        "line": 533
      },
      "name": "DerivedStruct",
      "properties": [
        {
          "abstract": true,
          "docs": {
            "stability": "experimental"
          },
          "immutable": true,
          "locationInModule": {
            "filename": "lib/compliance.ts",
            "line": 539
          },
          "name": "anotherRequired",
          "type": {
            "primitive": "date"
          }
        },
        {
          "abstract": true,
          "docs": {
            "stability": "experimental"
          },
          "immutable": true,
          "locationInModule": {
            "filename": "lib/compliance.ts",
            "line": 538
          },
          "name": "bool",
          "type": {
            "primitive": "boolean"
          }
        },
        {
          "abstract": true,
          "docs": {
            "stability": "experimental",
            "summary": "An example of a non primitive property."
          },
          "immutable": true,
          "locationInModule": {
            "filename": "lib/compliance.ts",
            "line": 537
          },
          "name": "nonPrimitive",
          "type": {
            "fqn": "jsii-calc.DoubleTrouble"
          }
        },
        {
          "abstract": true,
          "docs": {
            "stability": "experimental",
            "summary": "This is optional."
          },
          "immutable": true,
          "locationInModule": {
            "filename": "lib/compliance.ts",
            "line": 545
          },
          "name": "anotherOptional",
          "optional": true,
          "type": {
            "collection": {
              "elementtype": {
                "fqn": "@scope/jsii-calc-lib.Value"
              },
              "kind": "map"
            }
          }
        },
        {
          "abstract": true,
          "docs": {
            "stability": "experimental"
          },
          "immutable": true,
          "locationInModule": {
            "filename": "lib/compliance.ts",
            "line": 541
          },
          "name": "optionalAny",
          "optional": true,
          "type": {
            "primitive": "any"
          }
        },
        {
          "abstract": true,
          "docs": {
            "stability": "experimental"
          },
          "immutable": true,
          "locationInModule": {
            "filename": "lib/compliance.ts",
            "line": 540
          },
          "name": "optionalArray",
          "optional": true,
          "type": {
            "collection": {
              "elementtype": {
                "primitive": "string"
              },
              "kind": "array"
            }
          }
        }
      ]
    },
    "jsii-calc.DiamondInheritanceBaseLevelStruct": {
      "assembly": "jsii-calc",
      "datatype": true,
      "docs": {
        "stability": "experimental"
      },
      "fqn": "jsii-calc.DiamondInheritanceBaseLevelStruct",
      "kind": "interface",
      "locationInModule": {
        "filename": "lib/compliance.ts",
        "line": 1836
      },
      "name": "DiamondInheritanceBaseLevelStruct",
      "properties": [
        {
          "abstract": true,
          "docs": {
            "stability": "experimental"
          },
          "immutable": true,
          "locationInModule": {
            "filename": "lib/compliance.ts",
            "line": 1837
          },
          "name": "baseLevelProperty",
          "type": {
            "primitive": "string"
          }
        }
      ]
    },
    "jsii-calc.DiamondInheritanceFirstMidLevelStruct": {
      "assembly": "jsii-calc",
      "datatype": true,
      "docs": {
        "stability": "experimental"
      },
      "fqn": "jsii-calc.DiamondInheritanceFirstMidLevelStruct",
      "interfaces": [
        "jsii-calc.DiamondInheritanceBaseLevelStruct"
      ],
      "kind": "interface",
      "locationInModule": {
        "filename": "lib/compliance.ts",
        "line": 1840
      },
      "name": "DiamondInheritanceFirstMidLevelStruct",
      "properties": [
        {
          "abstract": true,
          "docs": {
            "stability": "experimental"
          },
          "immutable": true,
          "locationInModule": {
            "filename": "lib/compliance.ts",
            "line": 1841
          },
          "name": "firstMidLevelProperty",
          "type": {
            "primitive": "string"
          }
        }
      ]
    },
    "jsii-calc.DiamondInheritanceSecondMidLevelStruct": {
      "assembly": "jsii-calc",
      "datatype": true,
      "docs": {
        "stability": "experimental"
      },
      "fqn": "jsii-calc.DiamondInheritanceSecondMidLevelStruct",
      "interfaces": [
        "jsii-calc.DiamondInheritanceBaseLevelStruct"
      ],
      "kind": "interface",
      "locationInModule": {
        "filename": "lib/compliance.ts",
        "line": 1844
      },
      "name": "DiamondInheritanceSecondMidLevelStruct",
      "properties": [
        {
          "abstract": true,
          "docs": {
            "stability": "experimental"
          },
          "immutable": true,
          "locationInModule": {
            "filename": "lib/compliance.ts",
            "line": 1845
          },
          "name": "secondMidLevelProperty",
          "type": {
            "primitive": "string"
          }
        }
      ]
    },
    "jsii-calc.DiamondInheritanceTopLevelStruct": {
      "assembly": "jsii-calc",
      "datatype": true,
      "docs": {
        "stability": "experimental"
      },
      "fqn": "jsii-calc.DiamondInheritanceTopLevelStruct",
      "interfaces": [
        "jsii-calc.DiamondInheritanceFirstMidLevelStruct",
        "jsii-calc.DiamondInheritanceSecondMidLevelStruct"
      ],
      "kind": "interface",
      "locationInModule": {
        "filename": "lib/compliance.ts",
        "line": 1848
      },
      "name": "DiamondInheritanceTopLevelStruct",
      "properties": [
        {
          "abstract": true,
          "docs": {
            "stability": "experimental"
          },
          "immutable": true,
          "locationInModule": {
            "filename": "lib/compliance.ts",
            "line": 1849
          },
          "name": "topLevelProperty",
          "type": {
            "primitive": "string"
          }
        }
      ]
    },
    "jsii-calc.DisappointingCollectionSource": {
      "assembly": "jsii-calc",
      "docs": {
        "remarks": "This source of collections is disappointing - it'll always give you nothing :(",
        "stability": "experimental",
        "summary": "Verifies that null/undefined can be returned for optional collections."
      },
      "fqn": "jsii-calc.DisappointingCollectionSource",
      "kind": "class",
      "locationInModule": {
        "filename": "lib/compliance.ts",
        "line": 2300
      },
      "name": "DisappointingCollectionSource",
      "properties": [
        {
          "const": true,
          "docs": {
            "remarks": "(Nah, just a billion dollars mistake!)",
            "stability": "experimental",
            "summary": "Some List of strings, maybe?"
          },
          "immutable": true,
          "locationInModule": {
            "filename": "lib/compliance.ts",
            "line": 2302
          },
          "name": "maybeList",
          "optional": true,
          "static": true,
          "type": {
            "collection": {
              "elementtype": {
                "primitive": "string"
              },
              "kind": "array"
            }
          }
        },
        {
          "const": true,
          "docs": {
            "remarks": "(Nah, just a billion dollars mistake!)",
            "stability": "experimental",
            "summary": "Some Map of strings to numbers, maybe?"
          },
          "immutable": true,
          "locationInModule": {
            "filename": "lib/compliance.ts",
            "line": 2304
          },
          "name": "maybeMap",
          "optional": true,
          "static": true,
          "type": {
            "collection": {
              "elementtype": {
                "primitive": "number"
              },
              "kind": "map"
            }
          }
        }
      ]
    },
    "jsii-calc.DoNotOverridePrivates": {
      "assembly": "jsii-calc",
      "docs": {
        "stability": "experimental"
      },
      "fqn": "jsii-calc.DoNotOverridePrivates",
      "initializer": {},
      "kind": "class",
      "locationInModule": {
        "filename": "lib/compliance.ts",
        "line": 1171
      },
      "methods": [
        {
          "docs": {
            "stability": "experimental"
          },
          "locationInModule": {
            "filename": "lib/compliance.ts",
            "line": 1186
          },
          "name": "changePrivatePropertyValue",
          "parameters": [
            {
              "name": "newValue",
              "type": {
                "primitive": "string"
              }
            }
          ]
        },
        {
          "docs": {
            "stability": "experimental"
          },
          "locationInModule": {
            "filename": "lib/compliance.ts",
            "line": 1178
          },
          "name": "privateMethodValue",
          "returns": {
            "type": {
              "primitive": "string"
            }
          }
        },
        {
          "docs": {
            "stability": "experimental"
          },
          "locationInModule": {
            "filename": "lib/compliance.ts",
            "line": 1182
          },
          "name": "privatePropertyValue",
          "returns": {
            "type": {
              "primitive": "string"
            }
          }
        }
      ],
      "name": "DoNotOverridePrivates"
    },
    "jsii-calc.DoNotRecognizeAnyAsOptional": {
      "assembly": "jsii-calc",
      "docs": {
        "stability": "experimental",
        "summary": "jsii#284: do not recognize \"any\" as an optional argument."
      },
      "fqn": "jsii-calc.DoNotRecognizeAnyAsOptional",
      "initializer": {},
      "kind": "class",
      "locationInModule": {
        "filename": "lib/compliance.ts",
        "line": 1220
      },
      "methods": [
        {
          "docs": {
            "stability": "experimental"
          },
          "locationInModule": {
            "filename": "lib/compliance.ts",
            "line": 1221
          },
          "name": "method",
          "parameters": [
            {
              "name": "_requiredAny",
              "type": {
                "primitive": "any"
              }
            },
            {
              "name": "_optionalAny",
              "optional": true,
              "type": {
                "primitive": "any"
              }
            },
            {
              "name": "_optionalString",
              "optional": true,
              "type": {
                "primitive": "string"
              }
            }
          ]
        }
      ],
      "name": "DoNotRecognizeAnyAsOptional"
    },
    "jsii-calc.DocumentedClass": {
      "assembly": "jsii-calc",
      "docs": {
        "remarks": "This is the meat of the TSDoc comment. It may contain\nmultiple lines and multiple paragraphs.\n\nMultiple paragraphs are separated by an empty line.",
        "stability": "stable",
        "summary": "Here's the first line of the TSDoc comment."
      },
      "fqn": "jsii-calc.DocumentedClass",
      "initializer": {},
      "kind": "class",
      "locationInModule": {
        "filename": "lib/documented.ts",
        "line": 11
      },
      "methods": [
        {
          "docs": {
            "remarks": "This will print out a friendly greeting intended for\nthe indicated person.",
            "returns": "A number that everyone knows very well",
            "stability": "stable",
            "summary": "Greet the indicated person."
          },
          "locationInModule": {
            "filename": "lib/documented.ts",
            "line": 22
          },
          "name": "greet",
          "parameters": [
            {
              "docs": {
                "summary": "The person to be greeted."
              },
              "name": "greetee",
              "optional": true,
              "type": {
                "fqn": "jsii-calc.Greetee"
              }
            }
          ],
          "returns": {
            "type": {
              "primitive": "number"
            }
          }
        },
        {
          "docs": {
            "stability": "experimental",
            "summary": "Say ¡Hola!"
          },
          "locationInModule": {
            "filename": "lib/documented.ts",
            "line": 32
          },
          "name": "hola"
        }
      ],
      "name": "DocumentedClass"
    },
    "jsii-calc.DontComplainAboutVariadicAfterOptional": {
      "assembly": "jsii-calc",
      "docs": {
        "stability": "experimental"
      },
      "fqn": "jsii-calc.DontComplainAboutVariadicAfterOptional",
      "initializer": {},
      "kind": "class",
      "locationInModule": {
        "filename": "lib/compliance.ts",
        "line": 1271
      },
      "methods": [
        {
          "docs": {
            "stability": "experimental"
          },
          "locationInModule": {
            "filename": "lib/compliance.ts",
            "line": 1272
          },
          "name": "optionalAndVariadic",
          "parameters": [
            {
              "name": "optional",
              "optional": true,
              "type": {
                "primitive": "string"
              }
            },
            {
              "name": "things",
              "type": {
                "primitive": "string"
              },
              "variadic": true
            }
          ],
          "returns": {
            "type": {
              "primitive": "string"
            }
          },
          "variadic": true
        }
      ],
      "name": "DontComplainAboutVariadicAfterOptional"
    },
    "jsii-calc.DoubleTrouble": {
      "assembly": "jsii-calc",
      "docs": {
        "stability": "experimental"
      },
      "fqn": "jsii-calc.DoubleTrouble",
      "initializer": {},
      "interfaces": [
        "jsii-calc.IFriendlyRandomGenerator"
      ],
      "kind": "class",
      "locationInModule": {
        "filename": "lib/compliance.ts",
        "line": 473
      },
      "methods": [
        {
          "docs": {
            "stability": "experimental",
            "summary": "Say hello!"
          },
          "locationInModule": {
            "filename": "lib/compliance.ts",
            "line": 478
          },
          "name": "hello",
          "overrides": "@scope/jsii-calc-lib.IFriendly",
          "returns": {
            "type": {
              "primitive": "string"
            }
          }
        },
        {
          "docs": {
            "stability": "experimental",
            "summary": "Returns another random number."
          },
          "locationInModule": {
            "filename": "lib/compliance.ts",
            "line": 474
          },
          "name": "next",
          "overrides": "jsii-calc.IRandomNumberGenerator",
          "returns": {
            "type": {
              "primitive": "number"
            }
          }
        }
      ],
      "name": "DoubleTrouble"
    },
    "jsii-calc.EnumDispenser": {
      "assembly": "jsii-calc",
      "docs": {
        "stability": "experimental"
      },
      "fqn": "jsii-calc.EnumDispenser",
      "kind": "class",
      "locationInModule": {
        "filename": "lib/compliance.ts",
        "line": 34
      },
      "methods": [
        {
          "docs": {
            "stability": "experimental"
          },
          "locationInModule": {
            "filename": "lib/compliance.ts",
            "line": 40
          },
          "name": "randomIntegerLikeEnum",
          "returns": {
            "type": {
              "fqn": "jsii-calc.AllTypesEnum"
            }
          },
          "static": true
        },
        {
          "docs": {
            "stability": "experimental"
          },
          "locationInModule": {
            "filename": "lib/compliance.ts",
            "line": 35
          },
          "name": "randomStringLikeEnum",
          "returns": {
            "type": {
              "fqn": "jsii-calc.StringEnum"
            }
          },
          "static": true
        }
      ],
      "name": "EnumDispenser"
    },
    "jsii-calc.EraseUndefinedHashValues": {
      "assembly": "jsii-calc",
      "docs": {
        "stability": "experimental"
      },
      "fqn": "jsii-calc.EraseUndefinedHashValues",
      "initializer": {},
      "kind": "class",
      "locationInModule": {
        "filename": "lib/compliance.ts",
        "line": 1474
      },
      "methods": [
        {
          "docs": {
            "remarks": "Used to check that undefined/null hash values\nare being erased when sending values from native code to JS.",
            "stability": "experimental",
            "summary": "Returns `true` if `key` is defined in `opts`."
          },
          "locationInModule": {
            "filename": "lib/compliance.ts",
            "line": 1479
          },
          "name": "doesKeyExist",
          "parameters": [
            {
              "name": "opts",
              "type": {
                "fqn": "jsii-calc.EraseUndefinedHashValuesOptions"
              }
            },
            {
              "name": "key",
              "type": {
                "primitive": "string"
              }
            }
          ],
          "returns": {
            "type": {
              "primitive": "boolean"
            }
          },
          "static": true
        },
        {
          "docs": {
            "stability": "experimental",
            "summary": "We expect \"prop1\" to be erased."
          },
          "locationInModule": {
            "filename": "lib/compliance.ts",
            "line": 1496
          },
          "name": "prop1IsNull",
          "returns": {
            "type": {
              "collection": {
                "elementtype": {
                  "primitive": "any"
                },
                "kind": "map"
              }
            }
          },
          "static": true
        },
        {
          "docs": {
            "stability": "experimental",
            "summary": "We expect \"prop2\" to be erased."
          },
          "locationInModule": {
            "filename": "lib/compliance.ts",
            "line": 1486
          },
          "name": "prop2IsUndefined",
          "returns": {
            "type": {
              "collection": {
                "elementtype": {
                  "primitive": "any"
                },
                "kind": "map"
              }
            }
          },
          "static": true
        }
      ],
      "name": "EraseUndefinedHashValues"
    },
    "jsii-calc.EraseUndefinedHashValuesOptions": {
      "assembly": "jsii-calc",
      "datatype": true,
      "docs": {
        "stability": "experimental"
      },
      "fqn": "jsii-calc.EraseUndefinedHashValuesOptions",
      "kind": "interface",
      "locationInModule": {
        "filename": "lib/compliance.ts",
        "line": 1469
      },
      "name": "EraseUndefinedHashValuesOptions",
      "properties": [
        {
          "abstract": true,
          "docs": {
            "stability": "experimental"
          },
          "immutable": true,
          "locationInModule": {
            "filename": "lib/compliance.ts",
            "line": 1470
          },
          "name": "option1",
          "optional": true,
          "type": {
            "primitive": "string"
          }
        },
        {
          "abstract": true,
          "docs": {
            "stability": "experimental"
          },
          "immutable": true,
          "locationInModule": {
            "filename": "lib/compliance.ts",
            "line": 1471
          },
          "name": "option2",
          "optional": true,
          "type": {
            "primitive": "string"
          }
        }
      ]
    },
    "jsii-calc.ExperimentalClass": {
      "assembly": "jsii-calc",
      "docs": {
        "stability": "experimental"
      },
      "fqn": "jsii-calc.ExperimentalClass",
      "initializer": {
        "docs": {
          "stability": "experimental"
        },
        "parameters": [
          {
            "name": "readonlyString",
            "type": {
              "primitive": "string"
            }
          },
          {
            "name": "mutableNumber",
            "optional": true,
            "type": {
              "primitive": "number"
            }
          }
        ]
      },
      "kind": "class",
      "locationInModule": {
        "filename": "lib/stability.ts",
        "line": 16
      },
      "methods": [
        {
          "docs": {
            "stability": "experimental"
          },
          "locationInModule": {
            "filename": "lib/stability.ts",
            "line": 28
          },
          "name": "method"
        }
      ],
      "name": "ExperimentalClass",
      "properties": [
        {
          "docs": {
            "stability": "experimental"
          },
          "immutable": true,
          "locationInModule": {
            "filename": "lib/stability.ts",
            "line": 18
          },
          "name": "readonlyProperty",
          "type": {
            "primitive": "string"
          }
        },
        {
          "docs": {
            "stability": "experimental"
          },
          "locationInModule": {
            "filename": "lib/stability.ts",
            "line": 20
          },
          "name": "mutableProperty",
          "optional": true,
          "type": {
            "primitive": "number"
          }
        }
      ]
    },
    "jsii-calc.ExperimentalEnum": {
      "assembly": "jsii-calc",
      "docs": {
        "stability": "experimental"
      },
      "fqn": "jsii-calc.ExperimentalEnum",
      "kind": "enum",
      "locationInModule": {
        "filename": "lib/stability.ts",
        "line": 31
      },
      "members": [
        {
          "docs": {
            "stability": "experimental"
          },
          "name": "OPTION_A"
        },
        {
          "docs": {
            "stability": "experimental"
          },
          "name": "OPTION_B"
        }
      ],
      "name": "ExperimentalEnum"
    },
    "jsii-calc.ExperimentalStruct": {
      "assembly": "jsii-calc",
      "datatype": true,
      "docs": {
        "stability": "experimental"
      },
      "fqn": "jsii-calc.ExperimentalStruct",
      "kind": "interface",
      "locationInModule": {
        "filename": "lib/stability.ts",
        "line": 4
      },
      "name": "ExperimentalStruct",
      "properties": [
        {
          "abstract": true,
          "docs": {
            "stability": "experimental"
          },
          "immutable": true,
          "locationInModule": {
            "filename": "lib/stability.ts",
            "line": 6
          },
          "name": "readonlyProperty",
          "type": {
            "primitive": "string"
          }
        }
      ]
    },
    "jsii-calc.ExportedBaseClass": {
      "assembly": "jsii-calc",
      "docs": {
        "stability": "experimental"
      },
      "fqn": "jsii-calc.ExportedBaseClass",
      "initializer": {
        "docs": {
          "stability": "experimental"
        },
        "parameters": [
          {
            "name": "success",
            "type": {
              "primitive": "boolean"
            }
          }
        ]
      },
      "kind": "class",
      "locationInModule": {
        "filename": "lib/compliance.ts",
        "line": 1356
      },
      "name": "ExportedBaseClass",
      "properties": [
        {
          "docs": {
            "stability": "experimental"
          },
          "immutable": true,
          "locationInModule": {
            "filename": "lib/compliance.ts",
            "line": 1357
          },
          "name": "success",
          "type": {
            "primitive": "boolean"
          }
        }
      ]
    },
    "jsii-calc.ExtendsInternalInterface": {
      "assembly": "jsii-calc",
      "datatype": true,
      "docs": {
        "stability": "experimental"
      },
      "fqn": "jsii-calc.ExtendsInternalInterface",
      "kind": "interface",
      "locationInModule": {
        "filename": "lib/compliance.ts",
        "line": 1577
      },
      "name": "ExtendsInternalInterface",
      "properties": [
        {
          "abstract": true,
          "docs": {
            "stability": "experimental"
          },
          "immutable": true,
          "locationInModule": {
            "filename": "lib/compliance.ts",
            "line": 1578
          },
          "name": "boom",
          "type": {
            "primitive": "boolean"
          }
        },
        {
          "abstract": true,
          "docs": {
            "stability": "experimental"
          },
          "immutable": true,
          "locationInModule": {
            "filename": "lib/compliance.ts",
            "line": 1526
          },
          "name": "prop",
          "type": {
            "primitive": "string"
          }
        }
      ]
    },
    "jsii-calc.ExternalClass": {
      "assembly": "jsii-calc",
      "docs": {
        "custom": {
          "external": "true"
        },
        "stability": "experimental"
      },
      "fqn": "jsii-calc.ExternalClass",
      "initializer": {
        "docs": {
          "custom": {
            "external": "true"
          },
          "stability": "experimental"
        },
        "parameters": [
          {
            "name": "readonlyString",
            "type": {
              "primitive": "string"
            }
          },
          {
            "name": "mutableNumber",
            "optional": true,
            "type": {
              "primitive": "number"
            }
          }
        ]
      },
      "kind": "class",
      "locationInModule": {
        "filename": "lib/stability.ts",
        "line": 119
      },
      "methods": [
        {
          "docs": {
            "custom": {
              "external": "true"
            },
            "stability": "experimental"
          },
          "locationInModule": {
            "filename": "lib/stability.ts",
            "line": 130
          },
          "name": "method"
        }
      ],
      "name": "ExternalClass",
      "properties": [
        {
          "docs": {
            "custom": {
              "external": "true"
            },
            "stability": "experimental"
          },
          "immutable": true,
          "locationInModule": {
            "filename": "lib/stability.ts",
            "line": 121
          },
          "name": "readonlyProperty",
          "type": {
            "primitive": "string"
          }
        },
        {
          "docs": {
            "custom": {
              "external": "true"
            },
            "stability": "experimental"
          },
          "locationInModule": {
            "filename": "lib/stability.ts",
            "line": 123
          },
          "name": "mutableProperty",
          "optional": true,
          "type": {
            "primitive": "number"
          }
        }
      ]
    },
    "jsii-calc.ExternalEnum": {
      "assembly": "jsii-calc",
      "docs": {
        "custom": {
          "external": "true"
        },
        "stability": "experimental"
      },
      "fqn": "jsii-calc.ExternalEnum",
      "kind": "enum",
      "locationInModule": {
        "filename": "lib/stability.ts",
        "line": 133
      },
      "members": [
        {
          "docs": {
            "custom": {
              "external": "true"
            },
            "stability": "experimental"
          },
          "name": "OPTION_A"
        },
        {
          "docs": {
            "custom": {
              "external": "true"
            },
            "stability": "experimental"
          },
          "name": "OPTION_B"
        }
      ],
      "name": "ExternalEnum"
    },
    "jsii-calc.ExternalStruct": {
      "assembly": "jsii-calc",
      "datatype": true,
      "docs": {
        "custom": {
          "external": "true"
        },
        "stability": "experimental"
      },
      "fqn": "jsii-calc.ExternalStruct",
      "kind": "interface",
      "locationInModule": {
        "filename": "lib/stability.ts",
        "line": 107
      },
      "name": "ExternalStruct",
      "properties": [
        {
          "abstract": true,
          "docs": {
            "custom": {
              "external": "true"
            },
            "stability": "experimental"
          },
          "immutable": true,
          "locationInModule": {
            "filename": "lib/stability.ts",
            "line": 109
          },
          "name": "readonlyProperty",
          "type": {
            "primitive": "string"
          }
        }
      ]
    },
    "jsii-calc.GiveMeStructs": {
      "assembly": "jsii-calc",
      "docs": {
        "stability": "experimental"
      },
      "fqn": "jsii-calc.GiveMeStructs",
      "initializer": {},
      "kind": "class",
      "locationInModule": {
        "filename": "lib/compliance.ts",
        "line": 548
      },
      "methods": [
        {
          "docs": {
            "stability": "experimental",
            "summary": "Accepts a struct of type DerivedStruct and returns a struct of type FirstStruct."
          },
          "locationInModule": {
            "filename": "lib/compliance.ts",
            "line": 566
          },
          "name": "derivedToFirst",
          "parameters": [
            {
              "name": "derived",
              "type": {
                "fqn": "jsii-calc.DerivedStruct"
              }
            }
          ],
          "returns": {
            "type": {
              "fqn": "@scope/jsii-calc-lib.MyFirstStruct"
            }
          }
        },
        {
          "docs": {
            "stability": "experimental",
            "summary": "Returns the boolean from a DerivedStruct struct."
          },
          "locationInModule": {
            "filename": "lib/compliance.ts",
            "line": 559
          },
          "name": "readDerivedNonPrimitive",
          "parameters": [
            {
              "name": "derived",
              "type": {
                "fqn": "jsii-calc.DerivedStruct"
              }
            }
          ],
          "returns": {
            "type": {
              "fqn": "jsii-calc.DoubleTrouble"
            }
          }
        },
        {
          "docs": {
            "stability": "experimental",
            "summary": "Returns the \"anumber\" from a MyFirstStruct struct;"
          },
          "locationInModule": {
            "filename": "lib/compliance.ts",
            "line": 552
          },
          "name": "readFirstNumber",
          "parameters": [
            {
              "name": "first",
              "type": {
                "fqn": "@scope/jsii-calc-lib.MyFirstStruct"
              }
            }
          ],
          "returns": {
            "type": {
              "primitive": "number"
            }
          }
        }
      ],
      "name": "GiveMeStructs",
      "properties": [
        {
          "docs": {
            "stability": "experimental"
          },
          "immutable": true,
          "locationInModule": {
            "filename": "lib/compliance.ts",
            "line": 570
          },
          "name": "structLiteral",
          "type": {
            "fqn": "@scope/jsii-calc-lib.StructWithOnlyOptionals"
          }
        }
      ]
    },
    "jsii-calc.Greetee": {
      "assembly": "jsii-calc",
      "datatype": true,
      "docs": {
        "stability": "experimental",
        "summary": "These are some arguments you can pass to a method."
      },
      "fqn": "jsii-calc.Greetee",
      "kind": "interface",
      "locationInModule": {
        "filename": "lib/documented.ts",
        "line": 40
      },
      "name": "Greetee",
      "properties": [
        {
          "abstract": true,
          "docs": {
            "default": "world",
            "stability": "experimental",
            "summary": "The name of the greetee."
          },
          "immutable": true,
          "locationInModule": {
            "filename": "lib/documented.ts",
            "line": 46
          },
          "name": "name",
          "optional": true,
          "type": {
            "primitive": "string"
          }
        }
      ]
    },
    "jsii-calc.GreetingAugmenter": {
      "assembly": "jsii-calc",
      "docs": {
        "stability": "experimental"
      },
      "fqn": "jsii-calc.GreetingAugmenter",
      "initializer": {},
      "kind": "class",
      "locationInModule": {
        "filename": "lib/compliance.ts",
        "line": 524
      },
      "methods": [
        {
          "docs": {
            "stability": "experimental"
          },
          "locationInModule": {
            "filename": "lib/compliance.ts",
            "line": 525
          },
          "name": "betterGreeting",
          "parameters": [
            {
              "name": "friendly",
              "type": {
                "fqn": "@scope/jsii-calc-lib.IFriendly"
              }
            }
          ],
          "returns": {
            "type": {
              "primitive": "string"
            }
          }
        }
      ],
      "name": "GreetingAugmenter"
    },
    "jsii-calc.IAnonymousImplementationProvider": {
      "assembly": "jsii-calc",
      "docs": {
        "stability": "experimental",
        "summary": "We can return an anonymous interface implementation from an override without losing the interface declarations."
      },
      "fqn": "jsii-calc.IAnonymousImplementationProvider",
      "kind": "interface",
      "locationInModule": {
        "filename": "lib/compliance.ts",
        "line": 1997
      },
      "methods": [
        {
          "abstract": true,
          "docs": {
            "stability": "experimental"
          },
          "locationInModule": {
            "filename": "lib/compliance.ts",
            "line": 1999
          },
          "name": "provideAsClass",
          "returns": {
            "type": {
              "fqn": "jsii-calc.Implementation"
            }
          }
        },
        {
          "abstract": true,
          "docs": {
            "stability": "experimental"
          },
          "locationInModule": {
            "filename": "lib/compliance.ts",
            "line": 1998
          },
          "name": "provideAsInterface",
          "returns": {
            "type": {
              "fqn": "jsii-calc.IAnonymouslyImplementMe"
            }
          }
        }
      ],
      "name": "IAnonymousImplementationProvider"
    },
    "jsii-calc.IAnonymouslyImplementMe": {
      "assembly": "jsii-calc",
      "docs": {
        "stability": "experimental"
      },
      "fqn": "jsii-calc.IAnonymouslyImplementMe",
      "kind": "interface",
      "locationInModule": {
        "filename": "lib/compliance.ts",
        "line": 2015
      },
      "methods": [
        {
          "abstract": true,
          "docs": {
            "stability": "experimental"
          },
          "locationInModule": {
            "filename": "lib/compliance.ts",
            "line": 2017
          },
          "name": "verb",
          "returns": {
            "type": {
              "primitive": "string"
            }
          }
        }
      ],
      "name": "IAnonymouslyImplementMe",
      "properties": [
        {
          "abstract": true,
          "docs": {
            "stability": "experimental"
          },
          "immutable": true,
          "locationInModule": {
            "filename": "lib/compliance.ts",
            "line": 2016
          },
          "name": "value",
          "type": {
            "primitive": "number"
          }
        }
      ]
    },
    "jsii-calc.IAnotherPublicInterface": {
      "assembly": "jsii-calc",
      "docs": {
        "stability": "experimental"
      },
      "fqn": "jsii-calc.IAnotherPublicInterface",
      "kind": "interface",
      "locationInModule": {
        "filename": "lib/compliance.ts",
        "line": 1598
      },
      "name": "IAnotherPublicInterface",
      "properties": [
        {
          "abstract": true,
          "docs": {
            "stability": "experimental"
          },
          "locationInModule": {
            "filename": "lib/compliance.ts",
            "line": 1599
          },
          "name": "a",
          "type": {
            "primitive": "string"
          }
        }
      ]
    },
    "jsii-calc.IBell": {
      "assembly": "jsii-calc",
      "docs": {
        "stability": "experimental"
      },
      "fqn": "jsii-calc.IBell",
      "kind": "interface",
      "locationInModule": {
        "filename": "lib/compliance.ts",
        "line": 2184
      },
      "methods": [
        {
          "abstract": true,
          "docs": {
            "stability": "experimental"
          },
          "locationInModule": {
            "filename": "lib/compliance.ts",
            "line": 2185
          },
          "name": "ring"
        }
      ],
      "name": "IBell"
    },
    "jsii-calc.IBellRinger": {
      "assembly": "jsii-calc",
      "docs": {
        "stability": "experimental",
        "summary": "Takes the object parameter as an interface."
      },
      "fqn": "jsii-calc.IBellRinger",
      "kind": "interface",
      "locationInModule": {
        "filename": "lib/compliance.ts",
        "line": 2173
      },
      "methods": [
        {
          "abstract": true,
          "docs": {
            "stability": "experimental"
          },
          "locationInModule": {
            "filename": "lib/compliance.ts",
            "line": 2174
          },
          "name": "yourTurn",
          "parameters": [
            {
              "name": "bell",
              "type": {
                "fqn": "jsii-calc.IBell"
              }
            }
          ]
        }
      ],
      "name": "IBellRinger"
    },
    "jsii-calc.IConcreteBellRinger": {
      "assembly": "jsii-calc",
      "docs": {
        "stability": "experimental",
        "summary": "Takes the object parameter as a calss."
      },
      "fqn": "jsii-calc.IConcreteBellRinger",
      "kind": "interface",
      "locationInModule": {
        "filename": "lib/compliance.ts",
        "line": 2180
      },
      "methods": [
        {
          "abstract": true,
          "docs": {
            "stability": "experimental"
          },
          "locationInModule": {
            "filename": "lib/compliance.ts",
            "line": 2181
          },
          "name": "yourTurn",
          "parameters": [
            {
              "name": "bell",
              "type": {
                "fqn": "jsii-calc.Bell"
              }
            }
          ]
        }
      ],
      "name": "IConcreteBellRinger"
    },
    "jsii-calc.IDeprecatedInterface": {
      "assembly": "jsii-calc",
      "docs": {
        "deprecated": "useless interface",
        "stability": "deprecated"
      },
      "fqn": "jsii-calc.IDeprecatedInterface",
      "kind": "interface",
      "locationInModule": {
        "filename": "lib/stability.ts",
        "line": 78
      },
      "methods": [
        {
          "abstract": true,
          "docs": {
            "deprecated": "services no purpose",
            "stability": "deprecated"
          },
          "locationInModule": {
            "filename": "lib/stability.ts",
            "line": 82
          },
          "name": "method"
        }
      ],
      "name": "IDeprecatedInterface",
      "properties": [
        {
          "abstract": true,
          "docs": {
            "deprecated": "could be better",
            "stability": "deprecated"
          },
          "locationInModule": {
            "filename": "lib/stability.ts",
            "line": 80
          },
          "name": "mutableProperty",
          "optional": true,
          "type": {
            "primitive": "number"
          }
        }
      ]
    },
    "jsii-calc.IExperimentalInterface": {
      "assembly": "jsii-calc",
      "docs": {
        "stability": "experimental"
      },
      "fqn": "jsii-calc.IExperimentalInterface",
      "kind": "interface",
      "locationInModule": {
        "filename": "lib/stability.ts",
        "line": 9
      },
      "methods": [
        {
          "abstract": true,
          "docs": {
            "stability": "experimental"
          },
          "locationInModule": {
            "filename": "lib/stability.ts",
            "line": 13
          },
          "name": "method"
        }
      ],
      "name": "IExperimentalInterface",
      "properties": [
        {
          "abstract": true,
          "docs": {
            "stability": "experimental"
          },
          "locationInModule": {
            "filename": "lib/stability.ts",
            "line": 11
          },
          "name": "mutableProperty",
          "optional": true,
          "type": {
            "primitive": "number"
          }
        }
      ]
    },
    "jsii-calc.IExtendsPrivateInterface": {
      "assembly": "jsii-calc",
      "docs": {
        "stability": "experimental"
      },
      "fqn": "jsii-calc.IExtendsPrivateInterface",
      "kind": "interface",
      "locationInModule": {
        "filename": "lib/compliance.ts",
        "line": 1589
      },
      "name": "IExtendsPrivateInterface",
      "properties": [
        {
          "abstract": true,
          "docs": {
            "stability": "experimental"
          },
          "immutable": true,
          "locationInModule": {
            "filename": "lib/compliance.ts",
            "line": 1590
          },
          "name": "moreThings",
          "type": {
            "collection": {
              "elementtype": {
                "primitive": "string"
              },
              "kind": "array"
            }
          }
        },
        {
          "abstract": true,
          "docs": {
            "stability": "experimental"
          },
          "locationInModule": {
            "filename": "lib/compliance.ts",
            "line": 1574
          },
          "name": "private",
          "type": {
            "primitive": "string"
          }
        }
      ]
    },
    "jsii-calc.IExternalInterface": {
      "assembly": "jsii-calc",
      "docs": {
        "custom": {
          "external": "true"
        },
        "stability": "experimental"
      },
      "fqn": "jsii-calc.IExternalInterface",
      "kind": "interface",
      "locationInModule": {
        "filename": "lib/stability.ts",
        "line": 112
      },
      "methods": [
        {
          "abstract": true,
          "docs": {
            "custom": {
              "external": "true"
            },
            "stability": "experimental"
          },
          "locationInModule": {
            "filename": "lib/stability.ts",
            "line": 116
          },
          "name": "method"
        }
      ],
      "name": "IExternalInterface",
      "properties": [
        {
          "abstract": true,
          "docs": {
            "custom": {
              "external": "true"
            },
            "stability": "experimental"
          },
          "locationInModule": {
            "filename": "lib/stability.ts",
            "line": 114
          },
          "name": "mutableProperty",
          "optional": true,
          "type": {
            "primitive": "number"
          }
        }
      ]
    },
    "jsii-calc.IFriendlier": {
      "assembly": "jsii-calc",
      "docs": {
        "stability": "experimental",
        "summary": "Even friendlier classes can implement this interface."
      },
      "fqn": "jsii-calc.IFriendlier",
      "interfaces": [
        "@scope/jsii-calc-lib.IFriendly"
      ],
      "kind": "interface",
      "locationInModule": {
        "filename": "lib/calculator.ts",
        "line": 6
      },
      "methods": [
        {
          "abstract": true,
          "docs": {
            "stability": "experimental",
            "summary": "Say farewell."
          },
          "locationInModule": {
            "filename": "lib/calculator.ts",
            "line": 16
          },
          "name": "farewell",
          "returns": {
            "type": {
              "primitive": "string"
            }
          }
        },
        {
          "abstract": true,
          "docs": {
            "returns": "A goodbye blessing.",
            "stability": "experimental",
            "summary": "Say goodbye."
          },
          "locationInModule": {
            "filename": "lib/calculator.ts",
            "line": 11
          },
          "name": "goodbye",
          "returns": {
            "type": {
              "primitive": "string"
            }
          }
        }
      ],
      "name": "IFriendlier"
    },
    "jsii-calc.IFriendlyRandomGenerator": {
      "assembly": "jsii-calc",
      "docs": {
        "stability": "experimental"
      },
      "fqn": "jsii-calc.IFriendlyRandomGenerator",
      "interfaces": [
        "jsii-calc.IRandomNumberGenerator",
        "@scope/jsii-calc-lib.IFriendly"
      ],
      "kind": "interface",
      "locationInModule": {
        "filename": "lib/calculator.ts",
        "line": 30
      },
      "name": "IFriendlyRandomGenerator"
    },
    "jsii-calc.IInterfaceImplementedByAbstractClass": {
      "assembly": "jsii-calc",
      "docs": {
        "stability": "experimental",
        "summary": "awslabs/jsii#220 Abstract return type."
      },
      "fqn": "jsii-calc.IInterfaceImplementedByAbstractClass",
      "kind": "interface",
      "locationInModule": {
        "filename": "lib/compliance.ts",
        "line": 1117
      },
      "name": "IInterfaceImplementedByAbstractClass",
      "properties": [
        {
          "abstract": true,
          "docs": {
            "stability": "experimental"
          },
          "immutable": true,
          "locationInModule": {
            "filename": "lib/compliance.ts",
            "line": 1118
          },
          "name": "propFromInterface",
          "type": {
            "primitive": "string"
          }
        }
      ]
    },
    "jsii-calc.IInterfaceThatShouldNotBeADataType": {
      "assembly": "jsii-calc",
      "docs": {
        "stability": "experimental",
        "summary": "Even though this interface has only properties, it is disqualified from being a datatype because it inherits from an interface that is not a datatype."
      },
      "fqn": "jsii-calc.IInterfaceThatShouldNotBeADataType",
      "interfaces": [
        "jsii-calc.IInterfaceWithMethods"
      ],
      "kind": "interface",
      "locationInModule": {
        "filename": "lib/compliance.ts",
        "line": 1213
      },
      "name": "IInterfaceThatShouldNotBeADataType",
      "properties": [
        {
          "abstract": true,
          "docs": {
            "stability": "experimental"
          },
          "immutable": true,
          "locationInModule": {
            "filename": "lib/compliance.ts",
            "line": 1214
          },
          "name": "otherValue",
          "type": {
            "primitive": "string"
          }
        }
      ]
    },
    "jsii-calc.IInterfaceWithInternal": {
      "assembly": "jsii-calc",
      "docs": {
        "stability": "experimental"
      },
      "fqn": "jsii-calc.IInterfaceWithInternal",
      "kind": "interface",
      "locationInModule": {
        "filename": "lib/compliance.ts",
        "line": 1537
      },
      "methods": [
        {
          "abstract": true,
          "docs": {
            "stability": "experimental"
          },
          "locationInModule": {
            "filename": "lib/compliance.ts",
            "line": 1538
          },
          "name": "visible"
        }
      ],
      "name": "IInterfaceWithInternal"
    },
    "jsii-calc.IInterfaceWithMethods": {
      "assembly": "jsii-calc",
      "docs": {
        "stability": "experimental"
      },
      "fqn": "jsii-calc.IInterfaceWithMethods",
      "kind": "interface",
      "locationInModule": {
        "filename": "lib/compliance.ts",
        "line": 1203
      },
      "methods": [
        {
          "abstract": true,
          "docs": {
            "stability": "experimental"
          },
          "locationInModule": {
            "filename": "lib/compliance.ts",
            "line": 1206
          },
          "name": "doThings"
        }
      ],
      "name": "IInterfaceWithMethods",
      "properties": [
        {
          "abstract": true,
          "docs": {
            "stability": "experimental"
          },
          "immutable": true,
          "locationInModule": {
            "filename": "lib/compliance.ts",
            "line": 1204
          },
          "name": "value",
          "type": {
            "primitive": "string"
          }
        }
      ]
    },
    "jsii-calc.IInterfaceWithOptionalMethodArguments": {
      "assembly": "jsii-calc",
      "docs": {
        "stability": "experimental",
        "summary": "awslabs/jsii#175 Interface proxies (and builders) do not respect optional arguments in methods."
      },
      "fqn": "jsii-calc.IInterfaceWithOptionalMethodArguments",
      "kind": "interface",
      "locationInModule": {
        "filename": "lib/compliance.ts",
        "line": 1097
      },
      "methods": [
        {
          "abstract": true,
          "docs": {
            "stability": "experimental"
          },
          "locationInModule": {
            "filename": "lib/compliance.ts",
            "line": 1098
          },
          "name": "hello",
          "parameters": [
            {
              "name": "arg1",
              "type": {
                "primitive": "string"
              }
            },
            {
              "name": "arg2",
              "optional": true,
              "type": {
                "primitive": "number"
              }
            }
          ]
        }
      ],
      "name": "IInterfaceWithOptionalMethodArguments"
    },
    "jsii-calc.IInterfaceWithProperties": {
      "assembly": "jsii-calc",
      "docs": {
        "stability": "experimental"
      },
      "fqn": "jsii-calc.IInterfaceWithProperties",
      "kind": "interface",
      "locationInModule": {
        "filename": "lib/compliance.ts",
        "line": 578
      },
      "name": "IInterfaceWithProperties",
      "properties": [
        {
          "abstract": true,
          "docs": {
            "stability": "experimental"
          },
          "immutable": true,
          "locationInModule": {
            "filename": "lib/compliance.ts",
            "line": 579
          },
          "name": "readOnlyString",
          "type": {
            "primitive": "string"
          }
        },
        {
          "abstract": true,
          "docs": {
            "stability": "experimental"
          },
          "locationInModule": {
            "filename": "lib/compliance.ts",
            "line": 580
          },
          "name": "readWriteString",
          "type": {
            "primitive": "string"
          }
        }
      ]
    },
    "jsii-calc.IInterfaceWithPropertiesExtension": {
      "assembly": "jsii-calc",
      "docs": {
        "stability": "experimental"
      },
      "fqn": "jsii-calc.IInterfaceWithPropertiesExtension",
      "interfaces": [
        "jsii-calc.IInterfaceWithProperties"
      ],
      "kind": "interface",
      "locationInModule": {
        "filename": "lib/compliance.ts",
        "line": 583
      },
      "name": "IInterfaceWithPropertiesExtension",
      "properties": [
        {
          "abstract": true,
          "docs": {
            "stability": "experimental"
          },
          "locationInModule": {
            "filename": "lib/compliance.ts",
            "line": 584
          },
          "name": "foo",
          "type": {
            "primitive": "number"
          }
        }
      ]
    },
    "jsii-calc.IJSII417Derived": {
      "assembly": "jsii-calc",
      "docs": {
        "stability": "experimental"
      },
      "fqn": "jsii-calc.IJSII417Derived",
      "interfaces": [
        "jsii-calc.IJSII417PublicBaseOfBase"
      ],
      "kind": "interface",
      "locationInModule": {
        "filename": "lib/erasures.ts",
        "line": 37
      },
      "methods": [
        {
          "abstract": true,
          "docs": {
            "stability": "experimental"
          },
          "locationInModule": {
            "filename": "lib/erasures.ts",
            "line": 35
          },
          "name": "bar"
        },
        {
          "abstract": true,
          "docs": {
            "stability": "experimental"
          },
          "locationInModule": {
            "filename": "lib/erasures.ts",
            "line": 38
          },
          "name": "baz"
        }
      ],
      "name": "IJSII417Derived",
      "properties": [
        {
          "abstract": true,
          "docs": {
            "stability": "experimental"
          },
          "immutable": true,
          "locationInModule": {
            "filename": "lib/erasures.ts",
            "line": 34
          },
          "name": "property",
          "type": {
            "primitive": "string"
          }
        }
      ]
    },
    "jsii-calc.IJSII417PublicBaseOfBase": {
      "assembly": "jsii-calc",
      "docs": {
        "stability": "experimental"
      },
      "fqn": "jsii-calc.IJSII417PublicBaseOfBase",
      "kind": "interface",
      "locationInModule": {
        "filename": "lib/erasures.ts",
        "line": 30
      },
      "methods": [
        {
          "abstract": true,
          "docs": {
            "stability": "experimental"
          },
          "locationInModule": {
            "filename": "lib/erasures.ts",
            "line": 31
          },
          "name": "foo"
        }
      ],
      "name": "IJSII417PublicBaseOfBase",
      "properties": [
        {
          "abstract": true,
          "docs": {
            "stability": "experimental"
          },
          "immutable": true,
          "locationInModule": {
            "filename": "lib/erasures.ts",
            "line": 28
          },
          "name": "hasRoot",
          "type": {
            "primitive": "boolean"
          }
        }
      ]
    },
    "jsii-calc.IJsii487External": {
      "assembly": "jsii-calc",
      "docs": {
        "stability": "experimental"
      },
      "fqn": "jsii-calc.IJsii487External",
      "kind": "interface",
      "locationInModule": {
        "filename": "lib/erasures.ts",
        "line": 45
      },
      "name": "IJsii487External"
    },
    "jsii-calc.IJsii487External2": {
      "assembly": "jsii-calc",
      "docs": {
        "stability": "experimental"
      },
      "fqn": "jsii-calc.IJsii487External2",
      "kind": "interface",
      "locationInModule": {
        "filename": "lib/erasures.ts",
        "line": 46
      },
      "name": "IJsii487External2"
    },
    "jsii-calc.IJsii496": {
      "assembly": "jsii-calc",
      "docs": {
        "stability": "experimental"
      },
      "fqn": "jsii-calc.IJsii496",
      "kind": "interface",
      "locationInModule": {
        "filename": "lib/erasures.ts",
        "line": 54
      },
      "name": "IJsii496"
    },
    "jsii-calc.IMutableObjectLiteral": {
      "assembly": "jsii-calc",
      "docs": {
        "stability": "experimental"
      },
      "fqn": "jsii-calc.IMutableObjectLiteral",
      "kind": "interface",
      "locationInModule": {
        "filename": "lib/compliance.ts",
        "line": 1163
      },
      "name": "IMutableObjectLiteral",
      "properties": [
        {
          "abstract": true,
          "docs": {
            "stability": "experimental"
          },
          "locationInModule": {
            "filename": "lib/compliance.ts",
            "line": 1164
          },
          "name": "value",
          "type": {
            "primitive": "string"
          }
        }
      ]
    },
    "jsii-calc.INonInternalInterface": {
      "assembly": "jsii-calc",
      "docs": {
        "stability": "experimental"
      },
      "fqn": "jsii-calc.INonInternalInterface",
      "interfaces": [
        "jsii-calc.IAnotherPublicInterface"
      ],
      "kind": "interface",
      "locationInModule": {
        "filename": "lib/compliance.ts",
        "line": 1608
      },
      "name": "INonInternalInterface",
      "properties": [
        {
          "abstract": true,
          "docs": {
            "stability": "experimental"
          },
          "locationInModule": {
            "filename": "lib/compliance.ts",
            "line": 1605
          },
          "name": "b",
          "type": {
            "primitive": "string"
          }
        },
        {
          "abstract": true,
          "docs": {
            "stability": "experimental"
          },
          "locationInModule": {
            "filename": "lib/compliance.ts",
            "line": 1609
          },
          "name": "c",
          "type": {
            "primitive": "string"
          }
        }
      ]
    },
    "jsii-calc.IObjectWithProperty": {
      "assembly": "jsii-calc",
      "docs": {
        "stability": "experimental",
        "summary": "Make sure that setters are properly called on objects with interfaces."
      },
      "fqn": "jsii-calc.IObjectWithProperty",
      "kind": "interface",
      "locationInModule": {
        "filename": "lib/compliance.ts",
        "line": 2312
      },
      "methods": [
        {
          "abstract": true,
          "docs": {
            "stability": "experimental"
          },
          "locationInModule": {
            "filename": "lib/compliance.ts",
            "line": 2314
          },
          "name": "wasSet",
          "returns": {
            "type": {
              "primitive": "boolean"
            }
          }
        }
      ],
      "name": "IObjectWithProperty",
      "properties": [
        {
          "abstract": true,
          "docs": {
            "stability": "experimental"
          },
          "locationInModule": {
            "filename": "lib/compliance.ts",
            "line": 2313
          },
          "name": "property",
          "type": {
            "primitive": "string"
          }
        }
      ]
    },
    "jsii-calc.IOptionalMethod": {
      "assembly": "jsii-calc",
      "docs": {
        "stability": "experimental",
        "summary": "Checks that optional result from interface method code generates correctly."
      },
      "fqn": "jsii-calc.IOptionalMethod",
      "kind": "interface",
      "locationInModule": {
        "filename": "lib/compliance.ts",
        "line": 2490
      },
      "methods": [
        {
          "abstract": true,
          "docs": {
            "stability": "experimental"
          },
          "locationInModule": {
            "filename": "lib/compliance.ts",
            "line": 2491
          },
          "name": "optional",
          "returns": {
            "optional": true,
            "type": {
              "primitive": "string"
            }
          }
        }
      ],
      "name": "IOptionalMethod"
    },
    "jsii-calc.IPrivatelyImplemented": {
      "assembly": "jsii-calc",
      "docs": {
        "stability": "experimental"
      },
      "fqn": "jsii-calc.IPrivatelyImplemented",
      "kind": "interface",
      "locationInModule": {
        "filename": "lib/compliance.ts",
        "line": 1353
      },
      "name": "IPrivatelyImplemented",
      "properties": [
        {
          "abstract": true,
          "docs": {
            "stability": "experimental"
          },
          "immutable": true,
          "locationInModule": {
            "filename": "lib/compliance.ts",
            "line": 1354
          },
          "name": "success",
          "type": {
            "primitive": "boolean"
          }
        }
      ]
    },
    "jsii-calc.IPublicInterface": {
      "assembly": "jsii-calc",
      "docs": {
        "stability": "experimental"
      },
      "fqn": "jsii-calc.IPublicInterface",
      "kind": "interface",
      "locationInModule": {
        "filename": "lib/compliance.ts",
        "line": 1396
      },
      "methods": [
        {
          "abstract": true,
          "docs": {
            "stability": "experimental"
          },
          "locationInModule": {
            "filename": "lib/compliance.ts",
            "line": 1397
          },
          "name": "bye",
          "returns": {
            "type": {
              "primitive": "string"
            }
          }
        }
      ],
      "name": "IPublicInterface"
    },
    "jsii-calc.IPublicInterface2": {
      "assembly": "jsii-calc",
      "docs": {
        "stability": "experimental"
      },
      "fqn": "jsii-calc.IPublicInterface2",
      "kind": "interface",
      "locationInModule": {
        "filename": "lib/compliance.ts",
        "line": 1400
      },
      "methods": [
        {
          "abstract": true,
          "docs": {
            "stability": "experimental"
          },
          "locationInModule": {
            "filename": "lib/compliance.ts",
            "line": 1401
          },
          "name": "ciao",
          "returns": {
            "type": {
              "primitive": "string"
            }
          }
        }
      ],
      "name": "IPublicInterface2"
    },
    "jsii-calc.IRandomNumberGenerator": {
      "assembly": "jsii-calc",
      "docs": {
        "stability": "experimental",
        "summary": "Generates random numbers."
      },
      "fqn": "jsii-calc.IRandomNumberGenerator",
      "kind": "interface",
      "locationInModule": {
        "filename": "lib/calculator.ts",
        "line": 22
      },
      "methods": [
        {
          "abstract": true,
          "docs": {
            "returns": "A random number.",
            "stability": "experimental",
            "summary": "Returns another random number."
          },
          "locationInModule": {
            "filename": "lib/calculator.ts",
            "line": 27
          },
          "name": "next",
          "returns": {
            "type": {
              "primitive": "number"
            }
          }
        }
      ],
      "name": "IRandomNumberGenerator"
    },
    "jsii-calc.IReturnJsii976": {
      "assembly": "jsii-calc",
      "docs": {
        "stability": "experimental",
        "summary": "Returns a subclass of a known class which implements an interface."
      },
      "fqn": "jsii-calc.IReturnJsii976",
      "kind": "interface",
      "locationInModule": {
        "filename": "lib/compliance.ts",
        "line": 2240
      },
      "name": "IReturnJsii976",
      "properties": [
        {
          "abstract": true,
          "docs": {
            "stability": "experimental"
          },
          "immutable": true,
          "locationInModule": {
            "filename": "lib/compliance.ts",
            "line": 2241
          },
          "name": "foo",
          "type": {
            "primitive": "number"
          }
        }
      ]
    },
    "jsii-calc.IReturnsNumber": {
      "assembly": "jsii-calc",
      "docs": {
        "stability": "experimental"
      },
      "fqn": "jsii-calc.IReturnsNumber",
      "kind": "interface",
      "locationInModule": {
        "filename": "lib/compliance.ts",
        "line": 631
      },
      "methods": [
        {
          "abstract": true,
          "docs": {
            "stability": "experimental"
          },
          "locationInModule": {
            "filename": "lib/compliance.ts",
            "line": 632
          },
          "name": "obtainNumber",
          "returns": {
            "type": {
              "fqn": "@scope/jsii-calc-lib.IDoublable"
            }
          }
        }
      ],
      "name": "IReturnsNumber",
      "properties": [
        {
          "abstract": true,
          "docs": {
            "stability": "experimental"
          },
          "immutable": true,
          "locationInModule": {
            "filename": "lib/compliance.ts",
            "line": 634
          },
          "name": "numberProp",
          "type": {
            "fqn": "@scope/jsii-calc-lib.Number"
          }
        }
      ]
    },
    "jsii-calc.IStableInterface": {
      "assembly": "jsii-calc",
      "docs": {
        "stability": "stable"
      },
      "fqn": "jsii-calc.IStableInterface",
      "kind": "interface",
      "locationInModule": {
        "filename": "lib/stability.ts",
        "line": 44
      },
      "methods": [
        {
          "abstract": true,
          "docs": {
            "stability": "stable"
          },
          "locationInModule": {
            "filename": "lib/stability.ts",
            "line": 48
          },
          "name": "method"
        }
      ],
      "name": "IStableInterface",
      "properties": [
        {
          "abstract": true,
          "docs": {
            "stability": "stable"
          },
          "locationInModule": {
            "filename": "lib/stability.ts",
            "line": 46
          },
          "name": "mutableProperty",
          "optional": true,
          "type": {
            "primitive": "number"
          }
        }
      ]
    },
    "jsii-calc.IStructReturningDelegate": {
      "assembly": "jsii-calc",
      "docs": {
        "stability": "experimental",
        "summary": "Verifies that a \"pure\" implementation of an interface works correctly."
      },
      "fqn": "jsii-calc.IStructReturningDelegate",
      "kind": "interface",
      "locationInModule": {
        "filename": "lib/compliance.ts",
        "line": 2428
      },
      "methods": [
        {
          "abstract": true,
          "docs": {
            "stability": "experimental"
          },
          "locationInModule": {
            "filename": "lib/compliance.ts",
            "line": 2429
          },
          "name": "returnStruct",
          "returns": {
            "type": {
              "fqn": "jsii-calc.StructB"
            }
          }
        }
      ],
      "name": "IStructReturningDelegate"
    },
    "jsii-calc.ImplementInternalInterface": {
      "assembly": "jsii-calc",
      "docs": {
        "stability": "experimental"
      },
      "fqn": "jsii-calc.ImplementInternalInterface",
      "initializer": {},
      "kind": "class",
      "locationInModule": {
        "filename": "lib/compliance.ts",
        "line": 1581
      },
      "name": "ImplementInternalInterface",
      "properties": [
        {
          "docs": {
            "stability": "experimental"
          },
          "locationInModule": {
            "filename": "lib/compliance.ts",
            "line": 1582
          },
          "name": "prop",
          "type": {
            "primitive": "string"
          }
        }
      ]
    },
    "jsii-calc.Implementation": {
      "assembly": "jsii-calc",
      "docs": {
        "stability": "experimental"
      },
      "fqn": "jsii-calc.Implementation",
      "initializer": {},
      "kind": "class",
      "locationInModule": {
        "filename": "lib/compliance.ts",
        "line": 2012
      },
      "name": "Implementation",
      "properties": [
        {
          "docs": {
            "stability": "experimental"
          },
          "immutable": true,
          "locationInModule": {
            "filename": "lib/compliance.ts",
            "line": 2013
          },
          "name": "value",
          "type": {
            "primitive": "number"
          }
        }
      ]
    },
    "jsii-calc.ImplementsInterfaceWithInternal": {
      "assembly": "jsii-calc",
      "docs": {
        "stability": "experimental"
      },
      "fqn": "jsii-calc.ImplementsInterfaceWithInternal",
      "initializer": {},
      "interfaces": [
        "jsii-calc.IInterfaceWithInternal"
      ],
      "kind": "class",
      "locationInModule": {
        "filename": "lib/compliance.ts",
        "line": 1544
      },
      "methods": [
        {
          "docs": {
            "stability": "experimental"
          },
          "locationInModule": {
            "filename": "lib/compliance.ts",
            "line": 1545
          },
          "name": "visible",
          "overrides": "jsii-calc.IInterfaceWithInternal"
        }
      ],
      "name": "ImplementsInterfaceWithInternal"
    },
    "jsii-calc.ImplementsInterfaceWithInternalSubclass": {
      "assembly": "jsii-calc",
      "base": "jsii-calc.ImplementsInterfaceWithInternal",
      "docs": {
        "stability": "experimental"
      },
      "fqn": "jsii-calc.ImplementsInterfaceWithInternalSubclass",
      "initializer": {},
      "kind": "class",
      "locationInModule": {
        "filename": "lib/compliance.ts",
        "line": 1557
      },
      "name": "ImplementsInterfaceWithInternalSubclass"
    },
    "jsii-calc.ImplementsPrivateInterface": {
      "assembly": "jsii-calc",
      "docs": {
        "stability": "experimental"
      },
      "fqn": "jsii-calc.ImplementsPrivateInterface",
      "initializer": {},
      "kind": "class",
      "locationInModule": {
        "filename": "lib/compliance.ts",
        "line": 1585
      },
      "name": "ImplementsPrivateInterface",
      "properties": [
        {
          "docs": {
            "stability": "experimental"
          },
          "locationInModule": {
            "filename": "lib/compliance.ts",
            "line": 1586
          },
          "name": "private",
          "type": {
            "primitive": "string"
          }
        }
      ]
    },
    "jsii-calc.ImplictBaseOfBase": {
      "assembly": "jsii-calc",
      "datatype": true,
      "docs": {
        "stability": "experimental"
      },
      "fqn": "jsii-calc.ImplictBaseOfBase",
      "interfaces": [
        "@scope/jsii-calc-base.BaseProps"
      ],
      "kind": "interface",
      "locationInModule": {
        "filename": "lib/compliance.ts",
        "line": 1050
      },
      "name": "ImplictBaseOfBase",
      "properties": [
        {
          "abstract": true,
          "docs": {
            "stability": "experimental"
          },
          "immutable": true,
          "locationInModule": {
            "filename": "lib/compliance.ts",
            "line": 1051
          },
          "name": "goo",
          "type": {
            "primitive": "date"
          }
        }
      ]
    },
    "jsii-calc.InbetweenClass": {
      "assembly": "jsii-calc",
      "base": "jsii-calc.PublicClass",
      "docs": {
        "stability": "experimental"
      },
      "fqn": "jsii-calc.InbetweenClass",
      "initializer": {},
      "interfaces": [
        "jsii-calc.IPublicInterface2"
      ],
      "kind": "class",
      "locationInModule": {
        "filename": "lib/compliance.ts",
        "line": 1403
      },
      "methods": [
        {
          "docs": {
            "stability": "experimental"
          },
          "locationInModule": {
            "filename": "lib/compliance.ts",
            "line": 1404
          },
          "name": "ciao",
          "overrides": "jsii-calc.IPublicInterface2",
          "returns": {
            "type": {
              "primitive": "string"
            }
          }
        }
      ],
      "name": "InbetweenClass"
    },
    "jsii-calc.InterfaceCollections": {
      "assembly": "jsii-calc",
      "docs": {
        "remarks": "See: https://github.com/aws/jsii/issues/1196",
        "stability": "experimental",
        "summary": "Verifies that collections of interfaces or structs are correctly handled."
      },
      "fqn": "jsii-calc.InterfaceCollections",
      "kind": "class",
      "locationInModule": {
        "filename": "lib/compliance.ts",
        "line": 2459
      },
      "methods": [
        {
          "docs": {
            "stability": "experimental"
          },
          "locationInModule": {
            "filename": "lib/compliance.ts",
            "line": 2472
          },
          "name": "listOfInterfaces",
          "returns": {
            "type": {
              "collection": {
                "elementtype": {
                  "fqn": "jsii-calc.IBell"
                },
                "kind": "array"
              }
            }
          },
          "static": true
        },
        {
          "docs": {
            "stability": "experimental"
          },
          "locationInModule": {
            "filename": "lib/compliance.ts",
            "line": 2460
          },
          "name": "listOfStructs",
          "returns": {
            "type": {
              "collection": {
                "elementtype": {
                  "fqn": "jsii-calc.StructA"
                },
                "kind": "array"
              }
            }
          },
          "static": true
        },
        {
          "docs": {
            "stability": "experimental"
          },
          "locationInModule": {
            "filename": "lib/compliance.ts",
            "line": 2478
          },
          "name": "mapOfInterfaces",
          "returns": {
            "type": {
              "collection": {
                "elementtype": {
                  "fqn": "jsii-calc.IBell"
                },
                "kind": "map"
              }
            }
          },
          "static": true
        },
        {
          "docs": {
            "stability": "experimental"
          },
          "locationInModule": {
            "filename": "lib/compliance.ts",
            "line": 2466
          },
          "name": "mapOfStructs",
          "returns": {
            "type": {
              "collection": {
                "elementtype": {
                  "fqn": "jsii-calc.StructA"
                },
                "kind": "map"
              }
            }
          },
          "static": true
        }
      ],
      "name": "InterfaceCollections"
    },
    "jsii-calc.InterfaceInNamespaceIncludesClasses.Foo": {
      "assembly": "jsii-calc",
      "docs": {
        "stability": "experimental"
      },
      "fqn": "jsii-calc.InterfaceInNamespaceIncludesClasses.Foo",
      "initializer": {},
      "kind": "class",
      "locationInModule": {
        "filename": "lib/compliance.ts",
        "line": 1084
      },
      "name": "Foo",
      "namespace": "InterfaceInNamespaceIncludesClasses",
      "properties": [
        {
          "docs": {
            "stability": "experimental"
          },
          "locationInModule": {
            "filename": "lib/compliance.ts",
            "line": 1085
          },
          "name": "bar",
          "optional": true,
          "type": {
            "primitive": "string"
          }
        }
      ]
    },
    "jsii-calc.InterfaceInNamespaceIncludesClasses.Hello": {
      "assembly": "jsii-calc",
      "datatype": true,
      "docs": {
        "stability": "experimental"
      },
      "fqn": "jsii-calc.InterfaceInNamespaceIncludesClasses.Hello",
      "kind": "interface",
      "locationInModule": {
        "filename": "lib/compliance.ts",
        "line": 1088
      },
      "name": "Hello",
      "namespace": "InterfaceInNamespaceIncludesClasses",
      "properties": [
        {
          "abstract": true,
          "docs": {
            "stability": "experimental"
          },
          "immutable": true,
          "locationInModule": {
            "filename": "lib/compliance.ts",
            "line": 1089
          },
          "name": "foo",
          "type": {
            "primitive": "number"
          }
        }
      ]
    },
    "jsii-calc.InterfaceInNamespaceOnlyInterface.Hello": {
      "assembly": "jsii-calc",
      "datatype": true,
      "docs": {
        "stability": "experimental"
      },
      "fqn": "jsii-calc.InterfaceInNamespaceOnlyInterface.Hello",
      "kind": "interface",
      "locationInModule": {
        "filename": "lib/compliance.ts",
        "line": 1076
      },
      "name": "Hello",
      "namespace": "InterfaceInNamespaceOnlyInterface",
      "properties": [
        {
          "abstract": true,
          "docs": {
            "stability": "experimental"
          },
          "immutable": true,
          "locationInModule": {
            "filename": "lib/compliance.ts",
            "line": 1077
          },
          "name": "foo",
          "type": {
            "primitive": "number"
          }
        }
      ]
    },
    "jsii-calc.InterfacesMaker": {
      "assembly": "jsii-calc",
      "docs": {
        "stability": "experimental",
        "summary": "We can return arrays of interfaces See aws/aws-cdk#2362."
      },
      "fqn": "jsii-calc.InterfacesMaker",
      "kind": "class",
      "locationInModule": {
        "filename": "lib/compliance.ts",
        "line": 1896
      },
      "methods": [
        {
          "docs": {
            "stability": "experimental"
          },
          "locationInModule": {
            "filename": "lib/compliance.ts",
            "line": 1897
          },
          "name": "makeInterfaces",
          "parameters": [
            {
              "name": "count",
              "type": {
                "primitive": "number"
              }
            }
          ],
          "returns": {
            "type": {
              "collection": {
                "elementtype": {
                  "fqn": "@scope/jsii-calc-lib.IDoublable"
                },
                "kind": "array"
              }
            }
          },
          "static": true
        }
      ],
      "name": "InterfacesMaker"
    },
    "jsii-calc.Isomorphism": {
      "abstract": true,
      "assembly": "jsii-calc",
      "docs": {
        "remarks": "Create a subclass of this, and assert that `this.myself()` actually returns\n`this` from within the constructor.",
        "stability": "experimental",
        "summary": "Checks the \"same instance\" isomorphism is preserved within the constructor."
      },
      "fqn": "jsii-calc.Isomorphism",
      "initializer": {},
      "kind": "class",
      "locationInModule": {
        "filename": "lib/compliance.ts",
        "line": 2500
      },
      "methods": [
        {
          "docs": {
            "stability": "experimental"
          },
          "locationInModule": {
            "filename": "lib/compliance.ts",
            "line": 2501
          },
          "name": "myself",
          "returns": {
            "type": {
              "fqn": "jsii-calc.Isomorphism"
            }
          }
        }
      ],
      "name": "Isomorphism"
    },
    "jsii-calc.JSII417Derived": {
      "assembly": "jsii-calc",
      "base": "jsii-calc.JSII417PublicBaseOfBase",
      "docs": {
        "stability": "experimental"
      },
      "fqn": "jsii-calc.JSII417Derived",
      "initializer": {
        "docs": {
          "stability": "experimental"
        },
        "parameters": [
          {
            "name": "property",
            "type": {
              "primitive": "string"
            }
          }
        ]
      },
      "kind": "class",
      "locationInModule": {
        "filename": "lib/erasures.ts",
        "line": 20
      },
      "methods": [
        {
          "docs": {
            "stability": "experimental"
          },
          "locationInModule": {
            "filename": "lib/erasures.ts",
            "line": 21
          },
          "name": "bar"
        },
        {
          "docs": {
            "stability": "experimental"
          },
          "locationInModule": {
            "filename": "lib/erasures.ts",
            "line": 24
          },
          "name": "baz"
        }
      ],
      "name": "JSII417Derived",
      "properties": [
        {
          "docs": {
            "stability": "experimental"
          },
          "immutable": true,
          "locationInModule": {
            "filename": "lib/erasures.ts",
            "line": 15
          },
          "name": "property",
          "protected": true,
          "type": {
            "primitive": "string"
          }
        }
      ]
    },
    "jsii-calc.JSII417PublicBaseOfBase": {
      "assembly": "jsii-calc",
      "docs": {
        "stability": "experimental"
      },
      "fqn": "jsii-calc.JSII417PublicBaseOfBase",
      "initializer": {},
      "kind": "class",
      "locationInModule": {
        "filename": "lib/erasures.ts",
        "line": 8
      },
      "methods": [
        {
          "docs": {
            "stability": "experimental"
          },
          "locationInModule": {
            "filename": "lib/erasures.ts",
            "line": 9
          },
          "name": "makeInstance",
          "returns": {
            "type": {
              "fqn": "jsii-calc.JSII417PublicBaseOfBase"
            }
          },
          "static": true
        },
        {
          "docs": {
            "stability": "experimental"
          },
          "locationInModule": {
            "filename": "lib/erasures.ts",
            "line": 12
          },
          "name": "foo"
        }
      ],
      "name": "JSII417PublicBaseOfBase",
      "properties": [
        {
          "docs": {
            "stability": "experimental"
          },
          "immutable": true,
          "locationInModule": {
            "filename": "lib/erasures.ts",
            "line": 6
          },
          "name": "hasRoot",
          "type": {
            "primitive": "boolean"
          }
        }
      ]
    },
    "jsii-calc.JSObjectLiteralForInterface": {
      "assembly": "jsii-calc",
      "docs": {
        "stability": "experimental"
      },
      "fqn": "jsii-calc.JSObjectLiteralForInterface",
      "initializer": {},
      "kind": "class",
      "locationInModule": {
        "filename": "lib/compliance.ts",
        "line": 507
      },
      "methods": [
        {
          "docs": {
            "stability": "experimental"
          },
          "locationInModule": {
            "filename": "lib/compliance.ts",
            "line": 509
          },
          "name": "giveMeFriendly",
          "returns": {
            "type": {
              "fqn": "@scope/jsii-calc-lib.IFriendly"
            }
          }
        },
        {
          "docs": {
            "stability": "experimental"
          },
          "locationInModule": {
            "filename": "lib/compliance.ts",
            "line": 515
          },
          "name": "giveMeFriendlyGenerator",
          "returns": {
            "type": {
              "fqn": "jsii-calc.IFriendlyRandomGenerator"
            }
          }
        }
      ],
      "name": "JSObjectLiteralForInterface"
    },
    "jsii-calc.JSObjectLiteralToNative": {
      "assembly": "jsii-calc",
      "docs": {
        "stability": "experimental"
      },
      "fqn": "jsii-calc.JSObjectLiteralToNative",
      "initializer": {},
      "kind": "class",
      "locationInModule": {
        "filename": "lib/compliance.ts",
        "line": 233
      },
      "methods": [
        {
          "docs": {
            "stability": "experimental"
          },
          "locationInModule": {
            "filename": "lib/compliance.ts",
            "line": 234
          },
          "name": "returnLiteral",
          "returns": {
            "type": {
              "fqn": "jsii-calc.JSObjectLiteralToNativeClass"
            }
          }
        }
      ],
      "name": "JSObjectLiteralToNative"
    },
    "jsii-calc.JSObjectLiteralToNativeClass": {
      "assembly": "jsii-calc",
      "docs": {
        "stability": "experimental"
      },
      "fqn": "jsii-calc.JSObjectLiteralToNativeClass",
      "initializer": {},
      "kind": "class",
      "locationInModule": {
        "filename": "lib/compliance.ts",
        "line": 242
      },
      "name": "JSObjectLiteralToNativeClass",
      "properties": [
        {
          "docs": {
            "stability": "experimental"
          },
          "locationInModule": {
            "filename": "lib/compliance.ts",
            "line": 243
          },
          "name": "propA",
          "type": {
            "primitive": "string"
          }
        },
        {
          "docs": {
            "stability": "experimental"
          },
          "locationInModule": {
            "filename": "lib/compliance.ts",
            "line": 244
          },
          "name": "propB",
          "type": {
            "primitive": "number"
          }
        }
      ]
    },
    "jsii-calc.JavaReservedWords": {
      "assembly": "jsii-calc",
      "docs": {
        "stability": "experimental"
      },
      "fqn": "jsii-calc.JavaReservedWords",
      "initializer": {},
      "kind": "class",
      "locationInModule": {
        "filename": "lib/compliance.ts",
        "line": 736
      },
      "methods": [
        {
          "docs": {
            "stability": "experimental"
          },
          "locationInModule": {
            "filename": "lib/compliance.ts",
            "line": 737
          },
          "name": "abstract"
        },
        {
          "docs": {
            "stability": "experimental"
          },
          "locationInModule": {
            "filename": "lib/compliance.ts",
            "line": 740
          },
          "name": "assert"
        },
        {
          "docs": {
            "stability": "experimental"
          },
          "locationInModule": {
            "filename": "lib/compliance.ts",
            "line": 743
          },
          "name": "boolean"
        },
        {
          "docs": {
            "stability": "experimental"
          },
          "locationInModule": {
            "filename": "lib/compliance.ts",
            "line": 746
          },
          "name": "break"
        },
        {
          "docs": {
            "stability": "experimental"
          },
          "locationInModule": {
            "filename": "lib/compliance.ts",
            "line": 749
          },
          "name": "byte"
        },
        {
          "docs": {
            "stability": "experimental"
          },
          "locationInModule": {
            "filename": "lib/compliance.ts",
            "line": 752
          },
          "name": "case"
        },
        {
          "docs": {
            "stability": "experimental"
          },
          "locationInModule": {
            "filename": "lib/compliance.ts",
            "line": 755
          },
          "name": "catch"
        },
        {
          "docs": {
            "stability": "experimental"
          },
          "locationInModule": {
            "filename": "lib/compliance.ts",
            "line": 758
          },
          "name": "char"
        },
        {
          "docs": {
            "stability": "experimental"
          },
          "locationInModule": {
            "filename": "lib/compliance.ts",
            "line": 761
          },
          "name": "class"
        },
        {
          "docs": {
            "stability": "experimental"
          },
          "locationInModule": {
            "filename": "lib/compliance.ts",
            "line": 764
          },
          "name": "const"
        },
        {
          "docs": {
            "stability": "experimental"
          },
          "locationInModule": {
            "filename": "lib/compliance.ts",
            "line": 767
          },
          "name": "continue"
        },
        {
          "docs": {
            "stability": "experimental"
          },
          "locationInModule": {
            "filename": "lib/compliance.ts",
            "line": 770
          },
          "name": "default"
        },
        {
          "docs": {
            "stability": "experimental"
          },
          "locationInModule": {
            "filename": "lib/compliance.ts",
            "line": 776
          },
          "name": "do"
        },
        {
          "docs": {
            "stability": "experimental"
          },
          "locationInModule": {
            "filename": "lib/compliance.ts",
            "line": 773
          },
          "name": "double"
        },
        {
          "docs": {
            "stability": "experimental"
          },
          "locationInModule": {
            "filename": "lib/compliance.ts",
            "line": 779
          },
          "name": "else"
        },
        {
          "docs": {
            "stability": "experimental"
          },
          "locationInModule": {
            "filename": "lib/compliance.ts",
            "line": 782
          },
          "name": "enum"
        },
        {
          "docs": {
            "stability": "experimental"
          },
          "locationInModule": {
            "filename": "lib/compliance.ts",
            "line": 785
          },
          "name": "extends"
        },
        {
          "docs": {
            "stability": "experimental"
          },
          "locationInModule": {
            "filename": "lib/compliance.ts",
            "line": 788
          },
          "name": "false"
        },
        {
          "docs": {
            "stability": "experimental"
          },
          "locationInModule": {
            "filename": "lib/compliance.ts",
            "line": 791
          },
          "name": "final"
        },
        {
          "docs": {
            "stability": "experimental"
          },
          "locationInModule": {
            "filename": "lib/compliance.ts",
            "line": 794
          },
          "name": "finally"
        },
        {
          "docs": {
            "stability": "experimental"
          },
          "locationInModule": {
            "filename": "lib/compliance.ts",
            "line": 797
          },
          "name": "float"
        },
        {
          "docs": {
            "stability": "experimental"
          },
          "locationInModule": {
            "filename": "lib/compliance.ts",
            "line": 800
          },
          "name": "for"
        },
        {
          "docs": {
            "stability": "experimental"
          },
          "locationInModule": {
            "filename": "lib/compliance.ts",
            "line": 803
          },
          "name": "goto"
        },
        {
          "docs": {
            "stability": "experimental"
          },
          "locationInModule": {
            "filename": "lib/compliance.ts",
            "line": 806
          },
          "name": "if"
        },
        {
          "docs": {
            "stability": "experimental"
          },
          "locationInModule": {
            "filename": "lib/compliance.ts",
            "line": 809
          },
          "name": "implements"
        },
        {
          "docs": {
            "stability": "experimental"
          },
          "locationInModule": {
            "filename": "lib/compliance.ts",
            "line": 812
          },
          "name": "import"
        },
        {
          "docs": {
            "stability": "experimental"
          },
          "locationInModule": {
            "filename": "lib/compliance.ts",
            "line": 815
          },
          "name": "instanceof"
        },
        {
          "docs": {
            "stability": "experimental"
          },
          "locationInModule": {
            "filename": "lib/compliance.ts",
            "line": 818
          },
          "name": "int"
        },
        {
          "docs": {
            "stability": "experimental"
          },
          "locationInModule": {
            "filename": "lib/compliance.ts",
            "line": 821
          },
          "name": "interface"
        },
        {
          "docs": {
            "stability": "experimental"
          },
          "locationInModule": {
            "filename": "lib/compliance.ts",
            "line": 824
          },
          "name": "long"
        },
        {
          "docs": {
            "stability": "experimental"
          },
          "locationInModule": {
            "filename": "lib/compliance.ts",
            "line": 827
          },
          "name": "native"
        },
        {
          "docs": {
            "stability": "experimental"
          },
          "locationInModule": {
            "filename": "lib/compliance.ts",
            "line": 830
          },
          "name": "new"
        },
        {
          "docs": {
            "stability": "experimental"
          },
          "locationInModule": {
            "filename": "lib/compliance.ts",
            "line": 833
          },
          "name": "null"
        },
        {
          "docs": {
            "stability": "experimental"
          },
          "locationInModule": {
            "filename": "lib/compliance.ts",
            "line": 836
          },
          "name": "package"
        },
        {
          "docs": {
            "stability": "experimental"
          },
          "locationInModule": {
            "filename": "lib/compliance.ts",
            "line": 839
          },
          "name": "private"
        },
        {
          "docs": {
            "stability": "experimental"
          },
          "locationInModule": {
            "filename": "lib/compliance.ts",
            "line": 842
          },
          "name": "protected"
        },
        {
          "docs": {
            "stability": "experimental"
          },
          "locationInModule": {
            "filename": "lib/compliance.ts",
            "line": 845
          },
          "name": "public"
        },
        {
          "docs": {
            "stability": "experimental"
          },
          "locationInModule": {
            "filename": "lib/compliance.ts",
            "line": 848
          },
          "name": "return"
        },
        {
          "docs": {
            "stability": "experimental"
          },
          "locationInModule": {
            "filename": "lib/compliance.ts",
            "line": 851
          },
          "name": "short"
        },
        {
          "docs": {
            "stability": "experimental"
          },
          "locationInModule": {
            "filename": "lib/compliance.ts",
            "line": 854
          },
          "name": "static"
        },
        {
          "docs": {
            "stability": "experimental"
          },
          "locationInModule": {
            "filename": "lib/compliance.ts",
            "line": 857
          },
          "name": "strictfp"
        },
        {
          "docs": {
            "stability": "experimental"
          },
          "locationInModule": {
            "filename": "lib/compliance.ts",
            "line": 860
          },
          "name": "super"
        },
        {
          "docs": {
            "stability": "experimental"
          },
          "locationInModule": {
            "filename": "lib/compliance.ts",
            "line": 863
          },
          "name": "switch"
        },
        {
          "docs": {
            "stability": "experimental"
          },
          "locationInModule": {
            "filename": "lib/compliance.ts",
            "line": 866
          },
          "name": "synchronized"
        },
        {
          "docs": {
            "stability": "experimental"
          },
          "locationInModule": {
            "filename": "lib/compliance.ts",
            "line": 869
          },
          "name": "this"
        },
        {
          "docs": {
            "stability": "experimental"
          },
          "locationInModule": {
            "filename": "lib/compliance.ts",
            "line": 872
          },
          "name": "throw"
        },
        {
          "docs": {
            "stability": "experimental"
          },
          "locationInModule": {
            "filename": "lib/compliance.ts",
            "line": 875
          },
          "name": "throws"
        },
        {
          "docs": {
            "stability": "experimental"
          },
          "locationInModule": {
            "filename": "lib/compliance.ts",
            "line": 878
          },
          "name": "transient"
        },
        {
          "docs": {
            "stability": "experimental"
          },
          "locationInModule": {
            "filename": "lib/compliance.ts",
            "line": 881
          },
          "name": "true"
        },
        {
          "docs": {
            "stability": "experimental"
          },
          "locationInModule": {
            "filename": "lib/compliance.ts",
            "line": 884
          },
          "name": "try"
        },
        {
          "docs": {
            "stability": "experimental"
          },
          "locationInModule": {
            "filename": "lib/compliance.ts",
            "line": 887
          },
          "name": "void"
        },
        {
          "docs": {
            "stability": "experimental"
          },
          "locationInModule": {
            "filename": "lib/compliance.ts",
            "line": 890
          },
          "name": "volatile"
        }
      ],
      "name": "JavaReservedWords",
      "properties": [
        {
          "docs": {
            "stability": "experimental"
          },
          "locationInModule": {
            "filename": "lib/compliance.ts",
            "line": 893
          },
          "name": "while",
          "type": {
            "primitive": "string"
          }
        }
      ]
    },
    "jsii-calc.Jsii487Derived": {
      "assembly": "jsii-calc",
      "docs": {
        "stability": "experimental"
      },
      "fqn": "jsii-calc.Jsii487Derived",
      "initializer": {},
      "interfaces": [
        "jsii-calc.IJsii487External2",
        "jsii-calc.IJsii487External"
      ],
      "kind": "class",
      "locationInModule": {
        "filename": "lib/erasures.ts",
        "line": 48
      },
      "name": "Jsii487Derived"
    },
    "jsii-calc.Jsii496Derived": {
      "assembly": "jsii-calc",
      "docs": {
        "stability": "experimental"
      },
      "fqn": "jsii-calc.Jsii496Derived",
      "initializer": {},
      "interfaces": [
        "jsii-calc.IJsii496"
      ],
      "kind": "class",
      "locationInModule": {
        "filename": "lib/erasures.ts",
        "line": 56
      },
      "name": "Jsii496Derived"
    },
    "jsii-calc.JsiiAgent": {
      "assembly": "jsii-calc",
      "docs": {
        "stability": "experimental",
        "summary": "Host runtime version should be set via JSII_AGENT."
      },
      "fqn": "jsii-calc.JsiiAgent",
      "initializer": {},
      "kind": "class",
      "locationInModule": {
        "filename": "lib/compliance.ts",
        "line": 1368
      },
      "name": "JsiiAgent",
      "properties": [
        {
          "docs": {
            "stability": "experimental",
            "summary": "Returns the value of the JSII_AGENT environment variable."
          },
          "immutable": true,
          "locationInModule": {
            "filename": "lib/compliance.ts",
            "line": 1372
          },
          "name": "jsiiAgent",
          "optional": true,
          "static": true,
          "type": {
            "primitive": "string"
          }
        }
      ]
    },
    "jsii-calc.JsonFormatter": {
      "assembly": "jsii-calc",
      "docs": {
        "see": "https://github.com/aws/aws-cdk/issues/5066",
        "stability": "experimental",
        "summary": "Make sure structs are un-decorated on the way in."
      },
      "fqn": "jsii-calc.JsonFormatter",
      "kind": "class",
      "locationInModule": {
        "filename": "lib/compliance.ts",
        "line": 2343
      },
      "methods": [
        {
          "docs": {
            "stability": "experimental"
          },
          "locationInModule": {
            "filename": "lib/compliance.ts",
            "line": 2388
          },
          "name": "anyArray",
          "returns": {
            "type": {
              "primitive": "any"
            }
          },
          "static": true
        },
        {
          "docs": {
            "stability": "experimental"
          },
          "locationInModule": {
            "filename": "lib/compliance.ts",
            "line": 2384
          },
          "name": "anyBooleanFalse",
          "returns": {
            "type": {
              "primitive": "any"
            }
          },
          "static": true
        },
        {
          "docs": {
            "stability": "experimental"
          },
          "locationInModule": {
            "filename": "lib/compliance.ts",
            "line": 2380
          },
          "name": "anyBooleanTrue",
          "returns": {
            "type": {
              "primitive": "any"
            }
          },
          "static": true
        },
        {
          "docs": {
            "stability": "experimental"
          },
          "locationInModule": {
            "filename": "lib/compliance.ts",
            "line": 2360
          },
          "name": "anyDate",
          "returns": {
            "type": {
              "primitive": "any"
            }
          },
          "static": true
        },
        {
          "docs": {
            "stability": "experimental"
          },
          "locationInModule": {
            "filename": "lib/compliance.ts",
            "line": 2376
          },
          "name": "anyEmptyString",
          "returns": {
            "type": {
              "primitive": "any"
            }
          },
          "static": true
        },
        {
          "docs": {
            "stability": "experimental"
          },
          "locationInModule": {
            "filename": "lib/compliance.ts",
            "line": 2356
          },
          "name": "anyFunction",
          "returns": {
            "type": {
              "primitive": "any"
            }
          },
          "static": true
        },
        {
          "docs": {
            "stability": "experimental"
          },
          "locationInModule": {
            "filename": "lib/compliance.ts",
            "line": 2392
          },
          "name": "anyHash",
          "returns": {
            "type": {
              "primitive": "any"
            }
          },
          "static": true
        },
        {
          "docs": {
            "stability": "experimental"
          },
          "locationInModule": {
            "filename": "lib/compliance.ts",
            "line": 2348
          },
          "name": "anyNull",
          "returns": {
            "type": {
              "primitive": "any"
            }
          },
          "static": true
        },
        {
          "docs": {
            "stability": "experimental"
          },
          "locationInModule": {
            "filename": "lib/compliance.ts",
            "line": 2364
          },
          "name": "anyNumber",
          "returns": {
            "type": {
              "primitive": "any"
            }
          },
          "static": true
        },
        {
          "docs": {
            "stability": "experimental"
          },
          "locationInModule": {
            "filename": "lib/compliance.ts",
            "line": 2396
          },
          "name": "anyRef",
          "returns": {
            "type": {
              "primitive": "any"
            }
          },
          "static": true
        },
        {
          "docs": {
            "stability": "experimental"
          },
          "locationInModule": {
            "filename": "lib/compliance.ts",
            "line": 2372
          },
          "name": "anyString",
          "returns": {
            "type": {
              "primitive": "any"
            }
          },
          "static": true
        },
        {
          "docs": {
            "stability": "experimental"
          },
          "locationInModule": {
            "filename": "lib/compliance.ts",
            "line": 2352
          },
          "name": "anyUndefined",
          "returns": {
            "type": {
              "primitive": "any"
            }
          },
          "static": true
        },
        {
          "docs": {
            "stability": "experimental"
          },
          "locationInModule": {
            "filename": "lib/compliance.ts",
            "line": 2368
          },
          "name": "anyZero",
          "returns": {
            "type": {
              "primitive": "any"
            }
          },
          "static": true
        },
        {
          "docs": {
            "stability": "experimental"
          },
          "locationInModule": {
            "filename": "lib/compliance.ts",
            "line": 2344
          },
          "name": "stringify",
          "parameters": [
            {
              "name": "value",
              "optional": true,
              "type": {
                "primitive": "any"
              }
            }
          ],
          "returns": {
            "optional": true,
            "type": {
              "primitive": "string"
            }
          },
          "static": true
        }
      ],
      "name": "JsonFormatter"
    },
    "jsii-calc.LoadBalancedFargateServiceProps": {
      "assembly": "jsii-calc",
      "datatype": true,
      "docs": {
        "stability": "experimental",
        "summary": "jsii#298: show default values in sphinx documentation, and respect newlines."
      },
      "fqn": "jsii-calc.LoadBalancedFargateServiceProps",
      "kind": "interface",
      "locationInModule": {
        "filename": "lib/compliance.ts",
        "line": 1280
      },
      "name": "LoadBalancedFargateServiceProps",
      "properties": [
        {
          "abstract": true,
          "docs": {
            "default": "80",
            "remarks": "Corresponds to container port mapping.",
            "stability": "experimental",
            "summary": "The container port of the application load balancer attached to your Fargate service."
          },
          "immutable": true,
          "locationInModule": {
            "filename": "lib/compliance.ts",
            "line": 1323
          },
          "name": "containerPort",
          "optional": true,
          "type": {
            "primitive": "number"
          }
        },
        {
          "abstract": true,
          "docs": {
            "default": "256",
            "remarks": "Valid values, which determines your range of valid values for the memory parameter:\n256 (.25 vCPU) - Available memory values: 0.5GB, 1GB, 2GB\n512 (.5 vCPU) - Available memory values: 1GB, 2GB, 3GB, 4GB\n1024 (1 vCPU) - Available memory values: 2GB, 3GB, 4GB, 5GB, 6GB, 7GB, 8GB\n2048 (2 vCPU) - Available memory values: Between 4GB and 16GB in 1GB increments\n4096 (4 vCPU) - Available memory values: Between 8GB and 30GB in 1GB increments\n\nThis default is set in the underlying FargateTaskDefinition construct.",
            "stability": "experimental",
            "summary": "The number of cpu units used by the task."
          },
          "immutable": true,
          "locationInModule": {
            "filename": "lib/compliance.ts",
            "line": 1294
          },
          "name": "cpu",
          "optional": true,
          "type": {
            "primitive": "string"
          }
        },
        {
          "abstract": true,
          "docs": {
            "default": "512",
            "remarks": "This field is required and you must use one of the following values, which determines your range of valid values\nfor the cpu parameter:\n\n0.5GB, 1GB, 2GB - Available cpu values: 256 (.25 vCPU)\n\n1GB, 2GB, 3GB, 4GB - Available cpu values: 512 (.5 vCPU)\n\n2GB, 3GB, 4GB, 5GB, 6GB, 7GB, 8GB - Available cpu values: 1024 (1 vCPU)\n\nBetween 4GB and 16GB in 1GB increments - Available cpu values: 2048 (2 vCPU)\n\nBetween 8GB and 30GB in 1GB increments - Available cpu values: 4096 (4 vCPU)\n\nThis default is set in the underlying FargateTaskDefinition construct.",
            "stability": "experimental",
            "summary": "The amount (in MiB) of memory used by the task."
          },
          "immutable": true,
          "locationInModule": {
            "filename": "lib/compliance.ts",
            "line": 1316
          },
          "name": "memoryMiB",
          "optional": true,
          "type": {
            "primitive": "string"
          }
        },
        {
          "abstract": true,
          "docs": {
            "default": "true",
            "stability": "experimental",
            "summary": "Determines whether the Application Load Balancer will be internet-facing."
          },
          "immutable": true,
          "locationInModule": {
            "filename": "lib/compliance.ts",
            "line": 1330
          },
          "name": "publicLoadBalancer",
          "optional": true,
          "type": {
            "primitive": "boolean"
          }
        },
        {
          "abstract": true,
          "docs": {
            "default": "false",
            "stability": "experimental",
            "summary": "Determines whether your Fargate Service will be assigned a public IP address."
          },
          "immutable": true,
          "locationInModule": {
            "filename": "lib/compliance.ts",
            "line": 1337
          },
          "name": "publicTasks",
          "optional": true,
          "type": {
            "primitive": "boolean"
          }
        }
      ]
    },
    "jsii-calc.MethodNamedProperty": {
      "assembly": "jsii-calc",
      "docs": {
        "stability": "experimental"
      },
      "fqn": "jsii-calc.MethodNamedProperty",
      "initializer": {},
      "kind": "class",
      "locationInModule": {
        "filename": "lib/calculator.ts",
        "line": 386
      },
      "methods": [
        {
          "docs": {
            "stability": "experimental"
          },
          "locationInModule": {
            "filename": "lib/calculator.ts",
            "line": 387
          },
          "name": "property",
          "returns": {
            "type": {
              "primitive": "string"
            }
          }
        }
      ],
      "name": "MethodNamedProperty",
      "properties": [
        {
          "docs": {
            "stability": "experimental"
          },
          "immutable": true,
          "locationInModule": {
            "filename": "lib/calculator.ts",
            "line": 391
          },
          "name": "elite",
          "type": {
            "primitive": "number"
          }
        }
      ]
    },
    "jsii-calc.Multiply": {
      "assembly": "jsii-calc",
      "base": "jsii-calc.BinaryOperation",
      "docs": {
        "stability": "experimental",
        "summary": "The \"*\" binary operation."
      },
      "fqn": "jsii-calc.Multiply",
      "initializer": {
        "docs": {
          "stability": "experimental",
          "summary": "Creates a BinaryOperation."
        },
        "parameters": [
          {
            "docs": {
              "summary": "Left-hand side operand."
            },
            "name": "lhs",
            "type": {
              "fqn": "@scope/jsii-calc-lib.Value"
            }
          },
          {
            "docs": {
              "summary": "Right-hand side operand."
            },
            "name": "rhs",
            "type": {
              "fqn": "@scope/jsii-calc-lib.Value"
            }
          }
        ]
      },
      "interfaces": [
        "jsii-calc.IFriendlier",
        "jsii-calc.IRandomNumberGenerator"
      ],
      "kind": "class",
      "locationInModule": {
        "filename": "lib/calculator.ts",
        "line": 68
      },
      "methods": [
        {
          "docs": {
            "stability": "experimental",
            "summary": "Say farewell."
          },
          "locationInModule": {
            "filename": "lib/calculator.ts",
            "line": 81
          },
          "name": "farewell",
          "overrides": "jsii-calc.IFriendlier",
          "returns": {
            "type": {
              "primitive": "string"
            }
          }
        },
        {
          "docs": {
            "stability": "experimental",
            "summary": "Say goodbye."
          },
          "locationInModule": {
            "filename": "lib/calculator.ts",
            "line": 77
          },
          "name": "goodbye",
          "overrides": "jsii-calc.IFriendlier",
          "returns": {
            "type": {
              "primitive": "string"
            }
          }
        },
        {
          "docs": {
            "stability": "experimental",
            "summary": "Returns another random number."
          },
          "locationInModule": {
            "filename": "lib/calculator.ts",
            "line": 85
          },
          "name": "next",
          "overrides": "jsii-calc.IRandomNumberGenerator",
          "returns": {
            "type": {
              "primitive": "number"
            }
          }
        },
        {
          "docs": {
            "stability": "experimental",
            "summary": "String representation of the value."
          },
          "locationInModule": {
            "filename": "lib/calculator.ts",
            "line": 73
          },
          "name": "toString",
          "overrides": "@scope/jsii-calc-lib.Operation",
          "returns": {
            "type": {
              "primitive": "string"
            }
          }
        }
      ],
      "name": "Multiply",
      "properties": [
        {
          "docs": {
            "stability": "experimental",
            "summary": "The value."
          },
          "immutable": true,
          "locationInModule": {
            "filename": "lib/calculator.ts",
            "line": 69
          },
          "name": "value",
          "overrides": "@scope/jsii-calc-lib.Value",
          "type": {
            "primitive": "number"
          }
        }
      ]
    },
    "jsii-calc.Negate": {
      "assembly": "jsii-calc",
      "base": "jsii-calc.UnaryOperation",
      "docs": {
        "stability": "experimental",
        "summary": "The negation operation (\"-value\")."
      },
      "fqn": "jsii-calc.Negate",
      "initializer": {
        "docs": {
          "stability": "experimental"
        },
        "parameters": [
          {
            "name": "operand",
            "type": {
              "fqn": "@scope/jsii-calc-lib.Value"
            }
          }
        ]
      },
      "interfaces": [
        "jsii-calc.IFriendlier"
      ],
      "kind": "class",
      "locationInModule": {
        "filename": "lib/calculator.ts",
        "line": 102
      },
      "methods": [
        {
          "docs": {
            "stability": "experimental",
            "summary": "Say farewell."
          },
          "locationInModule": {
            "filename": "lib/calculator.ts",
            "line": 119
          },
          "name": "farewell",
          "overrides": "jsii-calc.IFriendlier",
          "returns": {
            "type": {
              "primitive": "string"
            }
          }
        },
        {
          "docs": {
            "stability": "experimental",
            "summary": "Say goodbye."
          },
          "locationInModule": {
            "filename": "lib/calculator.ts",
            "line": 115
          },
          "name": "goodbye",
          "overrides": "jsii-calc.IFriendlier",
          "returns": {
            "type": {
              "primitive": "string"
            }
          }
        },
        {
          "docs": {
            "stability": "experimental",
            "summary": "Say hello!"
          },
          "locationInModule": {
            "filename": "lib/calculator.ts",
            "line": 111
          },
          "name": "hello",
          "overrides": "@scope/jsii-calc-lib.IFriendly",
          "returns": {
            "type": {
              "primitive": "string"
            }
          }
        },
        {
          "docs": {
            "stability": "experimental",
            "summary": "String representation of the value."
          },
          "locationInModule": {
            "filename": "lib/calculator.ts",
            "line": 107
          },
          "name": "toString",
          "overrides": "@scope/jsii-calc-lib.Operation",
          "returns": {
            "type": {
              "primitive": "string"
            }
          }
        }
      ],
      "name": "Negate",
      "properties": [
        {
          "docs": {
            "stability": "experimental",
            "summary": "The value."
          },
          "immutable": true,
          "locationInModule": {
            "filename": "lib/calculator.ts",
            "line": 103
          },
          "name": "value",
          "overrides": "@scope/jsii-calc-lib.Value",
          "type": {
            "primitive": "number"
          }
        }
      ]
    },
    "jsii-calc.NestedStruct": {
      "assembly": "jsii-calc",
      "datatype": true,
      "docs": {
        "stability": "experimental"
      },
      "fqn": "jsii-calc.NestedStruct",
      "kind": "interface",
      "locationInModule": {
        "filename": "lib/compliance.ts",
        "line": 2216
      },
      "name": "NestedStruct",
      "properties": [
        {
          "abstract": true,
          "docs": {
            "stability": "experimental",
            "summary": "When provided, must be > 0."
          },
          "immutable": true,
          "locationInModule": {
            "filename": "lib/compliance.ts",
            "line": 2220
          },
          "name": "numberProp",
          "type": {
            "primitive": "number"
          }
        }
      ]
    },
    "jsii-calc.NodeStandardLibrary": {
      "assembly": "jsii-calc",
      "docs": {
        "stability": "experimental",
        "summary": "Test fixture to verify that jsii modules can use the node standard library."
      },
      "fqn": "jsii-calc.NodeStandardLibrary",
      "initializer": {},
      "kind": "class",
      "locationInModule": {
        "filename": "lib/compliance.ts",
        "line": 1002
      },
      "methods": [
        {
          "docs": {
            "returns": "\"6a2da20943931e9834fc12cfe5bb47bbd9ae43489a30726962b576f4e3993e50\"",
            "stability": "experimental",
            "summary": "Uses node.js \"crypto\" module to calculate sha256 of a string."
          },
          "locationInModule": {
            "filename": "lib/compliance.ts",
            "line": 1031
          },
          "name": "cryptoSha256",
          "returns": {
            "type": {
              "primitive": "string"
            }
          }
        },
        {
          "async": true,
          "docs": {
            "returns": "\"Hello, resource!\"",
            "stability": "experimental",
            "summary": "Reads a local resource file (resource.txt) asynchronously."
          },
          "locationInModule": {
            "filename": "lib/compliance.ts",
            "line": 1007
          },
          "name": "fsReadFile",
          "returns": {
            "type": {
              "primitive": "string"
            }
          }
        },
        {
          "docs": {
            "returns": "\"Hello, resource! SYNC!\"",
            "stability": "experimental",
            "summary": "Sync version of fsReadFile."
          },
          "locationInModule": {
            "filename": "lib/compliance.ts",
            "line": 1016
          },
          "name": "fsReadFileSync",
          "returns": {
            "type": {
              "primitive": "string"
            }
          }
        }
      ],
      "name": "NodeStandardLibrary",
      "properties": [
        {
          "docs": {
            "stability": "experimental",
            "summary": "Returns the current os.platform() from the \"os\" node module."
          },
          "immutable": true,
          "locationInModule": {
            "filename": "lib/compliance.ts",
            "line": 1023
          },
          "name": "osPlatform",
          "type": {
            "primitive": "string"
          }
        }
      ]
    },
    "jsii-calc.NullShouldBeTreatedAsUndefined": {
      "assembly": "jsii-calc",
      "docs": {
        "stability": "experimental",
        "summary": "jsii#282, aws-cdk#157: null should be treated as \"undefined\"."
      },
      "fqn": "jsii-calc.NullShouldBeTreatedAsUndefined",
      "initializer": {
        "docs": {
          "stability": "experimental"
        },
        "parameters": [
          {
            "name": "_param1",
            "type": {
              "primitive": "string"
            }
          },
          {
            "name": "optional",
            "optional": true,
            "type": {
              "primitive": "any"
            }
          }
        ]
      },
      "kind": "class",
      "locationInModule": {
        "filename": "lib/compliance.ts",
        "line": 1229
      },
      "methods": [
        {
          "docs": {
            "stability": "experimental"
          },
          "locationInModule": {
            "filename": "lib/compliance.ts",
            "line": 1238
          },
          "name": "giveMeUndefined",
          "parameters": [
            {
              "name": "value",
              "optional": true,
              "type": {
                "primitive": "any"
              }
            }
          ]
        },
        {
          "docs": {
            "stability": "experimental"
          },
          "locationInModule": {
            "filename": "lib/compliance.ts",
            "line": 1244
          },
          "name": "giveMeUndefinedInsideAnObject",
          "parameters": [
            {
              "name": "input",
              "type": {
                "fqn": "jsii-calc.NullShouldBeTreatedAsUndefinedData"
              }
            }
          ]
        },
        {
          "docs": {
            "stability": "experimental"
          },
          "locationInModule": {
            "filename": "lib/compliance.ts",
            "line": 1259
          },
          "name": "verifyPropertyIsUndefined"
        }
      ],
      "name": "NullShouldBeTreatedAsUndefined",
      "properties": [
        {
          "docs": {
            "stability": "experimental"
          },
          "locationInModule": {
            "filename": "lib/compliance.ts",
            "line": 1230
          },
          "name": "changeMeToUndefined",
          "optional": true,
          "type": {
            "primitive": "string"
          }
        }
      ]
    },
    "jsii-calc.NullShouldBeTreatedAsUndefinedData": {
      "assembly": "jsii-calc",
      "datatype": true,
      "docs": {
        "stability": "experimental"
      },
      "fqn": "jsii-calc.NullShouldBeTreatedAsUndefinedData",
      "kind": "interface",
      "locationInModule": {
        "filename": "lib/compliance.ts",
        "line": 1266
      },
      "name": "NullShouldBeTreatedAsUndefinedData",
      "properties": [
        {
          "abstract": true,
          "docs": {
            "stability": "experimental"
          },
          "immutable": true,
          "locationInModule": {
            "filename": "lib/compliance.ts",
            "line": 1268
          },
          "name": "arrayWithThreeElementsAndUndefinedAsSecondArgument",
          "type": {
            "collection": {
              "elementtype": {
                "primitive": "any"
              },
              "kind": "array"
            }
          }
        },
        {
          "abstract": true,
          "docs": {
            "stability": "experimental"
          },
          "immutable": true,
          "locationInModule": {
            "filename": "lib/compliance.ts",
            "line": 1267
          },
          "name": "thisShouldBeUndefined",
          "optional": true,
          "type": {
            "primitive": "any"
          }
        }
      ]
    },
    "jsii-calc.NumberGenerator": {
      "assembly": "jsii-calc",
      "docs": {
        "stability": "experimental",
        "summary": "This allows us to test that a reference can be stored for objects that implement interfaces."
      },
      "fqn": "jsii-calc.NumberGenerator",
      "initializer": {
        "docs": {
          "stability": "experimental"
        },
        "parameters": [
          {
            "name": "generator",
            "type": {
              "fqn": "jsii-calc.IRandomNumberGenerator"
            }
          }
        ]
      },
      "kind": "class",
      "locationInModule": {
        "filename": "lib/compliance.ts",
        "line": 493
      },
      "methods": [
        {
          "docs": {
            "stability": "experimental"
          },
          "locationInModule": {
            "filename": "lib/compliance.ts",
            "line": 502
          },
          "name": "isSameGenerator",
          "parameters": [
            {
              "name": "gen",
              "type": {
                "fqn": "jsii-calc.IRandomNumberGenerator"
              }
            }
          ],
          "returns": {
            "type": {
              "primitive": "boolean"
            }
          }
        },
        {
          "docs": {
            "stability": "experimental"
          },
          "locationInModule": {
            "filename": "lib/compliance.ts",
            "line": 498
          },
          "name": "nextTimes100",
          "returns": {
            "type": {
              "primitive": "number"
            }
          }
        }
      ],
      "name": "NumberGenerator",
      "properties": [
        {
          "docs": {
            "stability": "experimental"
          },
          "locationInModule": {
            "filename": "lib/compliance.ts",
            "line": 494
          },
          "name": "generator",
          "type": {
            "fqn": "jsii-calc.IRandomNumberGenerator"
          }
        }
      ]
    },
    "jsii-calc.ObjectRefsInCollections": {
      "assembly": "jsii-calc",
      "docs": {
        "stability": "experimental",
        "summary": "Verify that object references can be passed inside collections."
      },
      "fqn": "jsii-calc.ObjectRefsInCollections",
      "initializer": {},
      "kind": "class",
      "locationInModule": {
        "filename": "lib/compliance.ts",
        "line": 250
      },
      "methods": [
        {
          "docs": {
            "stability": "experimental",
            "summary": "Returns the sum of all values."
          },
          "locationInModule": {
            "filename": "lib/compliance.ts",
            "line": 254
          },
          "name": "sumFromArray",
          "parameters": [
            {
              "name": "values",
              "type": {
                "collection": {
                  "elementtype": {
                    "fqn": "@scope/jsii-calc-lib.Value"
                  },
                  "kind": "array"
                }
              }
            }
          ],
          "returns": {
            "type": {
              "primitive": "number"
            }
          }
        },
        {
          "docs": {
            "stability": "experimental",
            "summary": "Returns the sum of all values in a map."
          },
          "locationInModule": {
            "filename": "lib/compliance.ts",
            "line": 265
          },
          "name": "sumFromMap",
          "parameters": [
            {
              "name": "values",
              "type": {
                "collection": {
                  "elementtype": {
                    "fqn": "@scope/jsii-calc-lib.Value"
                  },
                  "kind": "map"
                }
              }
            }
          ],
          "returns": {
            "type": {
              "primitive": "number"
            }
          }
        }
      ],
      "name": "ObjectRefsInCollections"
    },
    "jsii-calc.ObjectWithPropertyProvider": {
      "assembly": "jsii-calc",
      "docs": {
        "stability": "experimental"
      },
      "fqn": "jsii-calc.ObjectWithPropertyProvider",
      "kind": "class",
      "locationInModule": {
        "filename": "lib/compliance.ts",
        "line": 2316
      },
      "methods": [
        {
          "docs": {
            "stability": "experimental"
          },
          "locationInModule": {
            "filename": "lib/compliance.ts",
            "line": 2317
          },
          "name": "provide",
          "returns": {
            "type": {
              "fqn": "jsii-calc.IObjectWithProperty"
            }
          },
          "static": true
        }
      ],
      "name": "ObjectWithPropertyProvider"
    },
    "jsii-calc.Old": {
      "assembly": "jsii-calc",
      "docs": {
        "deprecated": "Use the new class",
        "stability": "deprecated",
        "summary": "Old class."
      },
      "fqn": "jsii-calc.Old",
      "initializer": {},
      "kind": "class",
      "locationInModule": {
        "filename": "lib/documented.ts",
        "line": 54
      },
      "methods": [
        {
          "docs": {
            "stability": "deprecated",
            "summary": "Doo wop that thing."
          },
          "locationInModule": {
            "filename": "lib/documented.ts",
            "line": 58
          },
          "name": "doAThing"
        }
      ],
      "name": "Old"
    },
    "jsii-calc.OptionalArgumentInvoker": {
      "assembly": "jsii-calc",
      "docs": {
        "stability": "experimental"
      },
      "fqn": "jsii-calc.OptionalArgumentInvoker",
      "initializer": {
        "docs": {
          "stability": "experimental"
        },
        "parameters": [
          {
            "name": "delegate",
            "type": {
              "fqn": "jsii-calc.IInterfaceWithOptionalMethodArguments"
            }
          }
        ]
      },
      "kind": "class",
      "locationInModule": {
        "filename": "lib/compliance.ts",
        "line": 1100
      },
      "methods": [
        {
          "docs": {
            "stability": "experimental"
          },
          "locationInModule": {
            "filename": "lib/compliance.ts",
            "line": 1107
          },
          "name": "invokeWithOptional"
        },
        {
          "docs": {
            "stability": "experimental"
          },
          "locationInModule": {
            "filename": "lib/compliance.ts",
            "line": 1103
          },
          "name": "invokeWithoutOptional"
        }
      ],
      "name": "OptionalArgumentInvoker"
    },
    "jsii-calc.OptionalConstructorArgument": {
      "assembly": "jsii-calc",
      "docs": {
        "stability": "experimental"
      },
      "fqn": "jsii-calc.OptionalConstructorArgument",
      "initializer": {
        "docs": {
          "stability": "experimental"
        },
        "parameters": [
          {
            "name": "arg1",
            "type": {
              "primitive": "number"
            }
          },
          {
            "name": "arg2",
            "type": {
              "primitive": "string"
            }
          },
          {
            "name": "arg3",
            "optional": true,
            "type": {
              "primitive": "date"
            }
          }
        ]
      },
      "kind": "class",
      "locationInModule": {
        "filename": "lib/compliance.ts",
        "line": 295
      },
      "name": "OptionalConstructorArgument",
      "properties": [
        {
          "docs": {
            "stability": "experimental"
          },
          "immutable": true,
          "locationInModule": {
            "filename": "lib/compliance.ts",
            "line": 296
          },
          "name": "arg1",
          "type": {
            "primitive": "number"
          }
        },
        {
          "docs": {
            "stability": "experimental"
          },
          "immutable": true,
          "locationInModule": {
            "filename": "lib/compliance.ts",
            "line": 297
          },
          "name": "arg2",
          "type": {
            "primitive": "string"
          }
        },
        {
          "docs": {
            "stability": "experimental"
          },
          "immutable": true,
          "locationInModule": {
            "filename": "lib/compliance.ts",
            "line": 298
          },
          "name": "arg3",
          "optional": true,
          "type": {
            "primitive": "date"
          }
        }
      ]
    },
    "jsii-calc.OptionalStruct": {
      "assembly": "jsii-calc",
      "datatype": true,
      "docs": {
        "stability": "experimental"
      },
      "fqn": "jsii-calc.OptionalStruct",
      "kind": "interface",
      "locationInModule": {
        "filename": "lib/compliance.ts",
        "line": 1675
      },
      "name": "OptionalStruct",
      "properties": [
        {
          "abstract": true,
          "docs": {
            "stability": "experimental"
          },
          "immutable": true,
          "locationInModule": {
            "filename": "lib/compliance.ts",
            "line": 1676
          },
          "name": "field",
          "optional": true,
          "type": {
            "primitive": "string"
          }
        }
      ]
    },
    "jsii-calc.OptionalStructConsumer": {
      "assembly": "jsii-calc",
      "docs": {
        "stability": "experimental"
      },
      "fqn": "jsii-calc.OptionalStructConsumer",
      "initializer": {
        "docs": {
          "stability": "experimental"
        },
        "parameters": [
          {
            "name": "optionalStruct",
            "optional": true,
            "type": {
              "fqn": "jsii-calc.OptionalStruct"
            }
          }
        ]
      },
      "kind": "class",
      "locationInModule": {
        "filename": "lib/compliance.ts",
        "line": 1666
      },
      "name": "OptionalStructConsumer",
      "properties": [
        {
          "docs": {
            "stability": "experimental"
          },
          "immutable": true,
          "locationInModule": {
            "filename": "lib/compliance.ts",
            "line": 1667
          },
          "name": "parameterWasUndefined",
          "type": {
            "primitive": "boolean"
          }
        },
        {
          "docs": {
            "stability": "experimental"
          },
          "immutable": true,
          "locationInModule": {
            "filename": "lib/compliance.ts",
            "line": 1668
          },
          "name": "fieldValue",
          "optional": true,
          "type": {
            "primitive": "string"
          }
        }
      ]
    },
    "jsii-calc.OverridableProtectedMember": {
      "assembly": "jsii-calc",
      "docs": {
        "see": "https://github.com/aws/jsii/issues/903",
        "stability": "experimental"
      },
      "fqn": "jsii-calc.OverridableProtectedMember",
      "initializer": {},
      "kind": "class",
      "locationInModule": {
        "filename": "lib/compliance.ts",
        "line": 1932
      },
      "methods": [
        {
          "docs": {
            "stability": "experimental"
          },
          "locationInModule": {
            "filename": "lib/compliance.ts",
            "line": 1944
          },
          "name": "overrideMe",
          "protected": true,
          "returns": {
            "type": {
              "primitive": "string"
            }
          }
        },
        {
          "docs": {
            "stability": "experimental"
          },
          "locationInModule": {
            "filename": "lib/compliance.ts",
            "line": 1940
          },
          "name": "switchModes"
        },
        {
          "docs": {
            "stability": "experimental"
          },
          "locationInModule": {
            "filename": "lib/compliance.ts",
            "line": 1936
          },
          "name": "valueFromProtected",
          "returns": {
            "type": {
              "primitive": "string"
            }
          }
        }
      ],
      "name": "OverridableProtectedMember",
      "properties": [
        {
          "docs": {
            "stability": "experimental"
          },
          "immutable": true,
          "locationInModule": {
            "filename": "lib/compliance.ts",
            "line": 1933
          },
          "name": "overrideReadOnly",
          "protected": true,
          "type": {
            "primitive": "string"
          }
        },
        {
          "docs": {
            "stability": "experimental"
          },
          "locationInModule": {
            "filename": "lib/compliance.ts",
            "line": 1934
          },
          "name": "overrideReadWrite",
          "protected": true,
          "type": {
            "primitive": "string"
          }
        }
      ]
    },
    "jsii-calc.OverrideReturnsObject": {
      "assembly": "jsii-calc",
      "docs": {
        "stability": "experimental"
      },
      "fqn": "jsii-calc.OverrideReturnsObject",
      "initializer": {},
      "kind": "class",
      "locationInModule": {
        "filename": "lib/compliance.ts",
        "line": 637
      },
      "methods": [
        {
          "docs": {
            "stability": "experimental"
          },
          "locationInModule": {
            "filename": "lib/compliance.ts",
            "line": 638
          },
          "name": "test",
          "parameters": [
            {
              "name": "obj",
              "type": {
                "fqn": "jsii-calc.IReturnsNumber"
              }
            }
          ],
          "returns": {
            "type": {
              "primitive": "number"
            }
          }
        }
      ],
      "name": "OverrideReturnsObject"
    },
    "jsii-calc.ParentStruct982": {
      "assembly": "jsii-calc",
      "datatype": true,
      "docs": {
        "stability": "experimental",
        "summary": "https://github.com/aws/jsii/issues/982."
      },
      "fqn": "jsii-calc.ParentStruct982",
      "kind": "interface",
      "locationInModule": {
        "filename": "lib/compliance.ts",
        "line": 2266
      },
      "name": "ParentStruct982",
      "properties": [
        {
          "abstract": true,
          "docs": {
            "stability": "experimental"
          },
          "immutable": true,
          "locationInModule": {
            "filename": "lib/compliance.ts",
            "line": 2267
          },
          "name": "foo",
          "type": {
            "primitive": "string"
          }
        }
      ]
    },
    "jsii-calc.PartiallyInitializedThisConsumer": {
      "abstract": true,
      "assembly": "jsii-calc",
      "docs": {
        "stability": "experimental"
      },
      "fqn": "jsii-calc.PartiallyInitializedThisConsumer",
      "initializer": {},
      "kind": "class",
      "locationInModule": {
        "filename": "lib/compliance.ts",
        "line": 1649
      },
      "methods": [
        {
          "abstract": true,
          "docs": {
            "stability": "experimental"
          },
          "locationInModule": {
            "filename": "lib/compliance.ts",
            "line": 1650
          },
          "name": "consumePartiallyInitializedThis",
          "parameters": [
            {
              "name": "obj",
              "type": {
                "fqn": "jsii-calc.ConstructorPassesThisOut"
              }
            },
            {
              "name": "dt",
              "type": {
                "primitive": "date"
              }
            },
            {
              "name": "ev",
              "type": {
                "fqn": "jsii-calc.AllTypesEnum"
              }
            }
          ],
          "returns": {
            "type": {
              "primitive": "string"
            }
          }
        }
      ],
      "name": "PartiallyInitializedThisConsumer"
    },
    "jsii-calc.Polymorphism": {
      "assembly": "jsii-calc",
      "docs": {
        "stability": "experimental"
      },
      "fqn": "jsii-calc.Polymorphism",
      "initializer": {},
      "kind": "class",
      "locationInModule": {
        "filename": "lib/compliance.ts",
        "line": 483
      },
      "methods": [
        {
          "docs": {
            "stability": "experimental"
          },
          "locationInModule": {
            "filename": "lib/compliance.ts",
            "line": 484
          },
          "name": "sayHello",
          "parameters": [
            {
              "name": "friendly",
              "type": {
                "fqn": "@scope/jsii-calc-lib.IFriendly"
              }
            }
          ],
          "returns": {
            "type": {
              "primitive": "string"
            }
          }
        }
      ],
      "name": "Polymorphism"
    },
    "jsii-calc.Power": {
      "assembly": "jsii-calc",
      "base": "jsii-calc.composition.CompositeOperation",
      "docs": {
        "stability": "experimental",
        "summary": "The power operation."
      },
      "fqn": "jsii-calc.Power",
      "initializer": {
        "docs": {
          "stability": "experimental",
          "summary": "Creates a Power operation."
        },
        "parameters": [
          {
            "docs": {
              "summary": "The base of the power."
            },
            "name": "base",
            "type": {
              "fqn": "@scope/jsii-calc-lib.Value"
            }
          },
          {
            "docs": {
              "summary": "The number of times to multiply."
            },
            "name": "pow",
            "type": {
              "fqn": "@scope/jsii-calc-lib.Value"
            }
          }
        ]
      },
      "kind": "class",
      "locationInModule": {
        "filename": "lib/calculator.ts",
        "line": 211
      },
      "name": "Power",
      "properties": [
        {
          "docs": {
            "stability": "experimental",
            "summary": "The base of the power."
          },
          "immutable": true,
          "locationInModule": {
            "filename": "lib/calculator.ts",
            "line": 218
          },
          "name": "base",
          "type": {
            "fqn": "@scope/jsii-calc-lib.Value"
          }
        },
        {
          "docs": {
            "remarks": "Must be implemented by derived classes.",
            "stability": "experimental",
            "summary": "The expression that this operation consists of."
          },
          "immutable": true,
          "locationInModule": {
            "filename": "lib/calculator.ts",
            "line": 222
          },
          "name": "expression",
          "overrides": "jsii-calc.composition.CompositeOperation",
          "type": {
            "fqn": "@scope/jsii-calc-lib.Value"
          }
        },
        {
          "docs": {
            "stability": "experimental",
            "summary": "The number of times to multiply."
          },
          "immutable": true,
          "locationInModule": {
            "filename": "lib/calculator.ts",
            "line": 218
          },
          "name": "pow",
          "type": {
            "fqn": "@scope/jsii-calc-lib.Value"
          }
        }
      ]
    },
    "jsii-calc.PropertyNamedProperty": {
      "assembly": "jsii-calc",
      "docs": {
        "stability": "experimental",
        "summary": "Reproduction for https://github.com/aws/jsii/issues/1113 Where a method or property named \"property\" would result in impossible to load Python code."
      },
      "fqn": "jsii-calc.PropertyNamedProperty",
      "initializer": {},
      "kind": "class",
      "locationInModule": {
        "filename": "lib/calculator.ts",
        "line": 382
      },
      "name": "PropertyNamedProperty",
      "properties": [
        {
          "docs": {
            "stability": "experimental"
          },
          "immutable": true,
          "locationInModule": {
            "filename": "lib/calculator.ts",
            "line": 383
          },
          "name": "property",
          "type": {
            "primitive": "string"
          }
        },
        {
          "docs": {
            "stability": "experimental"
          },
          "immutable": true,
          "locationInModule": {
            "filename": "lib/calculator.ts",
            "line": 384
          },
          "name": "yetAnoterOne",
          "type": {
            "primitive": "boolean"
          }
        }
      ]
    },
    "jsii-calc.PublicClass": {
      "assembly": "jsii-calc",
      "docs": {
        "stability": "experimental"
      },
      "fqn": "jsii-calc.PublicClass",
      "initializer": {},
      "kind": "class",
      "locationInModule": {
        "filename": "lib/compliance.ts",
        "line": 1393
      },
      "methods": [
        {
          "docs": {
            "stability": "experimental"
          },
          "locationInModule": {
            "filename": "lib/compliance.ts",
            "line": 1394
          },
          "name": "hello"
        }
      ],
      "name": "PublicClass"
    },
    "jsii-calc.PythonReservedWords": {
      "assembly": "jsii-calc",
      "docs": {
        "stability": "experimental"
      },
      "fqn": "jsii-calc.PythonReservedWords",
      "initializer": {},
      "kind": "class",
      "locationInModule": {
        "filename": "lib/compliance.ts",
        "line": 896
      },
      "methods": [
        {
          "docs": {
            "stability": "experimental"
          },
          "locationInModule": {
            "filename": "lib/compliance.ts",
            "line": 898
          },
          "name": "and"
        },
        {
          "docs": {
            "stability": "experimental"
          },
          "locationInModule": {
            "filename": "lib/compliance.ts",
            "line": 900
          },
          "name": "as"
        },
        {
          "docs": {
            "stability": "experimental"
          },
          "locationInModule": {
            "filename": "lib/compliance.ts",
            "line": 902
          },
          "name": "assert"
        },
        {
          "docs": {
            "stability": "experimental"
          },
          "locationInModule": {
            "filename": "lib/compliance.ts",
            "line": 904
          },
          "name": "async"
        },
        {
          "docs": {
            "stability": "experimental"
          },
          "locationInModule": {
            "filename": "lib/compliance.ts",
            "line": 906
          },
          "name": "await"
        },
        {
          "docs": {
            "stability": "experimental"
          },
          "locationInModule": {
            "filename": "lib/compliance.ts",
            "line": 908
          },
          "name": "break"
        },
        {
          "docs": {
            "stability": "experimental"
          },
          "locationInModule": {
            "filename": "lib/compliance.ts",
            "line": 910
          },
          "name": "class"
        },
        {
          "docs": {
            "stability": "experimental"
          },
          "locationInModule": {
            "filename": "lib/compliance.ts",
            "line": 912
          },
          "name": "continue"
        },
        {
          "docs": {
            "stability": "experimental"
          },
          "locationInModule": {
            "filename": "lib/compliance.ts",
            "line": 914
          },
          "name": "def"
        },
        {
          "docs": {
            "stability": "experimental"
          },
          "locationInModule": {
            "filename": "lib/compliance.ts",
            "line": 916
          },
          "name": "del"
        },
        {
          "docs": {
            "stability": "experimental"
          },
          "locationInModule": {
            "filename": "lib/compliance.ts",
            "line": 918
          },
          "name": "elif"
        },
        {
          "docs": {
            "stability": "experimental"
          },
          "locationInModule": {
            "filename": "lib/compliance.ts",
            "line": 920
          },
          "name": "else"
        },
        {
          "docs": {
            "stability": "experimental"
          },
          "locationInModule": {
            "filename": "lib/compliance.ts",
            "line": 922
          },
          "name": "except"
        },
        {
          "docs": {
            "stability": "experimental"
          },
          "locationInModule": {
            "filename": "lib/compliance.ts",
            "line": 924
          },
          "name": "finally"
        },
        {
          "docs": {
            "stability": "experimental"
          },
          "locationInModule": {
            "filename": "lib/compliance.ts",
            "line": 926
          },
          "name": "for"
        },
        {
          "docs": {
            "stability": "experimental"
          },
          "locationInModule": {
            "filename": "lib/compliance.ts",
            "line": 928
          },
          "name": "from"
        },
        {
          "docs": {
            "stability": "experimental"
          },
          "locationInModule": {
            "filename": "lib/compliance.ts",
            "line": 930
          },
          "name": "global"
        },
        {
          "docs": {
            "stability": "experimental"
          },
          "locationInModule": {
            "filename": "lib/compliance.ts",
            "line": 932
          },
          "name": "if"
        },
        {
          "docs": {
            "stability": "experimental"
          },
          "locationInModule": {
            "filename": "lib/compliance.ts",
            "line": 934
          },
          "name": "import"
        },
        {
          "docs": {
            "stability": "experimental"
          },
          "locationInModule": {
            "filename": "lib/compliance.ts",
            "line": 936
          },
          "name": "in"
        },
        {
          "docs": {
            "stability": "experimental"
          },
          "locationInModule": {
            "filename": "lib/compliance.ts",
            "line": 938
          },
          "name": "is"
        },
        {
          "docs": {
            "stability": "experimental"
          },
          "locationInModule": {
            "filename": "lib/compliance.ts",
            "line": 940
          },
          "name": "lambda"
        },
        {
          "docs": {
            "stability": "experimental"
          },
          "locationInModule": {
            "filename": "lib/compliance.ts",
            "line": 942
          },
          "name": "nonlocal"
        },
        {
          "docs": {
            "stability": "experimental"
          },
          "locationInModule": {
            "filename": "lib/compliance.ts",
            "line": 944
          },
          "name": "not"
        },
        {
          "docs": {
            "stability": "experimental"
          },
          "locationInModule": {
            "filename": "lib/compliance.ts",
            "line": 946
          },
          "name": "or"
        },
        {
          "docs": {
            "stability": "experimental"
          },
          "locationInModule": {
            "filename": "lib/compliance.ts",
            "line": 948
          },
          "name": "pass"
        },
        {
          "docs": {
            "stability": "experimental"
          },
          "locationInModule": {
            "filename": "lib/compliance.ts",
            "line": 950
          },
          "name": "raise"
        },
        {
          "docs": {
            "stability": "experimental"
          },
          "locationInModule": {
            "filename": "lib/compliance.ts",
            "line": 952
          },
          "name": "return"
        },
        {
          "docs": {
            "stability": "experimental"
          },
          "locationInModule": {
            "filename": "lib/compliance.ts",
            "line": 954
          },
          "name": "try"
        },
        {
          "docs": {
            "stability": "experimental"
          },
          "locationInModule": {
            "filename": "lib/compliance.ts",
            "line": 956
          },
          "name": "while"
        },
        {
          "docs": {
            "stability": "experimental"
          },
          "locationInModule": {
            "filename": "lib/compliance.ts",
            "line": 958
          },
          "name": "with"
        },
        {
          "docs": {
            "stability": "experimental"
          },
          "locationInModule": {
            "filename": "lib/compliance.ts",
            "line": 960
          },
          "name": "yield"
        }
      ],
      "name": "PythonReservedWords"
    },
    "jsii-calc.PythonSelf.ClassWithSelf": {
      "assembly": "jsii-calc",
      "docs": {
        "stability": "experimental"
      },
      "fqn": "jsii-calc.PythonSelf.ClassWithSelf",
      "initializer": {
        "docs": {
          "stability": "experimental"
        },
        "parameters": [
          {
            "name": "self",
            "type": {
              "primitive": "string"
            }
          }
        ]
      },
      "kind": "class",
      "locationInModule": {
        "filename": "lib/compliance.ts",
        "line": 967
      },
      "methods": [
        {
          "docs": {
            "stability": "experimental"
          },
          "locationInModule": {
            "filename": "lib/compliance.ts",
            "line": 970
          },
          "name": "method",
          "parameters": [
            {
              "name": "self",
              "type": {
                "primitive": "number"
              }
            }
          ],
          "returns": {
            "type": {
              "primitive": "string"
            }
          }
        }
      ],
      "name": "ClassWithSelf",
      "namespace": "PythonSelf",
      "properties": [
        {
          "docs": {
            "stability": "experimental"
          },
          "immutable": true,
          "locationInModule": {
            "filename": "lib/compliance.ts",
            "line": 968
          },
          "name": "self",
          "type": {
            "primitive": "string"
          }
        }
      ]
    },
    "jsii-calc.PythonSelf.ClassWithSelfKwarg": {
      "assembly": "jsii-calc",
      "docs": {
        "stability": "experimental"
      },
      "fqn": "jsii-calc.PythonSelf.ClassWithSelfKwarg",
      "initializer": {
        "docs": {
          "stability": "experimental"
        },
        "parameters": [
          {
            "name": "props",
            "type": {
              "fqn": "jsii-calc.PythonSelf.StructWithSelf"
            }
          }
        ]
      },
      "kind": "class",
      "locationInModule": {
        "filename": "lib/compliance.ts",
        "line": 975
      },
      "name": "ClassWithSelfKwarg",
      "namespace": "PythonSelf",
      "properties": [
        {
          "docs": {
            "stability": "experimental"
          },
          "immutable": true,
          "locationInModule": {
            "filename": "lib/compliance.ts",
            "line": 976
          },
          "name": "props",
          "type": {
            "fqn": "jsii-calc.PythonSelf.StructWithSelf"
          }
        }
      ]
    },
    "jsii-calc.PythonSelf.IInterfaceWithSelf": {
      "assembly": "jsii-calc",
      "docs": {
        "stability": "experimental"
      },
      "fqn": "jsii-calc.PythonSelf.IInterfaceWithSelf",
      "kind": "interface",
      "locationInModule": {
        "filename": "lib/compliance.ts",
        "line": 983
      },
      "methods": [
        {
          "abstract": true,
          "docs": {
            "stability": "experimental"
          },
          "locationInModule": {
            "filename": "lib/compliance.ts",
            "line": 984
          },
          "name": "method",
          "parameters": [
            {
              "name": "self",
              "type": {
                "primitive": "number"
              }
            }
          ],
          "returns": {
            "type": {
              "primitive": "string"
            }
          }
        }
      ],
      "name": "IInterfaceWithSelf",
      "namespace": "PythonSelf"
    },
    "jsii-calc.PythonSelf.StructWithSelf": {
      "assembly": "jsii-calc",
      "datatype": true,
      "docs": {
        "stability": "experimental"
      },
      "fqn": "jsii-calc.PythonSelf.StructWithSelf",
      "kind": "interface",
      "locationInModule": {
        "filename": "lib/compliance.ts",
        "line": 979
      },
      "name": "StructWithSelf",
      "namespace": "PythonSelf",
      "properties": [
        {
          "abstract": true,
          "docs": {
            "stability": "experimental"
          },
          "immutable": true,
          "locationInModule": {
            "filename": "lib/compliance.ts",
            "line": 980
          },
          "name": "self",
          "type": {
            "primitive": "string"
          }
        }
      ]
    },
    "jsii-calc.ReferenceEnumFromScopedPackage": {
      "assembly": "jsii-calc",
      "docs": {
        "stability": "experimental",
        "summary": "See awslabs/jsii#138."
      },
      "fqn": "jsii-calc.ReferenceEnumFromScopedPackage",
      "initializer": {},
      "kind": "class",
      "locationInModule": {
        "filename": "lib/compliance.ts",
        "line": 1057
      },
      "methods": [
        {
          "docs": {
            "stability": "experimental"
          },
          "locationInModule": {
            "filename": "lib/compliance.ts",
            "line": 1060
          },
          "name": "loadFoo",
          "returns": {
            "optional": true,
            "type": {
              "fqn": "@scope/jsii-calc-lib.EnumFromScopedModule"
            }
          }
        },
        {
          "docs": {
            "stability": "experimental"
          },
          "locationInModule": {
            "filename": "lib/compliance.ts",
            "line": 1064
          },
          "name": "saveFoo",
          "parameters": [
            {
              "name": "value",
              "type": {
                "fqn": "@scope/jsii-calc-lib.EnumFromScopedModule"
              }
            }
          ]
        }
      ],
      "name": "ReferenceEnumFromScopedPackage",
      "properties": [
        {
          "docs": {
            "stability": "experimental"
          },
          "locationInModule": {
            "filename": "lib/compliance.ts",
            "line": 1058
          },
          "name": "foo",
          "optional": true,
          "type": {
            "fqn": "@scope/jsii-calc-lib.EnumFromScopedModule"
          }
        }
      ]
    },
    "jsii-calc.ReturnsPrivateImplementationOfInterface": {
      "assembly": "jsii-calc",
      "docs": {
        "returns": "an instance of an un-exported class that extends `ExportedBaseClass`, declared as `IPrivatelyImplemented`.",
        "see": "https://github.com/aws/jsii/issues/320",
        "stability": "experimental",
        "summary": "Helps ensure the JSII kernel & runtime cooperate correctly when an un-exported instance of a class is returned with a declared type that is an exported interface, and the instance inherits from an exported class."
      },
      "fqn": "jsii-calc.ReturnsPrivateImplementationOfInterface",
      "initializer": {},
      "kind": "class",
      "locationInModule": {
        "filename": "lib/compliance.ts",
        "line": 1348
      },
      "name": "ReturnsPrivateImplementationOfInterface",
      "properties": [
        {
          "docs": {
            "stability": "experimental"
          },
          "immutable": true,
          "locationInModule": {
            "filename": "lib/compliance.ts",
            "line": 1349
          },
          "name": "privateImplementation",
          "type": {
            "fqn": "jsii-calc.IPrivatelyImplemented"
          }
        }
      ]
    },
    "jsii-calc.RootStruct": {
      "assembly": "jsii-calc",
      "datatype": true,
      "docs": {
        "remarks": "This is cheating with the (current) declared types, but this is the \"more\nidiomatic\" way for Pythonists.",
        "stability": "experimental",
        "summary": "This is here to check that we can pass a nested struct into a kwargs by specifying it as an in-line dictionary."
      },
      "fqn": "jsii-calc.RootStruct",
      "kind": "interface",
      "locationInModule": {
        "filename": "lib/compliance.ts",
        "line": 2209
      },
      "name": "RootStruct",
      "properties": [
        {
          "abstract": true,
          "docs": {
            "stability": "experimental",
            "summary": "May not be empty."
          },
          "immutable": true,
          "locationInModule": {
            "filename": "lib/compliance.ts",
            "line": 2213
          },
          "name": "stringProp",
          "type": {
            "primitive": "string"
          }
        },
        {
          "abstract": true,
          "docs": {
            "stability": "experimental"
          },
          "immutable": true,
          "locationInModule": {
            "filename": "lib/compliance.ts",
            "line": 2214
          },
          "name": "nestedStruct",
          "optional": true,
          "type": {
            "fqn": "jsii-calc.NestedStruct"
          }
        }
      ]
    },
    "jsii-calc.RootStructValidator": {
      "assembly": "jsii-calc",
      "docs": {
        "stability": "experimental"
      },
      "fqn": "jsii-calc.RootStructValidator",
      "kind": "class",
      "locationInModule": {
        "filename": "lib/compliance.ts",
        "line": 2222
      },
      "methods": [
        {
          "docs": {
            "stability": "experimental"
          },
          "locationInModule": {
            "filename": "lib/compliance.ts",
            "line": 2223
          },
          "name": "validate",
          "parameters": [
            {
              "name": "struct",
              "type": {
                "fqn": "jsii-calc.RootStruct"
              }
            }
          ],
          "static": true
        }
      ],
      "name": "RootStructValidator"
    },
    "jsii-calc.RuntimeTypeChecking": {
      "assembly": "jsii-calc",
      "docs": {
        "stability": "experimental"
      },
      "fqn": "jsii-calc.RuntimeTypeChecking",
      "initializer": {},
      "kind": "class",
      "locationInModule": {
        "filename": "lib/compliance.ts",
        "line": 274
      },
      "methods": [
        {
          "docs": {
            "stability": "experimental"
          },
          "locationInModule": {
            "filename": "lib/compliance.ts",
            "line": 284
          },
          "name": "methodWithDefaultedArguments",
          "parameters": [
            {
              "name": "arg1",
              "optional": true,
              "type": {
                "primitive": "number"
              }
            },
            {
              "name": "arg2",
              "optional": true,
              "type": {
                "primitive": "string"
              }
            },
            {
              "name": "arg3",
              "optional": true,
              "type": {
                "primitive": "date"
              }
            }
          ]
        },
        {
          "docs": {
            "stability": "experimental"
          },
          "locationInModule": {
            "filename": "lib/compliance.ts",
            "line": 290
          },
          "name": "methodWithOptionalAnyArgument",
          "parameters": [
            {
              "name": "arg",
              "optional": true,
              "type": {
                "primitive": "any"
              }
            }
          ]
        },
        {
          "docs": {
            "stability": "experimental",
            "summary": "Used to verify verification of number of method arguments."
          },
          "locationInModule": {
            "filename": "lib/compliance.ts",
            "line": 278
          },
          "name": "methodWithOptionalArguments",
          "parameters": [
            {
              "name": "arg1",
              "type": {
                "primitive": "number"
              }
            },
            {
              "name": "arg2",
              "type": {
                "primitive": "string"
              }
            },
            {
              "name": "arg3",
              "optional": true,
              "type": {
                "primitive": "date"
              }
            }
          ]
        }
      ],
      "name": "RuntimeTypeChecking"
    },
    "jsii-calc.SecondLevelStruct": {
      "assembly": "jsii-calc",
      "datatype": true,
      "docs": {
        "stability": "experimental"
      },
      "fqn": "jsii-calc.SecondLevelStruct",
      "kind": "interface",
      "locationInModule": {
        "filename": "lib/compliance.ts",
        "line": 1824
      },
      "name": "SecondLevelStruct",
      "properties": [
        {
          "abstract": true,
          "docs": {
            "stability": "experimental",
            "summary": "It's long and required."
          },
          "immutable": true,
          "locationInModule": {
            "filename": "lib/compliance.ts",
            "line": 1828
          },
          "name": "deeperRequiredProp",
          "type": {
            "primitive": "string"
          }
        },
        {
          "abstract": true,
          "docs": {
            "stability": "experimental",
            "summary": "It's long, but you'll almost never pass it."
          },
          "immutable": true,
          "locationInModule": {
            "filename": "lib/compliance.ts",
            "line": 1833
          },
          "name": "deeperOptionalProp",
          "optional": true,
          "type": {
            "primitive": "string"
          }
        }
      ]
    },
    "jsii-calc.SingleInstanceTwoTypes": {
      "assembly": "jsii-calc",
      "docs": {
        "remarks": "JSII clients can instantiate 2 different strongly-typed wrappers for the same\nobject. Unfortunately, this will break object equality, but if we didn't do\nthis it would break runtime type checks in the JVM or CLR.",
        "stability": "experimental",
        "summary": "Test that a single instance can be returned under two different FQNs."
      },
      "fqn": "jsii-calc.SingleInstanceTwoTypes",
      "initializer": {},
      "kind": "class",
      "locationInModule": {
        "filename": "lib/compliance.ts",
        "line": 1455
      },
      "methods": [
        {
          "docs": {
            "stability": "experimental"
          },
          "locationInModule": {
            "filename": "lib/compliance.ts",
            "line": 1458
          },
          "name": "interface1",
          "returns": {
            "type": {
              "fqn": "jsii-calc.InbetweenClass"
            }
          }
        },
        {
          "docs": {
            "stability": "experimental"
          },
          "locationInModule": {
            "filename": "lib/compliance.ts",
            "line": 1462
          },
          "name": "interface2",
          "returns": {
            "type": {
              "fqn": "jsii-calc.IPublicInterface"
            }
          }
        }
      ],
      "name": "SingleInstanceTwoTypes"
    },
    "jsii-calc.SingletonInt": {
      "assembly": "jsii-calc",
      "docs": {
        "remarks": "https://github.com/aws/jsii/issues/231",
        "stability": "experimental",
        "summary": "Verifies that singleton enums are handled correctly."
      },
      "fqn": "jsii-calc.SingletonInt",
      "kind": "class",
      "locationInModule": {
        "filename": "lib/compliance.ts",
        "line": 1776
      },
      "methods": [
        {
          "docs": {
            "stability": "experimental"
          },
          "locationInModule": {
            "filename": "lib/compliance.ts",
            "line": 1778
          },
          "name": "isSingletonInt",
          "parameters": [
            {
              "name": "value",
              "type": {
                "primitive": "number"
              }
            }
          ],
          "returns": {
            "type": {
              "primitive": "boolean"
            }
          }
        }
      ],
      "name": "SingletonInt"
    },
    "jsii-calc.SingletonIntEnum": {
      "assembly": "jsii-calc",
      "docs": {
        "stability": "experimental",
        "summary": "A singleton integer."
      },
      "fqn": "jsii-calc.SingletonIntEnum",
      "kind": "enum",
      "locationInModule": {
        "filename": "lib/compliance.ts",
        "line": 1783
      },
      "members": [
        {
          "docs": {
            "stability": "experimental",
            "summary": "Elite!"
          },
          "name": "SINGLETON_INT"
        }
      ],
      "name": "SingletonIntEnum"
    },
    "jsii-calc.SingletonString": {
      "assembly": "jsii-calc",
      "docs": {
        "remarks": "https://github.com/aws/jsii/issues/231",
        "stability": "experimental",
        "summary": "Verifies that singleton enums are handled correctly."
      },
      "fqn": "jsii-calc.SingletonString",
      "kind": "class",
      "locationInModule": {
        "filename": "lib/compliance.ts",
        "line": 1759
      },
      "methods": [
        {
          "docs": {
            "stability": "experimental"
          },
          "locationInModule": {
            "filename": "lib/compliance.ts",
            "line": 1762
          },
          "name": "isSingletonString",
          "parameters": [
            {
              "name": "value",
              "type": {
                "primitive": "string"
              }
            }
          ],
          "returns": {
            "type": {
              "primitive": "boolean"
            }
          }
        }
      ],
      "name": "SingletonString"
    },
    "jsii-calc.SingletonStringEnum": {
      "assembly": "jsii-calc",
      "docs": {
        "stability": "experimental",
        "summary": "A singleton string."
      },
      "fqn": "jsii-calc.SingletonStringEnum",
      "kind": "enum",
      "locationInModule": {
        "filename": "lib/compliance.ts",
        "line": 1767
      },
      "members": [
        {
          "docs": {
            "stability": "experimental",
            "summary": "1337."
          },
          "name": "SINGLETON_STRING"
        }
      ],
      "name": "SingletonStringEnum"
    },
    "jsii-calc.SmellyStruct": {
      "assembly": "jsii-calc",
      "datatype": true,
      "docs": {
        "stability": "experimental"
      },
      "fqn": "jsii-calc.SmellyStruct",
      "kind": "interface",
      "locationInModule": {
        "filename": "lib/calculator.ts",
        "line": 393
      },
      "name": "SmellyStruct",
      "properties": [
        {
          "abstract": true,
          "docs": {
            "stability": "experimental"
          },
          "immutable": true,
          "locationInModule": {
            "filename": "lib/calculator.ts",
            "line": 394
          },
          "name": "property",
          "type": {
            "primitive": "string"
          }
        },
        {
          "abstract": true,
          "docs": {
            "stability": "experimental"
          },
          "immutable": true,
          "locationInModule": {
            "filename": "lib/calculator.ts",
            "line": 395
          },
          "name": "yetAnoterOne",
          "type": {
            "primitive": "boolean"
          }
        }
      ]
    },
    "jsii-calc.SomeTypeJsii976": {
      "assembly": "jsii-calc",
      "docs": {
        "stability": "experimental"
      },
      "fqn": "jsii-calc.SomeTypeJsii976",
      "initializer": {},
      "kind": "class",
      "locationInModule": {
        "filename": "lib/compliance.ts",
        "line": 2246
      },
      "methods": [
        {
          "docs": {
            "stability": "experimental"
          },
          "locationInModule": {
            "filename": "lib/compliance.ts",
            "line": 2256
          },
          "name": "returnAnonymous",
          "returns": {
            "type": {
              "primitive": "any"
            }
          },
          "static": true
        },
        {
          "docs": {
            "stability": "experimental"
          },
          "locationInModule": {
            "filename": "lib/compliance.ts",
            "line": 2248
          },
          "name": "returnReturn",
          "returns": {
            "type": {
              "fqn": "jsii-calc.IReturnJsii976"
            }
          },
          "static": true
        }
      ],
      "name": "SomeTypeJsii976"
    },
    "jsii-calc.StableClass": {
      "assembly": "jsii-calc",
      "docs": {
        "stability": "stable"
      },
      "fqn": "jsii-calc.StableClass",
      "initializer": {
        "docs": {
          "stability": "stable"
        },
        "parameters": [
          {
            "name": "readonlyString",
            "type": {
              "primitive": "string"
            }
          },
          {
            "name": "mutableNumber",
            "optional": true,
            "type": {
              "primitive": "number"
            }
          }
        ]
      },
      "kind": "class",
      "locationInModule": {
        "filename": "lib/stability.ts",
        "line": 51
      },
      "methods": [
        {
          "docs": {
            "stability": "stable"
          },
          "locationInModule": {
            "filename": "lib/stability.ts",
            "line": 62
          },
          "name": "method"
        }
      ],
      "name": "StableClass",
      "properties": [
        {
          "docs": {
            "stability": "stable"
          },
          "immutable": true,
          "locationInModule": {
            "filename": "lib/stability.ts",
            "line": 53
          },
          "name": "readonlyProperty",
          "type": {
            "primitive": "string"
          }
        },
        {
          "docs": {
            "stability": "stable"
          },
          "locationInModule": {
            "filename": "lib/stability.ts",
            "line": 55
          },
          "name": "mutableProperty",
          "optional": true,
          "type": {
            "primitive": "number"
          }
        }
      ]
    },
    "jsii-calc.StableEnum": {
      "assembly": "jsii-calc",
      "docs": {
        "stability": "stable"
      },
      "fqn": "jsii-calc.StableEnum",
      "kind": "enum",
      "locationInModule": {
        "filename": "lib/stability.ts",
        "line": 65
      },
      "members": [
        {
          "docs": {
            "stability": "stable"
          },
          "name": "OPTION_A"
        },
        {
          "docs": {
            "stability": "stable"
          },
          "name": "OPTION_B"
        }
      ],
      "name": "StableEnum"
    },
    "jsii-calc.StableStruct": {
      "assembly": "jsii-calc",
      "datatype": true,
      "docs": {
        "stability": "stable"
      },
      "fqn": "jsii-calc.StableStruct",
      "kind": "interface",
      "locationInModule": {
        "filename": "lib/stability.ts",
        "line": 39
      },
      "name": "StableStruct",
      "properties": [
        {
          "abstract": true,
          "docs": {
            "stability": "stable"
          },
          "immutable": true,
          "locationInModule": {
            "filename": "lib/stability.ts",
            "line": 41
          },
          "name": "readonlyProperty",
          "type": {
            "primitive": "string"
          }
        }
      ]
    },
    "jsii-calc.StaticContext": {
      "assembly": "jsii-calc",
      "docs": {
        "remarks": "https://github.com/awslabs/aws-cdk/issues/2304",
        "stability": "experimental",
        "summary": "This is used to validate the ability to use `this` from within a static context."
      },
      "fqn": "jsii-calc.StaticContext",
      "kind": "class",
      "locationInModule": {
        "filename": "lib/compliance.ts",
        "line": 1702
      },
      "methods": [
        {
          "docs": {
            "stability": "experimental"
          },
          "locationInModule": {
            "filename": "lib/compliance.ts",
            "line": 1705
          },
          "name": "canAccessStaticContext",
          "returns": {
            "type": {
              "primitive": "boolean"
            }
          },
          "static": true
        }
      ],
      "name": "StaticContext",
      "properties": [
        {
          "docs": {
            "stability": "experimental"
          },
          "locationInModule": {
            "filename": "lib/compliance.ts",
            "line": 1713
          },
          "name": "staticVariable",
          "static": true,
          "type": {
            "primitive": "boolean"
          }
        }
      ]
    },
    "jsii-calc.Statics": {
      "assembly": "jsii-calc",
      "docs": {
        "stability": "experimental"
      },
      "fqn": "jsii-calc.Statics",
      "initializer": {
        "docs": {
          "stability": "experimental"
        },
        "parameters": [
          {
            "name": "value",
            "type": {
              "primitive": "string"
            }
          }
        ]
      },
      "kind": "class",
      "locationInModule": {
        "filename": "lib/compliance.ts",
        "line": 681
      },
      "methods": [
        {
          "docs": {
            "stability": "experimental",
            "summary": "Jsdocs for static method."
          },
          "locationInModule": {
            "filename": "lib/compliance.ts",
            "line": 689
          },
          "name": "staticMethod",
          "parameters": [
            {
              "docs": {
                "summary": "The name of the person to say hello to."
              },
              "name": "name",
              "type": {
                "primitive": "string"
              }
            }
          ],
          "returns": {
            "type": {
              "primitive": "string"
            }
          },
          "static": true
        },
        {
          "docs": {
            "stability": "experimental"
          },
          "locationInModule": {
            "filename": "lib/compliance.ts",
            "line": 693
          },
          "name": "justMethod",
          "returns": {
            "type": {
              "primitive": "string"
            }
          }
        }
      ],
      "name": "Statics",
      "properties": [
        {
          "const": true,
          "docs": {
            "stability": "experimental",
            "summary": "Constants may also use all-caps."
          },
          "immutable": true,
          "locationInModule": {
            "filename": "lib/compliance.ts",
            "line": 705
          },
          "name": "BAR",
          "static": true,
          "type": {
            "primitive": "number"
          }
        },
        {
          "const": true,
          "docs": {
            "stability": "experimental"
          },
          "immutable": true,
          "locationInModule": {
            "filename": "lib/compliance.ts",
            "line": 732
          },
          "name": "ConstObj",
          "static": true,
          "type": {
            "fqn": "jsii-calc.DoubleTrouble"
          }
        },
        {
          "const": true,
          "docs": {
            "stability": "experimental",
            "summary": "Jsdocs for static property."
          },
          "immutable": true,
          "locationInModule": {
            "filename": "lib/compliance.ts",
            "line": 700
          },
          "name": "Foo",
          "static": true,
          "type": {
            "primitive": "string"
          }
        },
        {
          "const": true,
          "docs": {
            "stability": "experimental",
            "summary": "Constants can also use camelCase."
          },
          "immutable": true,
          "locationInModule": {
            "filename": "lib/compliance.ts",
            "line": 710
          },
          "name": "zooBar",
          "static": true,
          "type": {
            "collection": {
              "elementtype": {
                "primitive": "string"
              },
              "kind": "map"
            }
          }
        },
        {
          "docs": {
            "remarks": "Jsdocs for static setter.",
            "stability": "experimental",
            "summary": "Jsdocs for static getter."
          },
          "locationInModule": {
            "filename": "lib/compliance.ts",
            "line": 717
          },
          "name": "instance",
          "static": true,
          "type": {
            "fqn": "jsii-calc.Statics"
          }
        },
        {
          "docs": {
            "stability": "experimental"
          },
          "locationInModule": {
            "filename": "lib/compliance.ts",
            "line": 731
          },
          "name": "nonConstStatic",
          "static": true,
          "type": {
            "primitive": "number"
          }
        },
        {
          "docs": {
            "stability": "experimental"
          },
          "immutable": true,
          "locationInModule": {
            "filename": "lib/compliance.ts",
            "line": 682
          },
          "name": "value",
          "type": {
            "primitive": "string"
          }
        }
      ]
    },
    "jsii-calc.StringEnum": {
      "assembly": "jsii-calc",
      "docs": {
        "stability": "experimental"
      },
      "fqn": "jsii-calc.StringEnum",
      "kind": "enum",
      "locationInModule": {
        "filename": "lib/compliance.ts",
        "line": 28
      },
      "members": [
        {
          "docs": {
            "stability": "experimental"
          },
          "name": "A"
        },
        {
          "docs": {
            "stability": "experimental"
          },
          "name": "B"
        },
        {
          "docs": {
            "stability": "experimental"
          },
          "name": "C"
        }
      ],
      "name": "StringEnum"
    },
    "jsii-calc.StripInternal": {
      "assembly": "jsii-calc",
      "docs": {
        "stability": "experimental"
      },
      "fqn": "jsii-calc.StripInternal",
      "initializer": {},
      "kind": "class",
      "locationInModule": {
        "filename": "lib/compliance.ts",
        "line": 1505
      },
      "name": "StripInternal",
      "properties": [
        {
          "docs": {
            "stability": "experimental"
          },
          "locationInModule": {
            "filename": "lib/compliance.ts",
            "line": 1506
          },
          "name": "youSeeMe",
          "type": {
            "primitive": "string"
          }
        }
      ]
    },
    "jsii-calc.StructA": {
      "assembly": "jsii-calc",
      "datatype": true,
      "docs": {
        "stability": "experimental",
        "summary": "We can serialize and deserialize structs without silently ignoring optional fields."
      },
      "fqn": "jsii-calc.StructA",
      "kind": "interface",
      "locationInModule": {
        "filename": "lib/compliance.ts",
        "line": 2028
      },
      "name": "StructA",
      "properties": [
        {
          "abstract": true,
          "docs": {
            "stability": "experimental"
          },
          "immutable": true,
          "locationInModule": {
            "filename": "lib/compliance.ts",
            "line": 2029
          },
          "name": "requiredString",
          "type": {
            "primitive": "string"
          }
        },
        {
          "abstract": true,
          "docs": {
            "stability": "experimental"
          },
          "immutable": true,
          "locationInModule": {
            "filename": "lib/compliance.ts",
            "line": 2031
          },
          "name": "optionalNumber",
          "optional": true,
          "type": {
            "primitive": "number"
          }
        },
        {
          "abstract": true,
          "docs": {
            "stability": "experimental"
          },
          "immutable": true,
          "locationInModule": {
            "filename": "lib/compliance.ts",
            "line": 2030
          },
          "name": "optionalString",
          "optional": true,
          "type": {
            "primitive": "string"
          }
        }
      ]
    },
    "jsii-calc.StructB": {
      "assembly": "jsii-calc",
      "datatype": true,
      "docs": {
        "stability": "experimental",
        "summary": "This intentionally overlaps with StructA (where only requiredString is provided) to test htat the kernel properly disambiguates those."
      },
      "fqn": "jsii-calc.StructB",
      "kind": "interface",
      "locationInModule": {
        "filename": "lib/compliance.ts",
        "line": 2037
      },
      "name": "StructB",
      "properties": [
        {
          "abstract": true,
          "docs": {
            "stability": "experimental"
          },
          "immutable": true,
          "locationInModule": {
            "filename": "lib/compliance.ts",
            "line": 2038
          },
          "name": "requiredString",
          "type": {
            "primitive": "string"
          }
        },
        {
          "abstract": true,
          "docs": {
            "stability": "experimental"
          },
          "immutable": true,
          "locationInModule": {
            "filename": "lib/compliance.ts",
            "line": 2039
          },
          "name": "optionalBoolean",
          "optional": true,
          "type": {
            "primitive": "boolean"
          }
        },
        {
          "abstract": true,
          "docs": {
            "stability": "experimental"
          },
          "immutable": true,
          "locationInModule": {
            "filename": "lib/compliance.ts",
            "line": 2040
          },
          "name": "optionalStructA",
          "optional": true,
          "type": {
            "fqn": "jsii-calc.StructA"
          }
        }
      ]
    },
    "jsii-calc.StructParameterType": {
      "assembly": "jsii-calc",
      "datatype": true,
      "docs": {
        "remarks": "See: https://github.com/aws/aws-cdk/issues/4302",
        "stability": "experimental",
        "summary": "Verifies that, in languages that do keyword lifting (e.g: Python), having a struct member with the same name as a positional parameter results in the correct code being emitted."
      },
      "fqn": "jsii-calc.StructParameterType",
      "kind": "interface",
      "locationInModule": {
        "filename": "lib/compliance.ts",
        "line": 2446
      },
      "name": "StructParameterType",
      "properties": [
        {
          "abstract": true,
          "docs": {
            "stability": "experimental"
          },
          "immutable": true,
          "locationInModule": {
            "filename": "lib/compliance.ts",
            "line": 2447
          },
          "name": "scope",
          "type": {
            "primitive": "string"
          }
        },
        {
          "abstract": true,
          "docs": {
            "stability": "experimental"
          },
          "immutable": true,
          "locationInModule": {
            "filename": "lib/compliance.ts",
            "line": 2448
          },
          "name": "props",
          "optional": true,
          "type": {
            "primitive": "boolean"
          }
        }
      ]
    },
    "jsii-calc.StructPassing": {
      "assembly": "jsii-calc",
      "docs": {
        "stability": "external",
        "summary": "Just because we can."
      },
      "fqn": "jsii-calc.StructPassing",
      "initializer": {},
      "kind": "class",
      "locationInModule": {
        "filename": "lib/compliance.ts",
        "line": 1878
      },
      "methods": [
        {
          "docs": {
            "stability": "external"
          },
          "locationInModule": {
            "filename": "lib/compliance.ts",
            "line": 1887
          },
          "name": "howManyVarArgsDidIPass",
          "parameters": [
            {
              "name": "_positional",
              "type": {
                "primitive": "number"
              }
            },
            {
              "name": "inputs",
              "type": {
                "fqn": "jsii-calc.TopLevelStruct"
              },
              "variadic": true
            }
          ],
          "returns": {
            "type": {
              "primitive": "number"
            }
          },
          "static": true,
          "variadic": true
        },
        {
          "docs": {
            "stability": "external"
          },
          "locationInModule": {
            "filename": "lib/compliance.ts",
            "line": 1879
          },
          "name": "roundTrip",
          "parameters": [
            {
              "name": "_positional",
              "type": {
                "primitive": "number"
              }
            },
            {
              "name": "input",
              "type": {
                "fqn": "jsii-calc.TopLevelStruct"
              }
            }
          ],
          "returns": {
            "type": {
              "fqn": "jsii-calc.TopLevelStruct"
            }
          },
          "static": true
        }
      ],
      "name": "StructPassing"
    },
    "jsii-calc.StructUnionConsumer": {
      "assembly": "jsii-calc",
      "docs": {
        "stability": "experimental"
      },
      "fqn": "jsii-calc.StructUnionConsumer",
      "kind": "class",
      "locationInModule": {
        "filename": "lib/compliance.ts",
        "line": 2042
      },
      "methods": [
        {
          "docs": {
            "stability": "experimental"
          },
          "locationInModule": {
            "filename": "lib/compliance.ts",
            "line": 2043
          },
          "name": "isStructA",
          "parameters": [
            {
              "name": "struct",
              "type": {
                "union": {
                  "types": [
                    {
                      "fqn": "jsii-calc.StructA"
                    },
                    {
                      "fqn": "jsii-calc.StructB"
                    }
                  ]
                }
              }
            }
          ],
          "returns": {
            "type": {
              "primitive": "boolean"
            }
          },
          "static": true
        },
        {
          "docs": {
            "stability": "experimental"
          },
          "locationInModule": {
            "filename": "lib/compliance.ts",
            "line": 2053
          },
          "name": "isStructB",
          "parameters": [
            {
              "name": "struct",
              "type": {
                "union": {
                  "types": [
                    {
                      "fqn": "jsii-calc.StructA"
                    },
                    {
                      "fqn": "jsii-calc.StructB"
                    }
                  ]
                }
              }
            }
          ],
          "returns": {
            "type": {
              "primitive": "boolean"
            }
          },
          "static": true
        }
      ],
      "name": "StructUnionConsumer"
    },
    "jsii-calc.StructWithJavaReservedWords": {
      "assembly": "jsii-calc",
      "datatype": true,
      "docs": {
        "stability": "experimental"
      },
      "fqn": "jsii-calc.StructWithJavaReservedWords",
      "kind": "interface",
      "locationInModule": {
        "filename": "lib/compliance.ts",
        "line": 1852
      },
      "name": "StructWithJavaReservedWords",
      "properties": [
        {
          "abstract": true,
          "docs": {
            "stability": "experimental"
          },
          "immutable": true,
          "locationInModule": {
            "filename": "lib/compliance.ts",
            "line": 1853
          },
          "name": "default",
          "type": {
            "primitive": "string"
          }
        },
        {
          "abstract": true,
          "docs": {
            "stability": "experimental"
          },
          "immutable": true,
          "locationInModule": {
            "filename": "lib/compliance.ts",
            "line": 1854
          },
          "name": "assert",
          "optional": true,
          "type": {
            "primitive": "string"
          }
        },
        {
          "abstract": true,
          "docs": {
            "stability": "experimental"
          },
          "immutable": true,
          "locationInModule": {
            "filename": "lib/compliance.ts",
            "line": 1857
          },
          "name": "result",
          "optional": true,
          "type": {
            "primitive": "string"
          }
        },
        {
          "abstract": true,
          "docs": {
            "stability": "experimental"
          },
          "immutable": true,
          "locationInModule": {
            "filename": "lib/compliance.ts",
            "line": 1858
          },
          "name": "that",
          "optional": true,
          "type": {
            "primitive": "string"
          }
        }
      ]
    },
    "jsii-calc.Sum": {
      "assembly": "jsii-calc",
      "base": "jsii-calc.composition.CompositeOperation",
      "docs": {
        "stability": "experimental",
        "summary": "An operation that sums multiple values."
      },
      "fqn": "jsii-calc.Sum",
      "initializer": {
        "docs": {
          "stability": "experimental"
        }
      },
      "kind": "class",
      "locationInModule": {
        "filename": "lib/calculator.ts",
        "line": 186
      },
      "name": "Sum",
      "properties": [
        {
          "docs": {
            "remarks": "Must be implemented by derived classes.",
            "stability": "experimental",
            "summary": "The expression that this operation consists of."
          },
          "immutable": true,
          "locationInModule": {
            "filename": "lib/calculator.ts",
            "line": 199
          },
          "name": "expression",
          "overrides": "jsii-calc.composition.CompositeOperation",
          "type": {
            "fqn": "@scope/jsii-calc-lib.Value"
          }
        },
        {
          "docs": {
            "stability": "experimental",
            "summary": "The parts to sum."
          },
          "locationInModule": {
            "filename": "lib/calculator.ts",
            "line": 191
          },
          "name": "parts",
          "type": {
            "collection": {
              "elementtype": {
                "fqn": "@scope/jsii-calc-lib.Value"
              },
              "kind": "array"
            }
          }
        }
      ]
    },
    "jsii-calc.SupportsNiceJavaBuilder": {
      "assembly": "jsii-calc",
      "base": "jsii-calc.SupportsNiceJavaBuilderWithRequiredProps",
      "docs": {
        "stability": "experimental"
      },
      "fqn": "jsii-calc.SupportsNiceJavaBuilder",
      "initializer": {
        "docs": {
          "stability": "experimental"
        },
        "parameters": [
          {
            "docs": {
              "summary": "some identifier."
            },
            "name": "id",
            "type": {
              "primitive": "number"
            }
          },
          {
            "docs": {
              "summary": "the default value of `bar`."
            },
            "name": "defaultBar",
            "optional": true,
            "type": {
              "primitive": "number"
            }
          },
          {
            "docs": {
              "summary": "some props once can provide."
            },
            "name": "props",
            "optional": true,
            "type": {
              "fqn": "jsii-calc.SupportsNiceJavaBuilderProps"
            }
          },
          {
            "docs": {
              "summary": "a variadic continuation."
            },
            "name": "rest",
            "type": {
              "primitive": "string"
            },
            "variadic": true
          }
        ],
        "variadic": true
      },
      "kind": "class",
      "locationInModule": {
        "filename": "lib/compliance.ts",
        "line": 1965
      },
      "name": "SupportsNiceJavaBuilder",
      "properties": [
        {
          "docs": {
            "stability": "experimental",
            "summary": "some identifier."
          },
          "immutable": true,
          "locationInModule": {
            "filename": "lib/compliance.ts",
            "line": 1975
          },
          "name": "id",
          "overrides": "jsii-calc.SupportsNiceJavaBuilderWithRequiredProps",
          "type": {
            "primitive": "number"
          }
        },
        {
          "docs": {
            "stability": "experimental"
          },
          "immutable": true,
          "locationInModule": {
            "filename": "lib/compliance.ts",
            "line": 1966
          },
          "name": "rest",
          "type": {
            "collection": {
              "elementtype": {
                "primitive": "string"
              },
              "kind": "array"
            }
          }
        }
      ]
    },
    "jsii-calc.SupportsNiceJavaBuilderProps": {
      "assembly": "jsii-calc",
      "datatype": true,
      "docs": {
        "stability": "experimental"
      },
      "fqn": "jsii-calc.SupportsNiceJavaBuilderProps",
      "kind": "interface",
      "locationInModule": {
        "filename": "lib/compliance.ts",
        "line": 1980
      },
      "name": "SupportsNiceJavaBuilderProps",
      "properties": [
        {
          "abstract": true,
          "docs": {
            "stability": "experimental",
            "summary": "Some number, like 42."
          },
          "immutable": true,
          "locationInModule": {
            "filename": "lib/compliance.ts",
            "line": 1990
          },
          "name": "bar",
          "type": {
            "primitive": "number"
          }
        },
        {
          "abstract": true,
          "docs": {
            "remarks": "But here we are, doing it like we didn't care.",
            "stability": "experimental",
            "summary": "An `id` field here is terrible API design, because the constructor of `SupportsNiceJavaBuilder` already has a parameter named `id`."
          },
          "immutable": true,
          "locationInModule": {
            "filename": "lib/compliance.ts",
            "line": 1985
          },
          "name": "id",
          "optional": true,
          "type": {
            "primitive": "string"
          }
        }
      ]
    },
    "jsii-calc.SupportsNiceJavaBuilderWithRequiredProps": {
      "assembly": "jsii-calc",
      "docs": {
        "stability": "experimental",
        "summary": "We can generate fancy builders in Java for classes which take a mix of positional & struct parameters."
      },
      "fqn": "jsii-calc.SupportsNiceJavaBuilderWithRequiredProps",
      "initializer": {
        "docs": {
          "stability": "experimental"
        },
        "parameters": [
          {
            "docs": {
              "summary": "some identifier of your choice."
            },
            "name": "id",
            "type": {
              "primitive": "number"
            }
          },
          {
            "docs": {
              "summary": "some properties."
            },
            "name": "props",
            "type": {
              "fqn": "jsii-calc.SupportsNiceJavaBuilderProps"
            }
          }
        ]
      },
      "kind": "class",
      "locationInModule": {
        "filename": "lib/compliance.ts",
        "line": 1952
      },
      "name": "SupportsNiceJavaBuilderWithRequiredProps",
      "properties": [
        {
          "docs": {
            "stability": "experimental"
          },
          "immutable": true,
          "locationInModule": {
            "filename": "lib/compliance.ts",
            "line": 1954
          },
          "name": "bar",
          "type": {
            "primitive": "number"
          }
        },
        {
          "docs": {
            "stability": "experimental",
            "summary": "some identifier of your choice."
          },
          "immutable": true,
          "locationInModule": {
            "filename": "lib/compliance.ts",
            "line": 1960
          },
          "name": "id",
          "type": {
            "primitive": "number"
          }
        },
        {
          "docs": {
            "stability": "experimental"
          },
          "immutable": true,
          "locationInModule": {
            "filename": "lib/compliance.ts",
            "line": 1953
          },
          "name": "propId",
          "optional": true,
          "type": {
            "primitive": "string"
          }
        }
      ]
    },
    "jsii-calc.SyncVirtualMethods": {
      "assembly": "jsii-calc",
      "docs": {
        "stability": "experimental"
      },
      "fqn": "jsii-calc.SyncVirtualMethods",
      "initializer": {},
      "kind": "class",
      "locationInModule": {
        "filename": "lib/compliance.ts",
        "line": 360
      },
      "methods": [
        {
          "async": true,
          "docs": {
            "stability": "experimental"
          },
          "locationInModule": {
            "filename": "lib/compliance.ts",
            "line": 373
          },
          "name": "callerIsAsync",
          "returns": {
            "type": {
              "primitive": "number"
            }
          }
        },
        {
          "docs": {
            "stability": "experimental"
          },
          "locationInModule": {
            "filename": "lib/compliance.ts",
            "line": 361
          },
          "name": "callerIsMethod",
          "returns": {
            "type": {
              "primitive": "number"
            }
          }
        },
        {
          "docs": {
            "stability": "experimental"
          },
          "locationInModule": {
            "filename": "lib/compliance.ts",
            "line": 413
          },
          "name": "modifyOtherProperty",
          "parameters": [
            {
              "name": "value",
              "type": {
                "primitive": "string"
              }
            }
          ]
        },
        {
          "docs": {
            "stability": "experimental"
          },
          "locationInModule": {
            "filename": "lib/compliance.ts",
            "line": 385
          },
          "name": "modifyValueOfTheProperty",
          "parameters": [
            {
              "name": "value",
              "type": {
                "primitive": "string"
              }
            }
          ]
        },
        {
          "docs": {
            "stability": "experimental"
          },
          "locationInModule": {
            "filename": "lib/compliance.ts",
            "line": 426
          },
          "name": "readA",
          "returns": {
            "type": {
              "primitive": "number"
            }
          }
        },
        {
          "docs": {
            "stability": "experimental"
          },
          "locationInModule": {
            "filename": "lib/compliance.ts",
            "line": 417
          },
          "name": "retrieveOtherProperty",
          "returns": {
            "type": {
              "primitive": "string"
            }
          }
        },
        {
          "docs": {
            "stability": "experimental"
          },
          "locationInModule": {
            "filename": "lib/compliance.ts",
            "line": 397
          },
          "name": "retrieveReadOnlyProperty",
          "returns": {
            "type": {
              "primitive": "string"
            }
          }
        },
        {
          "docs": {
            "stability": "experimental"
          },
          "locationInModule": {
            "filename": "lib/compliance.ts",
            "line": 389
          },
          "name": "retrieveValueOfTheProperty",
          "returns": {
            "type": {
              "primitive": "string"
            }
          }
        },
        {
          "docs": {
            "stability": "experimental"
          },
          "locationInModule": {
            "filename": "lib/compliance.ts",
            "line": 377
          },
          "name": "virtualMethod",
          "parameters": [
            {
              "name": "n",
              "type": {
                "primitive": "number"
              }
            }
          ],
          "returns": {
            "type": {
              "primitive": "number"
            }
          }
        },
        {
          "docs": {
            "stability": "experimental"
          },
          "locationInModule": {
            "filename": "lib/compliance.ts",
            "line": 430
          },
          "name": "writeA",
          "parameters": [
            {
              "name": "value",
              "type": {
                "primitive": "number"
              }
            }
          ]
        }
      ],
      "name": "SyncVirtualMethods",
      "properties": [
        {
          "docs": {
            "stability": "experimental"
          },
          "immutable": true,
          "locationInModule": {
            "filename": "lib/compliance.ts",
            "line": 395
          },
          "name": "readonlyProperty",
          "type": {
            "primitive": "string"
          }
        },
        {
          "docs": {
            "stability": "experimental"
          },
          "locationInModule": {
            "filename": "lib/compliance.ts",
            "line": 424
          },
          "name": "a",
          "type": {
            "primitive": "number"
          }
        },
        {
          "docs": {
            "stability": "experimental"
          },
          "locationInModule": {
            "filename": "lib/compliance.ts",
            "line": 365
          },
          "name": "callerIsProperty",
          "type": {
            "primitive": "number"
          }
        },
        {
          "docs": {
            "stability": "experimental"
          },
          "locationInModule": {
            "filename": "lib/compliance.ts",
            "line": 403
          },
          "name": "otherProperty",
          "type": {
            "primitive": "string"
          }
        },
        {
          "docs": {
            "stability": "experimental"
          },
          "locationInModule": {
            "filename": "lib/compliance.ts",
            "line": 383
          },
          "name": "theProperty",
          "type": {
            "primitive": "string"
          }
        },
        {
          "docs": {
            "stability": "experimental"
          },
          "locationInModule": {
            "filename": "lib/compliance.ts",
            "line": 411
          },
          "name": "valueOfOtherProperty",
          "type": {
            "primitive": "string"
          }
        }
      ]
    },
    "jsii-calc.Thrower": {
      "assembly": "jsii-calc",
      "docs": {
        "stability": "experimental"
      },
      "fqn": "jsii-calc.Thrower",
      "initializer": {},
      "kind": "class",
      "locationInModule": {
        "filename": "lib/compliance.ts",
        "line": 643
      },
      "methods": [
        {
          "docs": {
            "stability": "experimental"
          },
          "locationInModule": {
            "filename": "lib/compliance.ts",
            "line": 644
          },
          "name": "throwError"
        }
      ],
      "name": "Thrower"
    },
    "jsii-calc.TopLevelStruct": {
      "assembly": "jsii-calc",
      "datatype": true,
      "docs": {
        "stability": "experimental"
      },
      "fqn": "jsii-calc.TopLevelStruct",
      "kind": "interface",
      "locationInModule": {
        "filename": "lib/compliance.ts",
        "line": 1807
      },
      "name": "TopLevelStruct",
      "properties": [
        {
          "abstract": true,
          "docs": {
            "stability": "experimental",
            "summary": "This is a required field."
          },
          "immutable": true,
          "locationInModule": {
            "filename": "lib/compliance.ts",
            "line": 1811
          },
          "name": "required",
          "type": {
            "primitive": "string"
          }
        },
        {
          "abstract": true,
          "docs": {
            "stability": "experimental",
            "summary": "A union to really stress test our serialization."
          },
          "immutable": true,
          "locationInModule": {
            "filename": "lib/compliance.ts",
            "line": 1821
          },
          "name": "secondLevel",
          "type": {
            "union": {
              "types": [
                {
                  "primitive": "number"
                },
                {
                  "fqn": "jsii-calc.SecondLevelStruct"
                }
              ]
            }
          }
        },
        {
          "abstract": true,
          "docs": {
            "stability": "experimental",
            "summary": "You don't have to pass this."
          },
          "immutable": true,
          "locationInModule": {
            "filename": "lib/compliance.ts",
            "line": 1816
          },
          "name": "optional",
          "optional": true,
          "type": {
            "primitive": "string"
          }
        }
      ]
    },
    "jsii-calc.UnaryOperation": {
      "abstract": true,
      "assembly": "jsii-calc",
      "base": "@scope/jsii-calc-lib.Operation",
      "docs": {
        "stability": "experimental",
        "summary": "An operation on a single operand."
      },
      "fqn": "jsii-calc.UnaryOperation",
      "initializer": {
        "docs": {
          "stability": "experimental"
        },
        "parameters": [
          {
            "name": "operand",
            "type": {
              "fqn": "@scope/jsii-calc-lib.Value"
            }
          }
        ]
      },
      "kind": "class",
      "locationInModule": {
        "filename": "lib/calculator.ts",
        "line": 93
      },
      "name": "UnaryOperation",
      "properties": [
        {
          "docs": {
            "stability": "experimental"
          },
          "immutable": true,
          "locationInModule": {
            "filename": "lib/calculator.ts",
            "line": 94
          },
          "name": "operand",
          "type": {
            "fqn": "@scope/jsii-calc-lib.Value"
          }
        }
      ]
    },
    "jsii-calc.UnionProperties": {
      "assembly": "jsii-calc",
      "datatype": true,
      "docs": {
        "stability": "experimental"
      },
      "fqn": "jsii-calc.UnionProperties",
      "kind": "interface",
      "locationInModule": {
        "filename": "lib/compliance.ts",
        "line": 988
      },
      "name": "UnionProperties",
      "properties": [
        {
          "abstract": true,
          "docs": {
            "stability": "experimental"
          },
          "immutable": true,
          "locationInModule": {
            "filename": "lib/compliance.ts",
            "line": 990
          },
          "name": "bar",
          "type": {
            "union": {
              "types": [
                {
                  "primitive": "string"
                },
                {
                  "primitive": "number"
                },
                {
                  "fqn": "jsii-calc.AllTypes"
                }
              ]
            }
          }
        },
        {
          "abstract": true,
          "docs": {
            "stability": "experimental"
          },
          "immutable": true,
          "locationInModule": {
            "filename": "lib/compliance.ts",
            "line": 989
          },
          "name": "foo",
          "optional": true,
          "type": {
            "union": {
              "types": [
                {
                  "primitive": "string"
                },
                {
                  "primitive": "number"
                }
              ]
            }
          }
        }
      ]
    },
    "jsii-calc.UpcasingReflectable": {
      "assembly": "jsii-calc",
      "docs": {
        "stability": "experimental",
        "summary": "Ensures submodule-imported types from dependencies can be used correctly."
      },
      "fqn": "jsii-calc.UpcasingReflectable",
      "initializer": {
        "docs": {
          "stability": "experimental"
        },
        "parameters": [
          {
            "name": "delegate",
            "type": {
              "collection": {
                "elementtype": {
                  "primitive": "any"
                },
                "kind": "map"
              }
            }
          }
        ]
      },
      "interfaces": [
        "@scope/jsii-calc-lib.submodule.IReflectable"
      ],
      "kind": "class",
      "locationInModule": {
        "filename": "lib/submodules.ts",
        "line": 6
      },
      "name": "UpcasingReflectable",
      "properties": [
        {
          "const": true,
          "docs": {
            "stability": "experimental"
          },
          "immutable": true,
          "locationInModule": {
            "filename": "lib/submodules.ts",
            "line": 7
          },
          "name": "reflector",
          "static": true,
          "type": {
            "fqn": "@scope/jsii-calc-lib.submodule.Reflector"
          }
        },
        {
          "docs": {
            "stability": "experimental"
          },
          "immutable": true,
          "locationInModule": {
            "filename": "lib/submodules.ts",
            "line": 11
          },
          "name": "entries",
          "overrides": "@scope/jsii-calc-lib.submodule.IReflectable",
          "type": {
            "collection": {
              "elementtype": {
                "fqn": "@scope/jsii-calc-lib.submodule.ReflectableEntry"
              },
              "kind": "array"
            }
          }
        }
      ]
    },
    "jsii-calc.UseBundledDependency": {
      "assembly": "jsii-calc",
      "docs": {
        "stability": "experimental"
      },
      "fqn": "jsii-calc.UseBundledDependency",
      "initializer": {},
      "kind": "class",
      "locationInModule": {
        "filename": "lib/compliance.ts",
        "line": 993
      },
      "methods": [
        {
          "docs": {
            "stability": "experimental"
          },
          "locationInModule": {
            "filename": "lib/compliance.ts",
            "line": 994
          },
          "name": "value",
          "returns": {
            "type": {
              "primitive": "any"
            }
          }
        }
      ],
      "name": "UseBundledDependency"
    },
    "jsii-calc.UseCalcBase": {
      "assembly": "jsii-calc",
      "docs": {
        "stability": "experimental",
        "summary": "Depend on a type from jsii-calc-base as a test for awslabs/jsii#128."
      },
      "fqn": "jsii-calc.UseCalcBase",
      "initializer": {},
      "kind": "class",
      "locationInModule": {
        "filename": "lib/compliance.ts",
        "line": 1042
      },
      "methods": [
        {
          "docs": {
            "stability": "experimental"
          },
          "locationInModule": {
            "filename": "lib/compliance.ts",
            "line": 1043
          },
          "name": "hello",
          "returns": {
            "type": {
              "fqn": "@scope/jsii-calc-base.Base"
            }
          }
        }
      ],
      "name": "UseCalcBase"
    },
    "jsii-calc.UsesInterfaceWithProperties": {
      "assembly": "jsii-calc",
      "docs": {
        "stability": "experimental"
      },
      "fqn": "jsii-calc.UsesInterfaceWithProperties",
      "initializer": {
        "docs": {
          "stability": "experimental"
        },
        "parameters": [
          {
            "name": "obj",
            "type": {
              "fqn": "jsii-calc.IInterfaceWithProperties"
            }
          }
        ]
      },
      "kind": "class",
      "locationInModule": {
        "filename": "lib/compliance.ts",
        "line": 587
      },
      "methods": [
        {
          "docs": {
            "stability": "experimental"
          },
          "locationInModule": {
            "filename": "lib/compliance.ts",
            "line": 592
          },
          "name": "justRead",
          "returns": {
            "type": {
              "primitive": "string"
            }
          }
        },
        {
          "docs": {
            "stability": "experimental"
          },
          "locationInModule": {
            "filename": "lib/compliance.ts",
            "line": 601
          },
          "name": "readStringAndNumber",
          "parameters": [
            {
              "name": "ext",
              "type": {
                "fqn": "jsii-calc.IInterfaceWithPropertiesExtension"
              }
            }
          ],
          "returns": {
            "type": {
              "primitive": "string"
            }
          }
        },
        {
          "docs": {
            "stability": "experimental"
          },
          "locationInModule": {
            "filename": "lib/compliance.ts",
            "line": 596
          },
          "name": "writeAndRead",
          "parameters": [
            {
              "name": "value",
              "type": {
                "primitive": "string"
              }
            }
          ],
          "returns": {
            "type": {
              "primitive": "string"
            }
          }
        }
      ],
      "name": "UsesInterfaceWithProperties",
      "properties": [
        {
          "docs": {
            "stability": "experimental"
          },
          "immutable": true,
          "locationInModule": {
            "filename": "lib/compliance.ts",
            "line": 588
          },
          "name": "obj",
          "type": {
            "fqn": "jsii-calc.IInterfaceWithProperties"
          }
        }
      ]
    },
    "jsii-calc.VariadicInvoker": {
      "assembly": "jsii-calc",
      "docs": {
        "stability": "experimental"
      },
      "fqn": "jsii-calc.VariadicInvoker",
      "initializer": {
        "docs": {
          "stability": "experimental"
        },
        "parameters": [
          {
            "name": "method",
            "type": {
              "fqn": "jsii-calc.VariadicMethod"
            }
          }
        ]
      },
      "kind": "class",
      "locationInModule": {
        "filename": "lib/compliance.ts",
        "line": 672
      },
      "methods": [
        {
          "docs": {
            "stability": "experimental"
          },
          "locationInModule": {
            "filename": "lib/compliance.ts",
            "line": 675
          },
          "name": "asArray",
          "parameters": [
            {
              "name": "values",
              "type": {
                "primitive": "number"
              },
              "variadic": true
            }
          ],
          "returns": {
            "type": {
              "collection": {
                "elementtype": {
                  "primitive": "number"
                },
                "kind": "array"
              }
            }
          },
          "variadic": true
        }
      ],
      "name": "VariadicInvoker"
    },
    "jsii-calc.VariadicMethod": {
      "assembly": "jsii-calc",
      "docs": {
        "stability": "experimental"
      },
      "fqn": "jsii-calc.VariadicMethod",
      "initializer": {
        "docs": {
          "stability": "experimental"
        },
        "parameters": [
          {
            "docs": {
              "summary": "a prefix that will be use for all values returned by `#asArray`."
            },
            "name": "prefix",
            "type": {
              "primitive": "number"
            },
            "variadic": true
          }
        ],
        "variadic": true
      },
      "kind": "class",
      "locationInModule": {
        "filename": "lib/compliance.ts",
        "line": 653
      },
      "methods": [
        {
          "docs": {
            "stability": "experimental"
          },
          "locationInModule": {
            "filename": "lib/compliance.ts",
            "line": 667
          },
          "name": "asArray",
          "parameters": [
            {
              "docs": {
                "summary": "the first element of the array to be returned (after the `prefix` provided at construction time)."
              },
              "name": "first",
              "type": {
                "primitive": "number"
              }
            },
            {
              "docs": {
                "summary": "other elements to be included in the array."
              },
              "name": "others",
              "type": {
                "primitive": "number"
              },
              "variadic": true
            }
          ],
          "returns": {
            "type": {
              "collection": {
                "elementtype": {
                  "primitive": "number"
                },
                "kind": "array"
              }
            }
          },
          "variadic": true
        }
      ],
      "name": "VariadicMethod"
    },
    "jsii-calc.VirtualMethodPlayground": {
      "assembly": "jsii-calc",
      "docs": {
        "stability": "experimental"
      },
      "fqn": "jsii-calc.VirtualMethodPlayground",
      "initializer": {},
      "kind": "class",
      "locationInModule": {
        "filename": "lib/compliance.ts",
        "line": 436
      },
      "methods": [
        {
          "async": true,
          "docs": {
            "stability": "experimental"
          },
          "locationInModule": {
            "filename": "lib/compliance.ts",
            "line": 464
          },
          "name": "overrideMeAsync",
          "parameters": [
            {
              "name": "index",
              "type": {
                "primitive": "number"
              }
            }
          ],
          "returns": {
            "type": {
              "primitive": "number"
            }
          }
        },
        {
          "docs": {
            "stability": "experimental"
          },
          "locationInModule": {
            "filename": "lib/compliance.ts",
            "line": 468
          },
          "name": "overrideMeSync",
          "parameters": [
            {
              "name": "index",
              "type": {
                "primitive": "number"
              }
            }
          ],
          "returns": {
            "type": {
              "primitive": "number"
            }
          }
        },
        {
          "async": true,
          "docs": {
            "stability": "experimental"
          },
          "locationInModule": {
            "filename": "lib/compliance.ts",
            "line": 446
          },
          "name": "parallelSumAsync",
          "parameters": [
            {
              "name": "count",
              "type": {
                "primitive": "number"
              }
            }
          ],
          "returns": {
            "type": {
              "primitive": "number"
            }
          }
        },
        {
          "async": true,
          "docs": {
            "stability": "experimental"
          },
          "locationInModule": {
            "filename": "lib/compliance.ts",
            "line": 437
          },
          "name": "serialSumAsync",
          "parameters": [
            {
              "name": "count",
              "type": {
                "primitive": "number"
              }
            }
          ],
          "returns": {
            "type": {
              "primitive": "number"
            }
          }
        },
        {
          "docs": {
            "stability": "experimental"
          },
          "locationInModule": {
            "filename": "lib/compliance.ts",
            "line": 456
          },
          "name": "sumSync",
          "parameters": [
            {
              "name": "count",
              "type": {
                "primitive": "number"
              }
            }
          ],
          "returns": {
            "type": {
              "primitive": "number"
            }
          }
        }
      ],
      "name": "VirtualMethodPlayground"
    },
    "jsii-calc.VoidCallback": {
      "abstract": true,
      "assembly": "jsii-calc",
      "docs": {
        "remarks": "- Implement `overrideMe` (method does not have to do anything).\n- Invoke `callMe`\n- Verify that `methodWasCalled` is `true`.",
        "stability": "experimental",
        "summary": "This test is used to validate the runtimes can return correctly from a void callback."
      },
      "fqn": "jsii-calc.VoidCallback",
      "initializer": {},
      "kind": "class",
      "locationInModule": {
        "filename": "lib/compliance.ts",
        "line": 1731
      },
      "methods": [
        {
          "docs": {
            "stability": "experimental"
          },
          "locationInModule": {
            "filename": "lib/compliance.ts",
            "line": 1736
          },
          "name": "callMe"
        },
        {
          "abstract": true,
          "docs": {
            "stability": "experimental"
          },
          "locationInModule": {
            "filename": "lib/compliance.ts",
            "line": 1740
          },
          "name": "overrideMe",
          "protected": true
        }
      ],
      "name": "VoidCallback",
      "properties": [
        {
          "docs": {
            "stability": "experimental"
          },
          "immutable": true,
          "locationInModule": {
            "filename": "lib/compliance.ts",
            "line": 1733
          },
          "name": "methodWasCalled",
          "type": {
            "primitive": "boolean"
          }
        }
      ]
    },
    "jsii-calc.WithPrivatePropertyInConstructor": {
      "assembly": "jsii-calc",
      "docs": {
        "stability": "experimental",
        "summary": "Verifies that private property declarations in constructor arguments are hidden."
      },
      "fqn": "jsii-calc.WithPrivatePropertyInConstructor",
      "initializer": {
        "docs": {
          "stability": "experimental"
        },
        "parameters": [
          {
            "name": "privateField",
            "optional": true,
            "type": {
              "primitive": "string"
            }
          }
        ]
      },
      "kind": "class",
      "locationInModule": {
        "filename": "lib/compliance.ts",
        "line": 1746
      },
      "name": "WithPrivatePropertyInConstructor",
      "properties": [
        {
          "docs": {
            "stability": "experimental"
          },
          "immutable": true,
          "locationInModule": {
            "filename": "lib/compliance.ts",
            "line": 1749
          },
          "name": "success",
          "type": {
            "primitive": "boolean"
          }
        }
      ]
    },
    "jsii-calc.composition.CompositeOperation": {
      "abstract": true,
      "assembly": "jsii-calc",
      "base": "@scope/jsii-calc-lib.Operation",
      "docs": {
        "stability": "experimental",
        "summary": "Abstract operation composed from an expression of other operations."
      },
      "fqn": "jsii-calc.composition.CompositeOperation",
      "initializer": {},
      "kind": "class",
      "locationInModule": {
        "filename": "lib/calculator.ts",
        "line": 131
      },
      "methods": [
        {
          "docs": {
            "stability": "experimental",
            "summary": "String representation of the value."
          },
          "locationInModule": {
            "filename": "lib/calculator.ts",
            "line": 157
          },
          "name": "toString",
          "overrides": "@scope/jsii-calc-lib.Operation",
          "returns": {
            "type": {
              "primitive": "string"
            }
          }
        }
      ],
      "name": "CompositeOperation",
      "namespace": "composition",
      "properties": [
        {
          "abstract": true,
          "docs": {
            "remarks": "Must be implemented by derived classes.",
            "stability": "experimental",
            "summary": "The expression that this operation consists of."
          },
          "immutable": true,
          "locationInModule": {
            "filename": "lib/calculator.ts",
            "line": 155
          },
          "name": "expression",
          "type": {
            "fqn": "@scope/jsii-calc-lib.Value"
          }
        },
        {
          "docs": {
            "stability": "experimental",
            "summary": "The value."
          },
          "immutable": true,
          "locationInModule": {
            "filename": "lib/calculator.ts",
            "line": 147
          },
          "name": "value",
          "overrides": "@scope/jsii-calc-lib.Value",
          "type": {
            "primitive": "number"
          }
        },
        {
          "docs": {
            "stability": "experimental",
            "summary": "A set of postfixes to include in a decorated .toString()."
          },
          "locationInModule": {
            "filename": "lib/calculator.ts",
            "line": 145
          },
          "name": "decorationPostfixes",
          "type": {
            "collection": {
              "elementtype": {
                "primitive": "string"
              },
              "kind": "array"
            }
          }
        },
        {
          "docs": {
            "stability": "experimental",
            "summary": "A set of prefixes to include in a decorated .toString()."
          },
          "locationInModule": {
            "filename": "lib/calculator.ts",
            "line": 140
          },
          "name": "decorationPrefixes",
          "type": {
            "collection": {
              "elementtype": {
                "primitive": "string"
              },
              "kind": "array"
            }
          }
        },
        {
          "docs": {
            "stability": "experimental",
            "summary": "The .toString() style."
          },
          "locationInModule": {
            "filename": "lib/calculator.ts",
            "line": 135
          },
          "name": "stringStyle",
          "type": {
            "fqn": "jsii-calc.composition.CompositeOperation.CompositionStringStyle"
          }
        }
      ]
    },
    "jsii-calc.composition.CompositeOperation.CompositionStringStyle": {
      "assembly": "jsii-calc",
      "docs": {
        "stability": "experimental",
        "summary": "Style of .toString() output for CompositeOperation."
      },
      "fqn": "jsii-calc.composition.CompositeOperation.CompositionStringStyle",
      "kind": "enum",
      "locationInModule": {
        "filename": "lib/calculator.ts",
        "line": 173
      },
      "members": [
        {
          "docs": {
            "stability": "experimental",
            "summary": "Normal string expression."
          },
          "name": "NORMAL"
        },
        {
          "docs": {
            "stability": "experimental",
            "summary": "Decorated string expression."
          },
          "name": "DECORATED"
        }
      ],
      "name": "CompositionStringStyle",
      "namespace": "composition.CompositeOperation"
    },
    "jsii-calc.submodule.MyClass": {
      "assembly": "jsii-calc",
      "docs": {
        "stability": "experimental"
      },
      "fqn": "jsii-calc.submodule.MyClass",
      "initializer": {
        "docs": {
          "stability": "experimental"
        }
      },
      "interfaces": [
        "jsii-calc.submodule.nested_submodule.deeplyNested.INamespaced"
      ],
      "kind": "class",
      "locationInModule": {
        "filename": "lib/submodule/my-class.ts",
        "line": 5
      },
      "name": "MyClass",
      "namespace": "submodule",
      "properties": [
        {
          "docs": {
            "stability": "experimental"
          },
          "immutable": true,
          "locationInModule": {
            "filename": "lib/submodule/my-class.ts",
            "line": 8
          },
          "name": "awesomeness",
          "type": {
            "fqn": "jsii-calc.submodule.child.Awesomeness"
          }
        },
        {
          "docs": {
            "stability": "experimental"
          },
          "immutable": true,
          "locationInModule": {
            "filename": "lib/submodule/my-class.ts",
            "line": 6
          },
          "name": "definedAt",
          "overrides": "jsii-calc.submodule.nested_submodule.deeplyNested.INamespaced",
          "type": {
            "primitive": "string"
          }
        },
        {
          "docs": {
            "stability": "experimental"
          },
          "immutable": true,
          "locationInModule": {
            "filename": "lib/submodule/my-class.ts",
            "line": 7
          },
          "name": "goodness",
          "type": {
            "fqn": "jsii-calc.submodule.child.Goodness"
          }
        },
        {
          "docs": {
            "stability": "experimental"
          },
          "locationInModule": {
            "filename": "lib/submodule/my-class.ts",
            "line": 9
          },
          "name": "allTypes",
          "optional": true,
          "type": {
            "fqn": "jsii-calc.AllTypes"
          }
        }
      ]
    },
    "jsii-calc.submodule.back_references.MyClassReference": {
      "assembly": "jsii-calc",
      "datatype": true,
      "docs": {
        "stability": "experimental"
      },
      "fqn": "jsii-calc.submodule.back_references.MyClassReference",
      "kind": "interface",
      "locationInModule": {
        "filename": "lib/submodule/refers-to-parent/index.ts",
        "line": 3
      },
      "name": "MyClassReference",
      "namespace": "submodule.back_references",
      "properties": [
        {
          "abstract": true,
          "docs": {
            "stability": "experimental"
          },
          "immutable": true,
          "locationInModule": {
            "filename": "lib/submodule/refers-to-parent/index.ts",
            "line": 4
          },
          "name": "reference",
          "type": {
            "fqn": "jsii-calc.submodule.MyClass"
          }
        }
      ]
    },
    "jsii-calc.submodule.child.Awesomeness": {
      "assembly": "jsii-calc",
      "docs": {
        "stability": "experimental"
      },
      "fqn": "jsii-calc.submodule.child.Awesomeness",
      "kind": "enum",
      "locationInModule": {
        "filename": "lib/submodule/child/index.ts",
        "line": 15
      },
      "members": [
        {
          "docs": {
            "stability": "experimental",
            "summary": "It was awesome!"
          },
          "name": "AWESOME"
        }
      ],
      "name": "Awesomeness",
      "namespace": "submodule.child"
    },
    "jsii-calc.submodule.child.Goodness": {
      "assembly": "jsii-calc",
      "docs": {
        "stability": "experimental"
      },
      "fqn": "jsii-calc.submodule.child.Goodness",
      "kind": "enum",
      "locationInModule": {
        "filename": "lib/submodule/child/index.ts",
        "line": 5
      },
      "members": [
        {
          "docs": {
            "stability": "experimental",
            "summary": "It's pretty good."
          },
          "name": "PRETTY_GOOD"
        },
        {
          "docs": {
            "stability": "experimental",
            "summary": "It's really good."
          },
          "name": "REALLY_GOOD"
        },
        {
          "docs": {
            "stability": "experimental",
            "summary": "It's amazingly good."
          },
          "name": "AMAZINGLY_GOOD"
        }
      ],
      "name": "Goodness",
      "namespace": "submodule.child"
    },
    "jsii-calc.submodule.child.InnerClass": {
      "assembly": "jsii-calc",
      "docs": {
        "stability": "experimental"
      },
      "fqn": "jsii-calc.submodule.child.InnerClass",
      "initializer": {
        "docs": {
          "stability": "experimental"
        }
      },
      "kind": "class",
      "locationInModule": {
        "filename": "lib/submodule/child/index.ts",
        "line": 37
      },
      "name": "InnerClass",
      "namespace": "submodule.child",
      "properties": [
        {
          "const": true,
          "docs": {
            "stability": "experimental"
          },
          "immutable": true,
          "locationInModule": {
            "filename": "lib/submodule/child/index.ts",
            "line": 38
          },
          "name": "staticProp",
          "static": true,
          "type": {
            "fqn": "jsii-calc.submodule.child.SomeStruct"
          }
        }
      ]
    },
    "jsii-calc.submodule.child.OuterClass": {
      "assembly": "jsii-calc",
      "docs": {
        "see": ": https://github.com/aws/jsii/pull/1706",
        "stability": "experimental",
        "summary": "Checks that classes can self-reference during initialization."
      },
      "fqn": "jsii-calc.submodule.child.OuterClass",
      "initializer": {
        "docs": {
          "stability": "experimental"
        }
      },
      "kind": "class",
      "locationInModule": {
        "filename": "lib/submodule/child/index.ts",
        "line": 24
      },
      "name": "OuterClass",
      "namespace": "submodule.child",
      "properties": [
        {
          "docs": {
            "stability": "experimental"
          },
          "immutable": true,
          "locationInModule": {
            "filename": "lib/submodule/child/index.ts",
            "line": 25
          },
          "name": "innerClass",
          "type": {
            "fqn": "jsii-calc.submodule.child.InnerClass"
          }
        }
      ]
    },
    "jsii-calc.submodule.child.SomeEnum": {
      "assembly": "jsii-calc",
      "docs": {
        "stability": "experimental"
      },
      "fqn": "jsii-calc.submodule.child.SomeEnum",
      "kind": "enum",
      "locationInModule": {
        "filename": "lib/submodule/child/index.ts",
        "line": 31
      },
      "members": [
        {
          "docs": {
            "stability": "experimental"
          },
          "name": "SOME"
        }
      ],
      "name": "SomeEnum",
      "namespace": "submodule.child"
    },
    "jsii-calc.submodule.child.SomeStruct": {
      "assembly": "jsii-calc",
      "datatype": true,
      "docs": {
        "stability": "experimental"
      },
      "fqn": "jsii-calc.submodule.child.SomeStruct",
      "kind": "interface",
      "locationInModule": {
        "filename": "lib/submodule/child/index.ts",
        "line": 34
      },
      "name": "SomeStruct",
      "namespace": "submodule.child",
      "properties": [
        {
          "abstract": true,
          "docs": {
            "stability": "experimental"
          },
          "immutable": true,
          "locationInModule": {
            "filename": "lib/submodule/child/index.ts",
            "line": 35
          },
          "name": "prop",
          "type": {
            "fqn": "jsii-calc.submodule.child.SomeEnum"
          }
        }
      ]
    },
    "jsii-calc.submodule.child.Structure": {
      "assembly": "jsii-calc",
      "datatype": true,
      "docs": {
        "stability": "experimental"
      },
      "fqn": "jsii-calc.submodule.child.Structure",
      "kind": "interface",
      "locationInModule": {
        "filename": "lib/submodule/child/index.ts",
        "line": 1
      },
      "name": "Structure",
      "namespace": "submodule.child",
      "properties": [
        {
          "abstract": true,
          "docs": {
            "stability": "experimental"
          },
          "immutable": true,
          "locationInModule": {
            "filename": "lib/submodule/child/index.ts",
            "line": 2
          },
          "name": "bool",
          "type": {
            "primitive": "boolean"
          }
        }
      ]
    },
    "jsii-calc.submodule.nested_submodule.Namespaced": {
      "abstract": true,
      "assembly": "jsii-calc",
      "docs": {
        "stability": "experimental"
      },
      "fqn": "jsii-calc.submodule.nested_submodule.Namespaced",
      "interfaces": [
        "jsii-calc.submodule.nested_submodule.deeplyNested.INamespaced"
      ],
      "kind": "class",
      "locationInModule": {
        "filename": "lib/submodule/nested_submodule.ts",
        "line": 10
      },
      "name": "Namespaced",
      "namespace": "submodule.nested_submodule",
      "properties": [
        {
          "docs": {
            "stability": "experimental"
          },
          "immutable": true,
          "locationInModule": {
            "filename": "lib/submodule/nested_submodule.ts",
            "line": 11
          },
          "name": "definedAt",
          "overrides": "jsii-calc.submodule.nested_submodule.deeplyNested.INamespaced",
          "type": {
            "primitive": "string"
          }
        },
        {
          "abstract": true,
          "docs": {
            "stability": "experimental"
          },
          "immutable": true,
          "locationInModule": {
            "filename": "lib/submodule/nested_submodule.ts",
            "line": 12
          },
          "name": "goodness",
          "type": {
            "fqn": "jsii-calc.submodule.child.Goodness"
          }
        }
      ]
    },
    "jsii-calc.submodule.nested_submodule.deeplyNested.INamespaced": {
      "assembly": "jsii-calc",
      "docs": {
        "stability": "experimental"
      },
      "fqn": "jsii-calc.submodule.nested_submodule.deeplyNested.INamespaced",
      "kind": "interface",
      "locationInModule": {
        "filename": "lib/submodule/nested_submodule.ts",
        "line": 5
      },
      "name": "INamespaced",
      "namespace": "submodule.nested_submodule.deeplyNested",
      "properties": [
        {
          "abstract": true,
          "docs": {
            "stability": "experimental"
          },
          "immutable": true,
          "locationInModule": {
            "filename": "lib/submodule/nested_submodule.ts",
            "line": 6
          },
          "name": "definedAt",
          "type": {
            "primitive": "string"
          }
        }
      ]
    }
  },
  "version": "0.0.0",
<<<<<<< HEAD
  "fingerprint": "iP/zQptC7cNEsdU1r4YJM/eSXG6VWWJQA05jxFy973k="
=======
  "fingerprint": "miVjqwWxNOLMY7fR23c/SVvfiGqkgqLgG+18qp4f8MM="
>>>>>>> 603e974f
}<|MERGE_RESOLUTION|>--- conflicted
+++ resolved
@@ -13166,9 +13166,5 @@
     }
   },
   "version": "0.0.0",
-<<<<<<< HEAD
-  "fingerprint": "iP/zQptC7cNEsdU1r4YJM/eSXG6VWWJQA05jxFy973k="
-=======
-  "fingerprint": "miVjqwWxNOLMY7fR23c/SVvfiGqkgqLgG+18qp4f8MM="
->>>>>>> 603e974f
+  "fingerprint": "WdFD02mRrBZaKXT1erhd6fi+1V5/bpaeGuNZWxNuRdk="
 }