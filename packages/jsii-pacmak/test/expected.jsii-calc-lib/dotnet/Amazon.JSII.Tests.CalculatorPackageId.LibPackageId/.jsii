{
  "author": {
    "name": "Amazon Web Services",
    "organization": true,
    "roles": [
      "author"
    ],
    "url": "https://aws.amazon.com"
  },
  "dependencies": {
    "@scope/jsii-calc-base": "^0.0.0",
    "@scope/jsii-calc-base-of-base": "^0.0.0"
  },
  "dependencyClosure": {
    "@scope/jsii-calc-base": {
      "targets": {
        "dotnet": {
          "namespace": "Amazon.JSII.Tests.CalculatorNamespace.BaseNamespace",
          "packageId": "Amazon.JSII.Tests.CalculatorPackageId.BasePackageId"
        },
        "go": {},
        "java": {
          "maven": {
            "artifactId": "calculator-base",
            "groupId": "software.amazon.jsii.tests"
          },
          "package": "software.amazon.jsii.tests.calculator.base"
        },
        "js": {
          "npm": "@scope/jsii-calc-base"
        },
        "python": {
          "distName": "scope.jsii-calc-base",
          "module": "scope.jsii_calc_base"
        }
      }
    },
    "@scope/jsii-calc-base-of-base": {
      "targets": {
        "dotnet": {
          "namespace": "Amazon.JSII.Tests.CalculatorNamespace.BaseOfBaseNamespace",
          "packageId": "Amazon.JSII.Tests.CalculatorPackageId.BaseOfBasePackageId"
        },
        "go": {},
        "java": {
          "maven": {
            "artifactId": "calculator-base-of-base",
            "groupId": "software.amazon.jsii.tests"
          },
          "package": "software.amazon.jsii.tests.calculator.baseofbase"
        },
        "js": {
          "npm": "@scope/jsii-calc-base-of-base"
        },
        "python": {
          "distName": "scope.jsii-calc-base-of-base",
          "module": "scope.jsii_calc_base_of_base"
        }
      }
    }
  },
  "description": "A simple calcuator library built on JSII.",
  "docs": {
    "deprecated": "Really just deprecated for shows...",
    "stability": "deprecated"
  },
  "homepage": "https://github.com/aws/jsii",
  "jsiiVersion": "0.0.0",
  "license": "Apache-2.0",
  "name": "@scope/jsii-calc-lib",
  "repository": {
    "directory": "packages/@scope/jsii-calc-lib",
    "type": "git",
    "url": "https://github.com/aws/jsii.git"
  },
  "schema": "jsii/0.10.0",
  "submodules": {
    "@scope/jsii-calc-lib.submodule": {
      "locationInModule": {
        "filename": "lib/index.ts",
        "line": 112
      }
    }
  },
  "targets": {
    "dotnet": {
      "namespace": "Amazon.JSII.Tests.CalculatorNamespace.LibNamespace",
      "packageId": "Amazon.JSII.Tests.CalculatorPackageId.LibPackageId",
      "versionSuffix": "-devpreview"
    },
    "go": {},
    "java": {
      "maven": {
        "artifactId": "calculator-lib",
        "groupId": "software.amazon.jsii.tests",
        "versionSuffix": ".DEVPREVIEW"
      },
      "package": "software.amazon.jsii.tests.calculator.lib"
    },
    "js": {
      "npm": "@scope/jsii-calc-lib"
    },
    "python": {
      "distName": "scope.jsii-calc-lib",
      "module": "scope.jsii_calc_lib"
    }
  },
  "types": {
    "@scope/jsii-calc-lib.EnumFromScopedModule": {
      "assembly": "@scope/jsii-calc-lib",
      "docs": {
        "remarks": "See awslabs/jsii#138",
        "stability": "deprecated",
        "summary": "Check that enums from \\@scoped packages can be references."
      },
      "fqn": "@scope/jsii-calc-lib.EnumFromScopedModule",
      "kind": "enum",
      "locationInModule": {
        "filename": "lib/index.ts",
        "line": 97
      },
      "members": [
        {
          "docs": {
            "stability": "deprecated"
          },
          "name": "VALUE1"
        },
        {
          "docs": {
            "stability": "deprecated"
          },
          "name": "VALUE2"
        }
      ],
      "name": "EnumFromScopedModule"
    },
    "@scope/jsii-calc-lib.IDoublable": {
      "assembly": "@scope/jsii-calc-lib",
      "docs": {
        "stability": "deprecated",
        "summary": "The general contract for a concrete number."
      },
      "fqn": "@scope/jsii-calc-lib.IDoublable",
      "kind": "interface",
      "locationInModule": {
        "filename": "lib/index.ts",
        "line": 23
      },
      "name": "IDoublable",
      "properties": [
        {
          "abstract": true,
          "docs": {
            "stability": "deprecated"
          },
          "immutable": true,
          "locationInModule": {
            "filename": "lib/index.ts",
            "line": 24
          },
          "name": "doubleValue",
          "type": {
            "primitive": "number"
          }
        }
      ]
    },
    "@scope/jsii-calc-lib.IFriendly": {
      "assembly": "@scope/jsii-calc-lib",
      "docs": {
        "remarks": "These classes can be greeted with\na \"hello\" or \"goodbye\" blessing and they will respond back in a fun and friendly manner.",
        "stability": "deprecated",
        "summary": "Applies to classes that are considered friendly."
      },
      "fqn": "@scope/jsii-calc-lib.IFriendly",
      "kind": "interface",
      "locationInModule": {
        "filename": "lib/index.ts",
        "line": 58
      },
      "methods": [
        {
          "abstract": true,
          "docs": {
            "stability": "deprecated",
            "summary": "Say hello!"
          },
          "locationInModule": {
            "filename": "lib/index.ts",
            "line": 62
          },
          "name": "hello",
          "returns": {
            "type": {
              "primitive": "string"
            }
          }
        }
      ],
      "name": "IFriendly"
    },
    "@scope/jsii-calc-lib.IThreeLevelsInterface": {
      "assembly": "@scope/jsii-calc-lib",
      "docs": {
        "remarks": "Their presence validates that .NET/Java/jsii-reflect can track all fields\nfar enough up the tree.",
        "stability": "deprecated",
        "summary": "Interface that inherits from packages 2 levels up the tree."
      },
      "fqn": "@scope/jsii-calc-lib.IThreeLevelsInterface",
      "interfaces": [
        "@scope/jsii-calc-base.IBaseInterface"
      ],
      "kind": "interface",
      "locationInModule": {
        "filename": "lib/index.ts",
        "line": 108
      },
      "methods": [
        {
          "abstract": true,
          "docs": {
            "stability": "deprecated"
          },
          "locationInModule": {
            "filename": "lib/index.ts",
            "line": 109
          },
          "name": "baz"
        }
      ],
      "name": "IThreeLevelsInterface"
    },
    "@scope/jsii-calc-lib.MyFirstStruct": {
      "assembly": "@scope/jsii-calc-lib",
      "datatype": true,
      "docs": {
        "stability": "deprecated",
        "summary": "This is the first struct we have created in jsii."
      },
      "fqn": "@scope/jsii-calc-lib.MyFirstStruct",
      "kind": "interface",
      "locationInModule": {
        "filename": "lib/index.ts",
        "line": 68
      },
      "name": "MyFirstStruct",
      "properties": [
        {
          "abstract": true,
          "docs": {
            "stability": "deprecated",
            "summary": "An awesome number value."
          },
          "immutable": true,
          "locationInModule": {
            "filename": "lib/index.ts",
            "line": 77
          },
          "name": "anumber",
          "type": {
            "primitive": "number"
          }
        },
        {
          "abstract": true,
          "docs": {
            "stability": "deprecated",
            "summary": "A string value."
          },
          "immutable": true,
          "locationInModule": {
            "filename": "lib/index.ts",
            "line": 72
          },
          "name": "astring",
          "type": {
            "primitive": "string"
          }
        },
        {
          "abstract": true,
          "docs": {
            "stability": "deprecated"
          },
          "immutable": true,
          "locationInModule": {
            "filename": "lib/index.ts",
            "line": 78
          },
          "name": "firstOptional",
          "optional": true,
          "type": {
            "collection": {
              "elementtype": {
                "primitive": "string"
              },
              "kind": "array"
            }
          }
        }
      ]
    },
    "@scope/jsii-calc-lib.Number": {
      "assembly": "@scope/jsii-calc-lib",
      "base": "@scope/jsii-calc-lib.Value",
      "docs": {
        "stability": "deprecated",
        "summary": "Represents a concrete number."
      },
      "fqn": "@scope/jsii-calc-lib.Number",
      "initializer": {
        "docs": {
          "stability": "deprecated",
          "summary": "Creates a Number object."
        },
        "parameters": [
          {
            "docs": {
              "summary": "The number."
            },
            "name": "value",
            "type": {
              "primitive": "number"
            }
          }
        ]
      },
      "interfaces": [
        "@scope/jsii-calc-lib.IDoublable"
      ],
      "kind": "class",
      "locationInModule": {
        "filename": "lib/index.ts",
        "line": 30
      },
      "name": "Number",
      "properties": [
        {
          "docs": {
            "stability": "deprecated",
            "summary": "The number multiplied by 2."
          },
          "immutable": true,
          "locationInModule": {
            "filename": "lib/index.ts",
            "line": 42
          },
          "name": "doubleValue",
          "overrides": "@scope/jsii-calc-lib.IDoublable",
          "type": {
            "primitive": "number"
          }
        },
        {
          "docs": {
            "stability": "deprecated",
            "summary": "The number."
          },
          "immutable": true,
          "locationInModule": {
            "filename": "lib/index.ts",
            "line": 35
          },
          "name": "value",
          "overrides": "@scope/jsii-calc-lib.Value",
          "type": {
            "primitive": "number"
          }
        }
      ]
    },
    "@scope/jsii-calc-lib.Operation": {
      "abstract": true,
      "assembly": "@scope/jsii-calc-lib",
      "base": "@scope/jsii-calc-lib.Value",
      "docs": {
        "stability": "deprecated",
        "summary": "Represents an operation on values."
      },
      "fqn": "@scope/jsii-calc-lib.Operation",
      "initializer": {},
      "kind": "class",
      "locationInModule": {
        "filename": "lib/index.ts",
        "line": 50
      },
      "methods": [
        {
          "abstract": true,
          "docs": {
            "stability": "deprecated",
            "summary": "String representation of the value."
          },
          "locationInModule": {
            "filename": "lib/index.ts",
            "line": 51
          },
          "name": "toString",
          "overrides": "@scope/jsii-calc-lib.Value",
          "returns": {
            "type": {
              "primitive": "string"
            }
          }
        }
      ],
      "name": "Operation"
    },
    "@scope/jsii-calc-lib.StructWithOnlyOptionals": {
      "assembly": "@scope/jsii-calc-lib",
      "datatype": true,
      "docs": {
        "stability": "deprecated",
        "summary": "This is a struct with only optional properties."
      },
      "fqn": "@scope/jsii-calc-lib.StructWithOnlyOptionals",
      "kind": "interface",
      "locationInModule": {
        "filename": "lib/index.ts",
        "line": 84
      },
      "name": "StructWithOnlyOptionals",
      "properties": [
        {
          "abstract": true,
          "docs": {
            "stability": "deprecated",
            "summary": "The first optional!"
          },
          "immutable": true,
          "locationInModule": {
            "filename": "lib/index.ts",
            "line": 88
          },
          "name": "optional1",
          "optional": true,
          "type": {
            "primitive": "string"
          }
        },
        {
          "abstract": true,
          "docs": {
            "stability": "deprecated"
          },
          "immutable": true,
          "locationInModule": {
            "filename": "lib/index.ts",
            "line": 89
          },
          "name": "optional2",
          "optional": true,
          "type": {
            "primitive": "number"
          }
        },
        {
          "abstract": true,
          "docs": {
            "stability": "deprecated"
          },
          "immutable": true,
          "locationInModule": {
            "filename": "lib/index.ts",
            "line": 90
          },
          "name": "optional3",
          "optional": true,
          "type": {
            "primitive": "boolean"
          }
        }
      ]
    },
    "@scope/jsii-calc-lib.Value": {
      "abstract": true,
      "assembly": "@scope/jsii-calc-lib",
      "base": "@scope/jsii-calc-base.Base",
      "docs": {
        "stability": "deprecated",
        "summary": "Abstract class which represents a numeric value."
      },
      "fqn": "@scope/jsii-calc-lib.Value",
      "initializer": {},
      "kind": "class",
      "locationInModule": {
        "filename": "lib/index.ts",
        "line": 6
      },
      "methods": [
        {
          "docs": {
            "stability": "deprecated",
            "summary": "String representation of the value."
          },
          "locationInModule": {
            "filename": "lib/index.ts",
            "line": 15
          },
          "name": "toString",
          "returns": {
            "type": {
              "primitive": "string"
            }
          }
        }
      ],
      "name": "Value",
      "properties": [
        {
          "abstract": true,
          "docs": {
            "stability": "deprecated",
            "summary": "The value."
          },
          "immutable": true,
          "locationInModule": {
            "filename": "lib/index.ts",
            "line": 10
          },
          "name": "value",
          "type": {
            "primitive": "number"
          }
        }
      ]
    },
    "@scope/jsii-calc-lib.submodule.IReflectable": {
      "assembly": "@scope/jsii-calc-lib",
      "docs": {
        "stability": "deprecated"
      },
      "fqn": "@scope/jsii-calc-lib.submodule.IReflectable",
      "kind": "interface",
      "locationInModule": {
        "filename": "lib/submodule/index.ts",
        "line": 1
      },
      "name": "IReflectable",
      "namespace": "submodule",
      "properties": [
        {
          "abstract": true,
          "docs": {
            "stability": "deprecated"
          },
          "immutable": true,
          "locationInModule": {
            "filename": "lib/submodule/index.ts",
            "line": 2
          },
          "name": "entries",
          "type": {
            "collection": {
              "elementtype": {
                "fqn": "@scope/jsii-calc-lib.submodule.ReflectableEntry"
              },
              "kind": "array"
            }
          }
        }
      ]
    },
    "@scope/jsii-calc-lib.submodule.ReflectableEntry": {
      "assembly": "@scope/jsii-calc-lib",
      "datatype": true,
      "docs": {
        "stability": "deprecated"
      },
      "fqn": "@scope/jsii-calc-lib.submodule.ReflectableEntry",
      "kind": "interface",
      "locationInModule": {
        "filename": "lib/submodule/index.ts",
        "line": 5
      },
      "name": "ReflectableEntry",
      "namespace": "submodule",
      "properties": [
        {
          "abstract": true,
          "docs": {
            "stability": "deprecated"
          },
          "immutable": true,
          "locationInModule": {
            "filename": "lib/submodule/index.ts",
            "line": 6
          },
          "name": "key",
          "type": {
            "primitive": "string"
          }
        },
        {
          "abstract": true,
          "docs": {
            "stability": "deprecated"
          },
          "immutable": true,
          "locationInModule": {
            "filename": "lib/submodule/index.ts",
            "line": 7
          },
          "name": "value",
          "type": {
            "primitive": "any"
          }
        }
      ]
    },
    "@scope/jsii-calc-lib.submodule.Reflector": {
      "assembly": "@scope/jsii-calc-lib",
      "docs": {
        "stability": "deprecated"
      },
      "fqn": "@scope/jsii-calc-lib.submodule.Reflector",
      "initializer": {
        "docs": {
          "stability": "deprecated"
        }
      },
      "kind": "class",
      "locationInModule": {
        "filename": "lib/submodule/index.ts",
        "line": 10
      },
      "methods": [
        {
          "docs": {
            "stability": "deprecated"
          },
          "locationInModule": {
            "filename": "lib/submodule/index.ts",
            "line": 13
          },
          "name": "asMap",
          "parameters": [
            {
              "name": "reflectable",
              "type": {
                "fqn": "@scope/jsii-calc-lib.submodule.IReflectable"
              }
            }
          ],
          "returns": {
            "type": {
              "collection": {
                "elementtype": {
                  "primitive": "any"
                },
                "kind": "map"
              }
            }
          }
        }
      ],
      "name": "Reflector",
      "namespace": "submodule"
    }
  },
  "version": "0.0.0",
<<<<<<< HEAD
  "fingerprint": "wTDxtVlPk4hp9Hn2W/zmbl6KDcuNoJBd9vThxPKVlR0="
=======
  "fingerprint": "+7cEXNA9wAn/mht3AcwDtIFLvsfZoQhQGBQ4J1pPCO4="
>>>>>>> 18e3702e
}<|MERGE_RESOLUTION|>--- conflicted
+++ resolved
@@ -660,9 +660,5 @@
     }
   },
   "version": "0.0.0",
-<<<<<<< HEAD
-  "fingerprint": "wTDxtVlPk4hp9Hn2W/zmbl6KDcuNoJBd9vThxPKVlR0="
-=======
-  "fingerprint": "+7cEXNA9wAn/mht3AcwDtIFLvsfZoQhQGBQ4J1pPCO4="
->>>>>>> 18e3702e
+  "fingerprint": "HOGPzv083T9lPP9jt6/+zyGnzJ1ZVgmS/GJZe40MG6c="
 }