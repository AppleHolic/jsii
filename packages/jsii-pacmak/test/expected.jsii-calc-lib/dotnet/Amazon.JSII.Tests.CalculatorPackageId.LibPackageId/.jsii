--- conflicted
+++ resolved
@@ -679,9 +679,5 @@
     }
   },
   "version": "0.0.0",
-<<<<<<< HEAD
-  "fingerprint": "/uziR97y1c4zIKVBkWC6j4EbxYLKuCC4ePZXhOMMXBE="
-=======
-  "fingerprint": "fVfpIK7xUajlT1zkHIJ8uYJPvy0gLgEe5BM8afu1mVg="
->>>>>>> 079e1470
+  "fingerprint": "qGDjGsEiOII8sb77f983hc7oT+l11WqtlU323tai82Q="
 }