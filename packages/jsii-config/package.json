{
  "name": "jsii-config",
  "version": "0.0.0",
  "description": "CLI tool for configuring jsii module configuration in package.json",
  "main": "lib/index.js",
  "repository": "https://github.com/aws/jsii",
  "author": "Amazon Web Services",
  "license": "Apache-2.0",
  "scripts": {
    "build": "tsc --build && npm run lint",
    "watch": "tsc --build -w",
    "lint": "eslint . --ext .js,.ts --ignore-path=.gitignore --ignore-pattern=test/negatives/*",
    "lint:fix": "yarn lint --fix",
    "test": "jest",
    "package": "package-js",
    "exec": "npm run build && node bin/jsii-config.js"
  },
  "bin": {
    "jsii-config": "bin/jsii-config"
  },
  "devDependencies": {
    "@types/inquirer": "^8.1.3",
    "@types/jest": "^27.0.2",
<<<<<<< HEAD
    "@types/node": "^12.20.27",
    "@types/yargs": "^17.0.3",
    "eslint": "^7.32.0",
    "jest": "^27.2.3",
=======
    "@types/jest-expect-message": "^1.0.3",
    "@types/node": "^12.20.28",
    "@types/yargs": "^17.0.3",
    "eslint": "^7.32.0",
    "jest": "^27.2.4",
    "jest-expect-message": "^1.0.2",
>>>>>>> b329670b
    "prettier": "^2.4.1",
    "typescript": "~3.9.10"
  },
  "dependencies": {
    "@jsii/check-node": "0.0.0",
    "@jsii/spec": "^0.0.0",
    "inquirer": "^7.3.3",
    "yargs": "^16.2.0"
  }
}<|MERGE_RESOLUTION|>--- conflicted
+++ resolved
@@ -21,19 +21,11 @@
   "devDependencies": {
     "@types/inquirer": "^8.1.3",
     "@types/jest": "^27.0.2",
-<<<<<<< HEAD
-    "@types/node": "^12.20.27",
-    "@types/yargs": "^17.0.3",
-    "eslint": "^7.32.0",
-    "jest": "^27.2.3",
-=======
-    "@types/jest-expect-message": "^1.0.3",
     "@types/node": "^12.20.28",
     "@types/yargs": "^17.0.3",
     "eslint": "^7.32.0",
     "jest": "^27.2.4",
     "jest-expect-message": "^1.0.2",
->>>>>>> b329670b
     "prettier": "^2.4.1",
     "typescript": "~3.9.10"
   },
