--- conflicted
+++ resolved
@@ -12,10 +12,7 @@
 export * as onlystatic from './only-static';
 export * as nodirect from './no-direct-types';
 export * as module2647 from './module2647';
-<<<<<<< HEAD
-=======
 export * as module2617 from './module2617';
->>>>>>> 25528fb1
 export * as module2689 from './module2689';
 export * as module2692 from './module2692';
 export * as module2530 from './module2530';
