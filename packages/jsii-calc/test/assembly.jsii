{
  "author": {
    "name": "Amazon Web Services",
    "organization": true,
    "roles": [
      "author"
    ],
    "url": "https://aws.amazon.com"
  },
  "bin": {
    "calc": "bin/run"
  },
  "bundled": {
    "@fixtures/jsii-calc-bundled": "^0.19.0"
  },
  "contributors": [
    {
      "name": "Elad Ben-Israel",
      "roles": [
        "maintainer"
      ],
      "url": "https://github.com/eladb"
    },
    {
      "name": "Rico Huijbers",
      "roles": [
        "maintainer"
      ],
      "url": "https://github.com/rix0rrr"
    },
    {
      "name": "Romain Marcadier-Muller",
      "roles": [
        "maintainer"
      ],
      "url": "https://github.com/RomainMuller"
    }
  ],
  "dependencies": {
    "@scope/jsii-calc-base": "^0.0.0",
    "@scope/jsii-calc-lib": "^0.0.0"
  },
  "dependencyClosure": {
    "@scope/jsii-calc-base": {
      "targets": {
        "dotnet": {
          "namespace": "Amazon.JSII.Tests.CalculatorNamespace.BaseNamespace",
          "packageId": "Amazon.JSII.Tests.CalculatorPackageId.BasePackageId"
        },
        "go": {
          "moduleName": "github.com/aws/jsii/jsii-calc/go",
          "packageName": "jcb"
        },
        "java": {
          "maven": {
            "artifactId": "calculator-base",
            "groupId": "software.amazon.jsii.tests"
          },
          "package": "software.amazon.jsii.tests.calculator.base"
        },
        "js": {
          "npm": "@scope/jsii-calc-base"
        },
        "python": {
          "distName": "scope.jsii-calc-base",
          "module": "scope.jsii_calc_base"
        }
      }
    },
    "@scope/jsii-calc-base-of-base": {
      "targets": {
        "dotnet": {
          "namespace": "Amazon.JSII.Tests.CalculatorNamespace.BaseOfBaseNamespace",
          "packageId": "Amazon.JSII.Tests.CalculatorPackageId.BaseOfBasePackageId"
        },
        "go": {
          "moduleName": "github.com/aws/jsii/jsii-calc/go"
        },
        "java": {
          "maven": {
            "artifactId": "calculator-base-of-base",
            "groupId": "software.amazon.jsii.tests"
          },
          "package": "software.amazon.jsii.tests.calculator.baseofbase"
        },
        "js": {
          "npm": "@scope/jsii-calc-base-of-base"
        },
        "python": {
          "distName": "scope.jsii-calc-base-of-base",
          "module": "scope.jsii_calc_base_of_base"
        }
      }
    },
    "@scope/jsii-calc-lib": {
      "submodules": {
        "@scope/jsii-calc-lib.submodule": {
          "locationInModule": {
            "filename": "lib/index.ts",
            "line": 130
          },
          "targets": {
            "dotnet": {
              "namespace": "Amazon.JSII.Tests.CustomSubmoduleName"
            },
            "go": {
              "packageName": "customsubmodulename"
            },
            "java": {
              "package": "software.amazon.jsii.tests.calculator.custom_submodule_name"
            },
            "python": {
              "module": "scope.jsii_calc_lib.custom_submodule_name"
            }
          }
        }
      },
      "targets": {
        "dotnet": {
          "namespace": "Amazon.JSII.Tests.CalculatorNamespace.LibNamespace",
          "packageId": "Amazon.JSII.Tests.CalculatorPackageId.LibPackageId",
          "versionSuffix": "-devpreview"
        },
        "go": {
          "moduleName": "github.com/aws/jsii/jsii-calc/go",
          "versionSuffix": "-devpreview"
        },
        "java": {
          "maven": {
            "artifactId": "calculator-lib",
            "groupId": "software.amazon.jsii.tests",
            "versionSuffix": ".DEVPREVIEW"
          },
          "package": "software.amazon.jsii.tests.calculator.lib"
        },
        "js": {
          "npm": "@scope/jsii-calc-lib"
        },
        "python": {
          "distName": "scope.jsii-calc-lib",
          "module": "scope.jsii_calc_lib"
        }
      }
    }
  },
  "description": "A simple calcuator built on JSII.",
  "docs": {
    "stability": "stable"
  },
  "homepage": "https://github.com/aws/jsii",
  "jsiiVersion": "0.0.0",
  "keywords": [
    "aws",
    "jsii",
    "test"
  ],
  "license": "Apache-2.0",
  "metadata": {
    "jsii": {
      "pacmak": {
        "hasDefaultInterfaces": true
      },
      "rosetta": {
        "strict": true
      }
    },
    "jsii:boolean": true,
    "jsii:number": 1337,
    "jsii:object": {
      "string": "yes!"
    }
  },
  "name": "jsii-calc",
  "readme": {
    "markdown": "# jsii Calculator\n\nThis library is used to demonstrate and test the features of JSII\n\n## How to use running sum API:\n\nFirst, create a calculator:\n\n```ts\nconst calculator = new calc.Calculator();\n```\n\nThen call some operations:\n\n\n```ts fixture=with-calculator\ncalculator.add(10);\n```\n\n## Code Samples\n\n```ts\n/* This is totes a magic comment in here, just you wait! */\nconst foo = 'bar';\n```\n"
  },
  "repository": {
    "directory": "packages/jsii-calc",
    "type": "git",
    "url": "https://github.com/aws/jsii.git"
  },
  "schema": "jsii/0.10.0",
  "submodules": {
    "jsii-calc.DerivedClassHasNoProperties": {
      "locationInModule": {
        "filename": "lib/compliance.ts",
        "line": 325
      }
    },
    "jsii-calc.InterfaceInNamespaceIncludesClasses": {
      "locationInModule": {
        "filename": "lib/compliance.ts",
        "line": 1206
      }
    },
    "jsii-calc.InterfaceInNamespaceOnlyInterface": {
      "locationInModule": {
        "filename": "lib/compliance.ts",
        "line": 1199
      }
    },
    "jsii-calc.PythonSelf": {
      "locationInModule": {
        "filename": "lib/compliance.ts",
        "line": 1090
      }
    },
    "jsii-calc.composition": {
      "locationInModule": {
        "filename": "lib/calculator.ts",
        "line": 142
      }
    },
    "jsii-calc.module2530": {
      "locationInModule": {
        "filename": "lib/index.ts",
<<<<<<< HEAD
        "line": 17
=======
        "line": 18
      }
    },
    "jsii-calc.module2617": {
      "locationInModule": {
        "filename": "lib/index.ts",
        "line": 15
>>>>>>> 25528fb1
      }
    },
    "jsii-calc.module2647": {
      "locationInModule": {
        "filename": "lib/index.ts",
        "line": 14
      }
    },
    "jsii-calc.module2689": {
      "locationInModule": {
        "filename": "lib/index.ts",
<<<<<<< HEAD
        "line": 15
=======
        "line": 16
>>>>>>> 25528fb1
      }
    },
    "jsii-calc.module2689.methods": {
      "locationInModule": {
        "filename": "lib/module2689/index.ts",
        "line": 8
      }
    },
    "jsii-calc.module2689.props": {
      "locationInModule": {
        "filename": "lib/module2689/index.ts",
        "line": 9
      }
    },
    "jsii-calc.module2689.retval": {
      "locationInModule": {
        "filename": "lib/module2689/index.ts",
        "line": 10
      }
    },
    "jsii-calc.module2689.structs": {
      "locationInModule": {
        "filename": "lib/module2689/index.ts",
        "line": 7
      }
    },
    "jsii-calc.module2692": {
      "locationInModule": {
        "filename": "lib/index.ts",
<<<<<<< HEAD
        "line": 16
=======
        "line": 17
>>>>>>> 25528fb1
      }
    },
    "jsii-calc.module2692.submodule1": {
      "locationInModule": {
        "filename": "lib/module2692/index.ts",
        "line": 1
      }
    },
    "jsii-calc.module2692.submodule2": {
      "locationInModule": {
        "filename": "lib/module2692/index.ts",
        "line": 2
      }
    },
    "jsii-calc.module2700": {
      "locationInModule": {
        "filename": "lib/index.ts",
<<<<<<< HEAD
        "line": 18
=======
        "line": 19
>>>>>>> 25528fb1
      }
    },
    "jsii-calc.nodirect": {
      "locationInModule": {
        "filename": "lib/index.ts",
        "line": 13
      }
    },
    "jsii-calc.nodirect.sub1": {
      "locationInModule": {
        "filename": "lib/no-direct-types/index.ts",
        "line": 3
      }
    },
    "jsii-calc.nodirect.sub2": {
      "locationInModule": {
        "filename": "lib/no-direct-types/index.ts",
        "line": 4
      }
    },
    "jsii-calc.onlystatic": {
      "locationInModule": {
        "filename": "lib/index.ts",
        "line": 12
      }
    },
    "jsii-calc.submodule": {
      "locationInModule": {
        "filename": "lib/index.ts",
        "line": 11
      },
      "readme": {
        "markdown": "Read you, read me\n=================\n\nThis is the readme of the `jsii-calc.submodule` module.\n"
      }
    },
    "jsii-calc.submodule.back_references": {
      "locationInModule": {
        "filename": "lib/submodule/index.ts",
        "line": 7
      }
    },
    "jsii-calc.submodule.child": {
      "locationInModule": {
        "filename": "lib/submodule/index.ts",
        "line": 1
      }
    },
    "jsii-calc.submodule.isolated": {
      "locationInModule": {
        "filename": "lib/submodule/index.ts",
        "line": 2
      },
      "readme": {
        "markdown": "Read you, read me\n=================\n\nThis is the readme of the `jsii-calc.submodule.isolated` module.\n"
      }
    },
    "jsii-calc.submodule.nested_submodule": {
      "locationInModule": {
        "filename": "lib/submodule/nested_submodule.ts",
        "line": 4
      }
    },
    "jsii-calc.submodule.nested_submodule.deeplyNested": {
      "locationInModule": {
        "filename": "lib/submodule/nested_submodule.ts",
        "line": 6
      }
    },
    "jsii-calc.submodule.param": {
      "locationInModule": {
        "filename": "lib/submodule/index.ts",
        "line": 3
      }
    },
    "jsii-calc.submodule.returnsparam": {
      "locationInModule": {
        "filename": "lib/submodule/index.ts",
        "line": 4
      }
    }
  },
  "targets": {
    "dotnet": {
      "iconUrl": "https://sdk-for-net.amazonwebservices.com/images/AWSLogo128x128.png",
      "namespace": "Amazon.JSII.Tests.CalculatorNamespace",
      "packageId": "Amazon.JSII.Tests.CalculatorPackageId"
    },
    "go": {
      "moduleName": "github.com/aws/jsii/jsii-calc/go"
    },
    "java": {
      "maven": {
        "artifactId": "calculator",
        "groupId": "software.amazon.jsii.tests"
      },
      "package": "software.amazon.jsii.tests.calculator"
    },
    "js": {
      "npm": "jsii-calc"
    },
    "python": {
      "classifiers": [
        "Test :: Classifier :: Is Dummy"
      ],
      "distName": "jsii-calc",
      "module": "jsii_calc"
    }
  },
  "types": {
    "jsii-calc.AbstractClass": {
      "abstract": true,
      "assembly": "jsii-calc",
      "base": "jsii-calc.AbstractClassBase",
      "docs": {
        "stability": "stable"
      },
      "fqn": "jsii-calc.AbstractClass",
      "initializer": {
        "docs": {
          "stability": "stable"
        }
      },
      "interfaces": [
        "jsii-calc.IInterfaceImplementedByAbstractClass"
      ],
      "kind": "class",
      "locationInModule": {
        "filename": "lib/compliance.ts",
        "line": 1250
      },
      "methods": [
        {
          "abstract": true,
          "docs": {
            "stability": "stable"
          },
          "locationInModule": {
            "filename": "lib/compliance.ts",
            "line": 1257
          },
          "name": "abstractMethod",
          "parameters": [
            {
              "name": "name",
              "type": {
                "primitive": "string"
              }
            }
          ],
          "returns": {
            "type": {
              "primitive": "string"
            }
          }
        },
        {
          "docs": {
            "stability": "stable"
          },
          "locationInModule": {
            "filename": "lib/compliance.ts",
            "line": 1253
          },
          "name": "nonAbstractMethod",
          "returns": {
            "type": {
              "primitive": "number"
            }
          }
        }
      ],
      "name": "AbstractClass",
      "properties": [
        {
          "docs": {
            "stability": "stable"
          },
          "immutable": true,
          "locationInModule": {
            "filename": "lib/compliance.ts",
            "line": 1259
          },
          "name": "propFromInterface",
          "overrides": "jsii-calc.IInterfaceImplementedByAbstractClass",
          "type": {
            "primitive": "string"
          }
        }
      ]
    },
    "jsii-calc.AbstractClassBase": {
      "abstract": true,
      "assembly": "jsii-calc",
      "docs": {
        "stability": "stable"
      },
      "fqn": "jsii-calc.AbstractClassBase",
      "initializer": {
        "docs": {
          "stability": "stable"
        }
      },
      "kind": "class",
      "locationInModule": {
        "filename": "lib/compliance.ts",
        "line": 1246
      },
      "name": "AbstractClassBase",
      "properties": [
        {
          "abstract": true,
          "docs": {
            "stability": "stable"
          },
          "immutable": true,
          "locationInModule": {
            "filename": "lib/compliance.ts",
            "line": 1247
          },
          "name": "abstractProperty",
          "type": {
            "primitive": "string"
          }
        }
      ]
    },
    "jsii-calc.AbstractClassReturner": {
      "assembly": "jsii-calc",
      "docs": {
        "stability": "stable"
      },
      "fqn": "jsii-calc.AbstractClassReturner",
      "initializer": {
        "docs": {
          "stability": "stable"
        }
      },
      "kind": "class",
      "locationInModule": {
        "filename": "lib/compliance.ts",
        "line": 1274
      },
      "methods": [
        {
          "docs": {
            "stability": "stable"
          },
          "locationInModule": {
            "filename": "lib/compliance.ts",
            "line": 1275
          },
          "name": "giveMeAbstract",
          "returns": {
            "type": {
              "fqn": "jsii-calc.AbstractClass"
            }
          }
        },
        {
          "docs": {
            "stability": "stable"
          },
          "locationInModule": {
            "filename": "lib/compliance.ts",
            "line": 1279
          },
          "name": "giveMeInterface",
          "returns": {
            "type": {
              "fqn": "jsii-calc.IInterfaceImplementedByAbstractClass"
            }
          }
        }
      ],
      "name": "AbstractClassReturner",
      "properties": [
        {
          "docs": {
            "stability": "stable"
          },
          "immutable": true,
          "locationInModule": {
            "filename": "lib/compliance.ts",
            "line": 1283
          },
          "name": "returnAbstractFromProperty",
          "type": {
            "fqn": "jsii-calc.AbstractClassBase"
          }
        }
      ]
    },
    "jsii-calc.AbstractSuite": {
      "abstract": true,
      "assembly": "jsii-calc",
      "docs": {
        "stability": "stable",
        "summary": "Ensures abstract members implementations correctly register overrides in various languages."
      },
      "fqn": "jsii-calc.AbstractSuite",
      "initializer": {
        "docs": {
          "stability": "stable"
        }
      },
      "kind": "class",
      "locationInModule": {
        "filename": "lib/calculator.ts",
        "line": 422
      },
      "methods": [
        {
          "abstract": true,
          "docs": {
            "stability": "stable"
          },
          "locationInModule": {
            "filename": "lib/calculator.ts",
            "line": 424
          },
          "name": "someMethod",
          "parameters": [
            {
              "name": "str",
              "type": {
                "primitive": "string"
              }
            }
          ],
          "protected": true,
          "returns": {
            "type": {
              "primitive": "string"
            }
          }
        },
        {
          "docs": {
            "stability": "stable",
            "summary": "Sets `seed` to `this.property`, then calls `someMethod` with `this.property` and returns the result."
          },
          "locationInModule": {
            "filename": "lib/calculator.ts",
            "line": 430
          },
          "name": "workItAll",
          "parameters": [
            {
              "docs": {
                "summary": "a `string`."
              },
              "name": "seed",
              "type": {
                "primitive": "string"
              }
            }
          ],
          "returns": {
            "type": {
              "primitive": "string"
            }
          }
        }
      ],
      "name": "AbstractSuite",
      "properties": [
        {
          "abstract": true,
          "docs": {
            "stability": "stable"
          },
          "locationInModule": {
            "filename": "lib/calculator.ts",
            "line": 423
          },
          "name": "property",
          "protected": true,
          "type": {
            "primitive": "string"
          }
        }
      ]
    },
    "jsii-calc.Add": {
      "assembly": "jsii-calc",
      "base": "jsii-calc.BinaryOperation",
      "docs": {
        "stability": "stable",
        "summary": "The \"+\" binary operation."
      },
      "fqn": "jsii-calc.Add",
      "initializer": {
        "docs": {
          "stability": "stable",
          "summary": "Creates a BinaryOperation."
        },
        "locationInModule": {
          "filename": "lib/calculator.ts",
          "line": 53
        },
        "parameters": [
          {
            "docs": {
              "summary": "Left-hand side operand."
            },
            "name": "lhs",
            "type": {
              "fqn": "@scope/jsii-calc-lib.NumericValue"
            }
          },
          {
            "docs": {
              "summary": "Right-hand side operand."
            },
            "name": "rhs",
            "type": {
              "fqn": "@scope/jsii-calc-lib.NumericValue"
            }
          }
        ]
      },
      "kind": "class",
      "locationInModule": {
        "filename": "lib/calculator.ts",
        "line": 68
      },
      "methods": [
        {
          "docs": {
            "stability": "stable",
            "summary": "(deprecated) String representation of the value."
          },
          "locationInModule": {
            "filename": "lib/calculator.ts",
            "line": 73
          },
          "name": "toString",
          "overrides": "@scope/jsii-calc-lib.Operation",
          "returns": {
            "type": {
              "primitive": "string"
            }
          }
        }
      ],
      "name": "Add",
      "properties": [
        {
          "docs": {
            "stability": "stable",
            "summary": "(deprecated) The value."
          },
          "immutable": true,
          "locationInModule": {
            "filename": "lib/calculator.ts",
            "line": 69
          },
          "name": "value",
          "overrides": "@scope/jsii-calc-lib.NumericValue",
          "type": {
            "primitive": "number"
          }
        }
      ]
    },
    "jsii-calc.AllTypes": {
      "assembly": "jsii-calc",
      "docs": {
        "remarks": "The setters will validate\nthat the value set is of the expected type and throw otherwise.",
        "stability": "stable",
        "summary": "This class includes property for all types supported by jsii."
      },
      "fqn": "jsii-calc.AllTypes",
      "initializer": {
        "docs": {
          "stability": "stable"
        }
      },
      "kind": "class",
      "locationInModule": {
        "filename": "lib/compliance.ts",
        "line": 63
      },
      "methods": [
        {
          "docs": {
            "stability": "stable"
          },
          "locationInModule": {
            "filename": "lib/compliance.ts",
            "line": 232
          },
          "name": "anyIn",
          "parameters": [
            {
              "name": "inp",
              "type": {
                "primitive": "any"
              }
            }
          ]
        },
        {
          "docs": {
            "stability": "stable"
          },
          "locationInModule": {
            "filename": "lib/compliance.ts",
            "line": 224
          },
          "name": "anyOut",
          "returns": {
            "type": {
              "primitive": "any"
            }
          }
        },
        {
          "docs": {
            "stability": "stable"
          },
          "locationInModule": {
            "filename": "lib/compliance.ts",
            "line": 220
          },
          "name": "enumMethod",
          "parameters": [
            {
              "name": "value",
              "type": {
                "fqn": "jsii-calc.StringEnum"
              }
            }
          ],
          "returns": {
            "type": {
              "fqn": "jsii-calc.StringEnum"
            }
          }
        }
      ],
      "name": "AllTypes",
      "properties": [
        {
          "docs": {
            "stability": "stable"
          },
          "immutable": true,
          "locationInModule": {
            "filename": "lib/compliance.ts",
            "line": 216
          },
          "name": "enumPropertyValue",
          "type": {
            "primitive": "number"
          }
        },
        {
          "docs": {
            "stability": "stable"
          },
          "locationInModule": {
            "filename": "lib/compliance.ts",
            "line": 180
          },
          "name": "anyArrayProperty",
          "type": {
            "collection": {
              "elementtype": {
                "primitive": "any"
              },
              "kind": "array"
            }
          }
        },
        {
          "docs": {
            "stability": "stable"
          },
          "locationInModule": {
            "filename": "lib/compliance.ts",
            "line": 181
          },
          "name": "anyMapProperty",
          "type": {
            "collection": {
              "elementtype": {
                "primitive": "any"
              },
              "kind": "map"
            }
          }
        },
        {
          "docs": {
            "stability": "stable"
          },
          "locationInModule": {
            "filename": "lib/compliance.ts",
            "line": 179
          },
          "name": "anyProperty",
          "type": {
            "primitive": "any"
          }
        },
        {
          "docs": {
            "stability": "stable"
          },
          "locationInModule": {
            "filename": "lib/compliance.ts",
            "line": 165
          },
          "name": "arrayProperty",
          "type": {
            "collection": {
              "elementtype": {
                "primitive": "string"
              },
              "kind": "array"
            }
          }
        },
        {
          "docs": {
            "stability": "stable"
          },
          "locationInModule": {
            "filename": "lib/compliance.ts",
            "line": 68
          },
          "name": "booleanProperty",
          "type": {
            "primitive": "boolean"
          }
        },
        {
          "docs": {
            "stability": "stable"
          },
          "locationInModule": {
            "filename": "lib/compliance.ts",
            "line": 114
          },
          "name": "dateProperty",
          "type": {
            "primitive": "date"
          }
        },
        {
          "docs": {
            "stability": "stable"
          },
          "locationInModule": {
            "filename": "lib/compliance.ts",
            "line": 200
          },
          "name": "enumProperty",
          "type": {
            "fqn": "jsii-calc.AllTypesEnum"
          }
        },
        {
          "docs": {
            "stability": "stable"
          },
          "locationInModule": {
            "filename": "lib/compliance.ts",
            "line": 133
          },
          "name": "jsonProperty",
          "type": {
            "primitive": "json"
          }
        },
        {
          "docs": {
            "stability": "stable"
          },
          "locationInModule": {
            "filename": "lib/compliance.ts",
            "line": 150
          },
          "name": "mapProperty",
          "type": {
            "collection": {
              "elementtype": {
                "fqn": "@scope/jsii-calc-lib.Number"
              },
              "kind": "map"
            }
          }
        },
        {
          "docs": {
            "stability": "stable"
          },
          "locationInModule": {
            "filename": "lib/compliance.ts",
            "line": 99
          },
          "name": "numberProperty",
          "type": {
            "primitive": "number"
          }
        },
        {
          "docs": {
            "stability": "stable"
          },
          "locationInModule": {
            "filename": "lib/compliance.ts",
            "line": 83
          },
          "name": "stringProperty",
          "type": {
            "primitive": "string"
          }
        },
        {
          "docs": {
            "stability": "stable"
          },
          "locationInModule": {
            "filename": "lib/compliance.ts",
            "line": 192
          },
          "name": "unionArrayProperty",
          "type": {
            "collection": {
              "elementtype": {
                "union": {
                  "types": [
                    {
                      "primitive": "number"
                    },
                    {
                      "fqn": "@scope/jsii-calc-lib.NumericValue"
                    }
                  ]
                }
              },
              "kind": "array"
            }
          }
        },
        {
          "docs": {
            "stability": "stable"
          },
          "locationInModule": {
            "filename": "lib/compliance.ts",
            "line": 193
          },
          "name": "unionMapProperty",
          "type": {
            "collection": {
              "elementtype": {
                "union": {
                  "types": [
                    {
                      "primitive": "string"
                    },
                    {
                      "primitive": "number"
                    },
                    {
                      "fqn": "@scope/jsii-calc-lib.Number"
                    }
                  ]
                }
              },
              "kind": "map"
            }
          }
        },
        {
          "docs": {
            "stability": "stable"
          },
          "locationInModule": {
            "filename": "lib/compliance.ts",
            "line": 191
          },
          "name": "unionProperty",
          "type": {
            "union": {
              "types": [
                {
                  "primitive": "string"
                },
                {
                  "primitive": "number"
                },
                {
                  "fqn": "jsii-calc.Multiply"
                },
                {
                  "fqn": "@scope/jsii-calc-lib.Number"
                }
              ]
            }
          }
        },
        {
          "docs": {
            "stability": "stable"
          },
          "locationInModule": {
            "filename": "lib/compliance.ts",
            "line": 186
          },
          "name": "unknownArrayProperty",
          "type": {
            "collection": {
              "elementtype": {
                "primitive": "any"
              },
              "kind": "array"
            }
          }
        },
        {
          "docs": {
            "stability": "stable"
          },
          "locationInModule": {
            "filename": "lib/compliance.ts",
            "line": 187
          },
          "name": "unknownMapProperty",
          "type": {
            "collection": {
              "elementtype": {
                "primitive": "any"
              },
              "kind": "map"
            }
          }
        },
        {
          "docs": {
            "stability": "stable"
          },
          "locationInModule": {
            "filename": "lib/compliance.ts",
            "line": 185
          },
          "name": "unknownProperty",
          "type": {
            "primitive": "any"
          }
        },
        {
          "docs": {
            "stability": "stable"
          },
          "locationInModule": {
            "filename": "lib/compliance.ts",
            "line": 197
          },
          "name": "optionalEnumValue",
          "optional": true,
          "type": {
            "fqn": "jsii-calc.StringEnum"
          }
        }
      ]
    },
    "jsii-calc.AllTypesEnum": {
      "assembly": "jsii-calc",
      "docs": {
        "stability": "stable"
      },
      "fqn": "jsii-calc.AllTypesEnum",
      "kind": "enum",
      "locationInModule": {
        "filename": "lib/compliance.ts",
        "line": 33
      },
      "members": [
        {
          "docs": {
            "stability": "stable"
          },
          "name": "MY_ENUM_VALUE"
        },
        {
          "docs": {
            "stability": "stable"
          },
          "name": "YOUR_ENUM_VALUE"
        },
        {
          "docs": {
            "stability": "stable"
          },
          "name": "THIS_IS_GREAT"
        }
      ],
      "name": "AllTypesEnum"
    },
    "jsii-calc.AllowedMethodNames": {
      "assembly": "jsii-calc",
      "docs": {
        "stability": "stable"
      },
      "fqn": "jsii-calc.AllowedMethodNames",
      "initializer": {
        "docs": {
          "stability": "stable"
        }
      },
      "kind": "class",
      "locationInModule": {
        "filename": "lib/compliance.ts",
        "line": 615
      },
      "methods": [
        {
          "docs": {
            "stability": "stable"
          },
          "locationInModule": {
            "filename": "lib/compliance.ts",
            "line": 623
          },
          "name": "getBar",
          "parameters": [
            {
              "name": "_p1",
              "type": {
                "primitive": "string"
              }
            },
            {
              "name": "_p2",
              "type": {
                "primitive": "number"
              }
            }
          ]
        },
        {
          "docs": {
            "stability": "stable",
            "summary": "getXxx() is not allowed (see negatives), but getXxx(a, ...) is okay."
          },
          "locationInModule": {
            "filename": "lib/compliance.ts",
            "line": 619
          },
          "name": "getFoo",
          "parameters": [
            {
              "name": "withParam",
              "type": {
                "primitive": "string"
              }
            }
          ],
          "returns": {
            "type": {
              "primitive": "string"
            }
          }
        },
        {
          "docs": {
            "stability": "stable"
          },
          "locationInModule": {
            "filename": "lib/compliance.ts",
            "line": 634
          },
          "name": "setBar",
          "parameters": [
            {
              "name": "_x",
              "type": {
                "primitive": "string"
              }
            },
            {
              "name": "_y",
              "type": {
                "primitive": "number"
              }
            },
            {
              "name": "_z",
              "type": {
                "primitive": "boolean"
              }
            }
          ]
        },
        {
          "docs": {
            "stability": "stable",
            "summary": "setFoo(x) is not allowed (see negatives), but setXxx(a, b, ...) is okay."
          },
          "locationInModule": {
            "filename": "lib/compliance.ts",
            "line": 630
          },
          "name": "setFoo",
          "parameters": [
            {
              "name": "_x",
              "type": {
                "primitive": "string"
              }
            },
            {
              "name": "_y",
              "type": {
                "primitive": "number"
              }
            }
          ]
        }
      ],
      "name": "AllowedMethodNames"
    },
    "jsii-calc.AmbiguousParameters": {
      "assembly": "jsii-calc",
      "docs": {
        "stability": "stable"
      },
      "fqn": "jsii-calc.AmbiguousParameters",
      "initializer": {
        "docs": {
          "stability": "stable"
        },
        "locationInModule": {
          "filename": "lib/compliance.ts",
          "line": 2685
        },
        "parameters": [
          {
            "name": "scope",
            "type": {
              "fqn": "jsii-calc.Bell"
            }
          },
          {
            "name": "props",
            "type": {
              "fqn": "jsii-calc.StructParameterType"
            }
          }
        ]
      },
      "kind": "class",
      "locationInModule": {
        "filename": "lib/compliance.ts",
        "line": 2684
      },
      "name": "AmbiguousParameters",
      "properties": [
        {
          "docs": {
            "stability": "stable"
          },
          "immutable": true,
          "locationInModule": {
            "filename": "lib/compliance.ts",
            "line": 2687
          },
          "name": "props",
          "type": {
            "fqn": "jsii-calc.StructParameterType"
          }
        },
        {
          "docs": {
            "stability": "stable"
          },
          "immutable": true,
          "locationInModule": {
            "filename": "lib/compliance.ts",
            "line": 2686
          },
          "name": "scope",
          "type": {
            "fqn": "jsii-calc.Bell"
          }
        }
      ]
    },
    "jsii-calc.AnonymousImplementationProvider": {
      "assembly": "jsii-calc",
      "docs": {
        "stability": "stable"
      },
      "fqn": "jsii-calc.AnonymousImplementationProvider",
      "initializer": {
        "docs": {
          "stability": "stable"
        }
      },
      "interfaces": [
        "jsii-calc.IAnonymousImplementationProvider"
      ],
      "kind": "class",
      "locationInModule": {
        "filename": "lib/compliance.ts",
        "line": 2214
      },
      "methods": [
        {
          "docs": {
            "stability": "stable"
          },
          "locationInModule": {
            "filename": "lib/compliance.ts",
            "line": 2218
          },
          "name": "provideAsClass",
          "overrides": "jsii-calc.IAnonymousImplementationProvider",
          "returns": {
            "type": {
              "fqn": "jsii-calc.Implementation"
            }
          }
        },
        {
          "docs": {
            "stability": "stable"
          },
          "locationInModule": {
            "filename": "lib/compliance.ts",
            "line": 2222
          },
          "name": "provideAsInterface",
          "overrides": "jsii-calc.IAnonymousImplementationProvider",
          "returns": {
            "type": {
              "fqn": "jsii-calc.IAnonymouslyImplementMe"
            }
          }
        }
      ],
      "name": "AnonymousImplementationProvider"
    },
    "jsii-calc.AsyncVirtualMethods": {
      "assembly": "jsii-calc",
      "docs": {
        "stability": "stable"
      },
      "fqn": "jsii-calc.AsyncVirtualMethods",
      "initializer": {
        "docs": {
          "stability": "stable"
        }
      },
      "kind": "class",
      "locationInModule": {
        "filename": "lib/compliance.ts",
        "line": 333
      },
      "methods": [
        {
          "async": true,
          "docs": {
            "stability": "stable"
          },
          "locationInModule": {
            "filename": "lib/compliance.ts",
            "line": 334
          },
          "name": "callMe",
          "returns": {
            "type": {
              "primitive": "number"
            }
          }
        },
        {
          "async": true,
          "docs": {
            "stability": "stable",
            "summary": "Just calls \"overrideMeToo\"."
          },
          "locationInModule": {
            "filename": "lib/compliance.ts",
            "line": 353
          },
          "name": "callMe2",
          "returns": {
            "type": {
              "primitive": "number"
            }
          }
        },
        {
          "async": true,
          "docs": {
            "remarks": "This is a \"double promise\" situation, which\nmeans that callbacks are not going to be available immediate, but only\nafter an \"immediates\" cycle.",
            "stability": "stable",
            "summary": "This method calls the \"callMe\" async method indirectly, which will then invoke a virtual method."
          },
          "locationInModule": {
            "filename": "lib/compliance.ts",
            "line": 363
          },
          "name": "callMeDoublePromise",
          "returns": {
            "type": {
              "primitive": "number"
            }
          }
        },
        {
          "docs": {
            "stability": "stable"
          },
          "locationInModule": {
            "filename": "lib/compliance.ts",
            "line": 371
          },
          "name": "dontOverrideMe",
          "returns": {
            "type": {
              "primitive": "number"
            }
          }
        },
        {
          "async": true,
          "docs": {
            "stability": "stable"
          },
          "locationInModule": {
            "filename": "lib/compliance.ts",
            "line": 342
          },
          "name": "overrideMe",
          "parameters": [
            {
              "name": "mult",
              "type": {
                "primitive": "number"
              }
            }
          ],
          "returns": {
            "type": {
              "primitive": "number"
            }
          }
        },
        {
          "async": true,
          "docs": {
            "stability": "stable"
          },
          "locationInModule": {
            "filename": "lib/compliance.ts",
            "line": 346
          },
          "name": "overrideMeToo",
          "returns": {
            "type": {
              "primitive": "number"
            }
          }
        }
      ],
      "name": "AsyncVirtualMethods"
    },
    "jsii-calc.AugmentableClass": {
      "assembly": "jsii-calc",
      "docs": {
        "stability": "stable"
      },
      "fqn": "jsii-calc.AugmentableClass",
      "initializer": {
        "docs": {
          "stability": "stable"
        }
      },
      "kind": "class",
      "locationInModule": {
        "filename": "lib/compliance.ts",
        "line": 1541
      },
      "methods": [
        {
          "docs": {
            "stability": "stable"
          },
          "locationInModule": {
            "filename": "lib/compliance.ts",
            "line": 1542
          },
          "name": "methodOne"
        },
        {
          "docs": {
            "stability": "stable"
          },
          "locationInModule": {
            "filename": "lib/compliance.ts",
            "line": 1548
          },
          "name": "methodTwo"
        }
      ],
      "name": "AugmentableClass"
    },
    "jsii-calc.BaseJsii976": {
      "assembly": "jsii-calc",
      "docs": {
        "stability": "stable"
      },
      "fqn": "jsii-calc.BaseJsii976",
      "initializer": {
        "docs": {
          "stability": "stable"
        }
      },
      "kind": "class",
      "locationInModule": {
        "filename": "lib/compliance.ts",
        "line": 2479
      },
      "name": "BaseJsii976"
    },
    "jsii-calc.Bell": {
      "assembly": "jsii-calc",
      "docs": {
        "stability": "stable"
      },
      "fqn": "jsii-calc.Bell",
      "initializer": {
        "docs": {
          "stability": "stable"
        }
      },
      "interfaces": [
        "jsii-calc.IBell"
      ],
      "kind": "class",
      "locationInModule": {
        "filename": "lib/compliance.ts",
        "line": 2423
      },
      "methods": [
        {
          "docs": {
            "stability": "stable"
          },
          "locationInModule": {
            "filename": "lib/compliance.ts",
            "line": 2426
          },
          "name": "ring",
          "overrides": "jsii-calc.IBell"
        }
      ],
      "name": "Bell",
      "properties": [
        {
          "docs": {
            "stability": "stable"
          },
          "locationInModule": {
            "filename": "lib/compliance.ts",
            "line": 2424
          },
          "name": "rung",
          "type": {
            "primitive": "boolean"
          }
        }
      ]
    },
    "jsii-calc.BinaryOperation": {
      "abstract": true,
      "assembly": "jsii-calc",
      "base": "@scope/jsii-calc-lib.Operation",
      "docs": {
        "stability": "stable",
        "summary": "Represents an operation with two operands."
      },
      "fqn": "jsii-calc.BinaryOperation",
      "initializer": {
        "docs": {
          "stability": "stable",
          "summary": "Creates a BinaryOperation."
        },
        "locationInModule": {
          "filename": "lib/calculator.ts",
          "line": 53
        },
        "parameters": [
          {
            "docs": {
              "summary": "Left-hand side operand."
            },
            "name": "lhs",
            "type": {
              "fqn": "@scope/jsii-calc-lib.NumericValue"
            }
          },
          {
            "docs": {
              "summary": "Right-hand side operand."
            },
            "name": "rhs",
            "type": {
              "fqn": "@scope/jsii-calc-lib.NumericValue"
            }
          }
        ]
      },
      "interfaces": [
        "@scope/jsii-calc-lib.IFriendly"
      ],
      "kind": "class",
      "locationInModule": {
        "filename": "lib/calculator.ts",
        "line": 47
      },
      "methods": [
        {
          "docs": {
            "stability": "stable",
            "summary": "(deprecated) Say hello!"
          },
          "locationInModule": {
            "filename": "lib/calculator.ts",
            "line": 60
          },
          "name": "hello",
          "overrides": "@scope/jsii-calc-lib.IFriendly",
          "returns": {
            "type": {
              "primitive": "string"
            }
          }
        }
      ],
      "name": "BinaryOperation",
      "properties": [
        {
          "docs": {
            "stability": "stable",
            "summary": "Left-hand side operand."
          },
          "immutable": true,
          "locationInModule": {
            "filename": "lib/calculator.ts",
            "line": 54
          },
          "name": "lhs",
          "type": {
            "fqn": "@scope/jsii-calc-lib.NumericValue"
          }
        },
        {
          "docs": {
            "stability": "stable",
            "summary": "Right-hand side operand."
          },
          "immutable": true,
          "locationInModule": {
            "filename": "lib/calculator.ts",
            "line": 55
          },
          "name": "rhs",
          "type": {
            "fqn": "@scope/jsii-calc-lib.NumericValue"
          }
        }
      ]
    },
    "jsii-calc.BurriedAnonymousObject": {
      "abstract": true,
      "assembly": "jsii-calc",
      "docs": {
        "stability": "stable",
        "summary": "See https://github.com/aws/aws-cdk/issues/7977."
      },
      "fqn": "jsii-calc.BurriedAnonymousObject",
      "initializer": {
        "docs": {
          "stability": "stable"
        }
      },
      "kind": "class",
      "locationInModule": {
        "filename": "lib/compliance.ts",
        "line": 2769
      },
      "methods": [
        {
          "docs": {
            "stability": "stable"
          },
          "locationInModule": {
            "filename": "lib/compliance.ts",
            "line": 2770
          },
          "name": "check",
          "returns": {
            "type": {
              "primitive": "boolean"
            }
          }
        },
        {
          "abstract": true,
          "docs": {
            "returns": "`value`",
            "stability": "stable",
            "summary": "Implement this method and have it return it's parameter."
          },
          "locationInModule": {
            "filename": "lib/compliance.ts",
            "line": 2787
          },
          "name": "giveItBack",
          "parameters": [
            {
              "docs": {
                "summary": "the value that should be returned."
              },
              "name": "value",
              "type": {
                "primitive": "any"
              }
            }
          ],
          "returns": {
            "type": {
              "primitive": "any"
            }
          }
        }
      ],
      "name": "BurriedAnonymousObject"
    },
    "jsii-calc.Calculator": {
      "assembly": "jsii-calc",
      "base": "jsii-calc.composition.CompositeOperation",
      "docs": {
        "example": "const calculator = new calc.Calculator();\ncalculator.add(5);\ncalculator.mul(3);\nconsole.log(calculator.expression.value);",
        "remarks": "Here's how you use it:\n\n```ts\nconst calculator = new calc.Calculator();\ncalculator.add(5);\ncalculator.mul(3);\nconsole.log(calculator.expression.value);\n```\n\nI will repeat this example again, but in an @example tag.",
        "stability": "stable",
        "summary": "A calculator which maintains a current value and allows adding operations."
      },
      "fqn": "jsii-calc.Calculator",
      "initializer": {
        "docs": {
          "stability": "stable",
          "summary": "Creates a Calculator object."
        },
        "locationInModule": {
          "filename": "lib/calculator.ts",
          "line": 298
        },
        "parameters": [
          {
            "docs": {
              "summary": "Initialization properties."
            },
            "name": "props",
            "optional": true,
            "type": {
              "fqn": "jsii-calc.CalculatorProps"
            }
          }
        ]
      },
      "kind": "class",
      "locationInModule": {
        "filename": "lib/calculator.ts",
        "line": 293
      },
      "methods": [
        {
          "docs": {
            "stability": "stable",
            "summary": "Adds a number to the current value."
          },
          "locationInModule": {
            "filename": "lib/calculator.ts",
            "line": 331
          },
          "name": "add",
          "parameters": [
            {
              "name": "value",
              "type": {
                "primitive": "number"
              }
            }
          ]
        },
        {
          "docs": {
            "stability": "stable",
            "summary": "Multiplies the current value by a number."
          },
          "locationInModule": {
            "filename": "lib/calculator.ts",
            "line": 338
          },
          "name": "mul",
          "parameters": [
            {
              "name": "value",
              "type": {
                "primitive": "number"
              }
            }
          ]
        },
        {
          "docs": {
            "stability": "stable",
            "summary": "Negates the current value."
          },
          "locationInModule": {
            "filename": "lib/calculator.ts",
            "line": 352
          },
          "name": "neg"
        },
        {
          "docs": {
            "stability": "stable",
            "summary": "Raises the current value by a power."
          },
          "locationInModule": {
            "filename": "lib/calculator.ts",
            "line": 345
          },
          "name": "pow",
          "parameters": [
            {
              "name": "value",
              "type": {
                "primitive": "number"
              }
            }
          ]
        },
        {
          "docs": {
            "stability": "stable",
            "summary": "Returns teh value of the union property (if defined)."
          },
          "locationInModule": {
            "filename": "lib/calculator.ts",
            "line": 371
          },
          "name": "readUnionValue",
          "returns": {
            "type": {
              "primitive": "number"
            }
          }
        }
      ],
      "name": "Calculator",
      "properties": [
        {
          "docs": {
            "stability": "stable",
            "summary": "Returns the expression."
          },
          "immutable": true,
          "locationInModule": {
            "filename": "lib/calculator.ts",
            "line": 359
          },
          "name": "expression",
          "overrides": "jsii-calc.composition.CompositeOperation",
          "type": {
            "fqn": "@scope/jsii-calc-lib.NumericValue"
          }
        },
        {
          "docs": {
            "stability": "stable",
            "summary": "A log of all operations."
          },
          "immutable": true,
          "locationInModule": {
            "filename": "lib/calculator.ts",
            "line": 321
          },
          "name": "operationsLog",
          "type": {
            "collection": {
              "elementtype": {
                "fqn": "@scope/jsii-calc-lib.NumericValue"
              },
              "kind": "array"
            }
          }
        },
        {
          "docs": {
            "stability": "stable",
            "summary": "A map of per operation name of all operations performed."
          },
          "immutable": true,
          "locationInModule": {
            "filename": "lib/calculator.ts",
            "line": 316
          },
          "name": "operationsMap",
          "type": {
            "collection": {
              "elementtype": {
                "collection": {
                  "elementtype": {
                    "fqn": "@scope/jsii-calc-lib.NumericValue"
                  },
                  "kind": "array"
                }
              },
              "kind": "map"
            }
          }
        },
        {
          "docs": {
            "stability": "stable",
            "summary": "The current value."
          },
          "locationInModule": {
            "filename": "lib/calculator.ts",
            "line": 311
          },
          "name": "curr",
          "type": {
            "fqn": "@scope/jsii-calc-lib.NumericValue"
          }
        },
        {
          "docs": {
            "stability": "stable",
            "summary": "The maximum value allows in this calculator."
          },
          "locationInModule": {
            "filename": "lib/calculator.ts",
            "line": 326
          },
          "name": "maxValue",
          "optional": true,
          "type": {
            "primitive": "number"
          }
        },
        {
          "docs": {
            "stability": "stable",
            "summary": "Example of a property that accepts a union of types."
          },
          "locationInModule": {
            "filename": "lib/calculator.ts",
            "line": 366
          },
          "name": "unionProperty",
          "optional": true,
          "type": {
            "union": {
              "types": [
                {
                  "fqn": "jsii-calc.Add"
                },
                {
                  "fqn": "jsii-calc.Multiply"
                },
                {
                  "fqn": "jsii-calc.Power"
                }
              ]
            }
          }
        }
      ]
    },
    "jsii-calc.CalculatorProps": {
      "assembly": "jsii-calc",
      "datatype": true,
      "docs": {
        "stability": "stable",
        "summary": "Properties for Calculator."
      },
      "fqn": "jsii-calc.CalculatorProps",
      "kind": "interface",
      "locationInModule": {
        "filename": "lib/calculator.ts",
        "line": 254
      },
      "name": "CalculatorProps",
      "properties": [
        {
          "abstract": true,
          "docs": {
            "default": "0",
            "remarks": "NOTE: Any number works here, it's fine.",
            "stability": "stable",
            "summary": "The initial value of the calculator."
          },
          "immutable": true,
          "locationInModule": {
            "filename": "lib/calculator.ts",
            "line": 262
          },
          "name": "initialValue",
          "optional": true,
          "type": {
            "primitive": "number"
          }
        },
        {
          "abstract": true,
          "docs": {
            "default": "none",
            "stability": "stable",
            "summary": "The maximum value the calculator can store."
          },
          "immutable": true,
          "locationInModule": {
            "filename": "lib/calculator.ts",
            "line": 269
          },
          "name": "maximumValue",
          "optional": true,
          "type": {
            "primitive": "number"
          }
        }
      ]
    },
    "jsii-calc.ChildStruct982": {
      "assembly": "jsii-calc",
      "datatype": true,
      "docs": {
        "stability": "stable"
      },
      "fqn": "jsii-calc.ChildStruct982",
      "interfaces": [
        "jsii-calc.ParentStruct982"
      ],
      "kind": "interface",
      "locationInModule": {
        "filename": "lib/compliance.ts",
        "line": 2503
      },
      "name": "ChildStruct982",
      "properties": [
        {
          "abstract": true,
          "docs": {
            "stability": "stable"
          },
          "immutable": true,
          "locationInModule": {
            "filename": "lib/compliance.ts",
            "line": 2504
          },
          "name": "bar",
          "type": {
            "primitive": "number"
          }
        }
      ]
    },
    "jsii-calc.ClassThatImplementsTheInternalInterface": {
      "assembly": "jsii-calc",
      "docs": {
        "stability": "stable"
      },
      "fqn": "jsii-calc.ClassThatImplementsTheInternalInterface",
      "initializer": {
        "docs": {
          "stability": "stable"
        }
      },
      "interfaces": [
        "jsii-calc.INonInternalInterface"
      ],
      "kind": "class",
      "locationInModule": {
        "filename": "lib/compliance.ts",
        "line": 1804
      },
      "name": "ClassThatImplementsTheInternalInterface",
      "properties": [
        {
          "docs": {
            "stability": "stable"
          },
          "locationInModule": {
            "filename": "lib/compliance.ts",
            "line": 1808
          },
          "name": "a",
          "overrides": "jsii-calc.IAnotherPublicInterface",
          "type": {
            "primitive": "string"
          }
        },
        {
          "docs": {
            "stability": "stable"
          },
          "locationInModule": {
            "filename": "lib/compliance.ts",
            "line": 1809
          },
          "name": "b",
          "overrides": "jsii-calc.INonInternalInterface",
          "type": {
            "primitive": "string"
          }
        },
        {
          "docs": {
            "stability": "stable"
          },
          "locationInModule": {
            "filename": "lib/compliance.ts",
            "line": 1810
          },
          "name": "c",
          "overrides": "jsii-calc.INonInternalInterface",
          "type": {
            "primitive": "string"
          }
        },
        {
          "docs": {
            "stability": "stable"
          },
          "locationInModule": {
            "filename": "lib/compliance.ts",
            "line": 1811
          },
          "name": "d",
          "type": {
            "primitive": "string"
          }
        }
      ]
    },
    "jsii-calc.ClassThatImplementsThePrivateInterface": {
      "assembly": "jsii-calc",
      "docs": {
        "stability": "stable"
      },
      "fqn": "jsii-calc.ClassThatImplementsThePrivateInterface",
      "initializer": {
        "docs": {
          "stability": "stable"
        }
      },
      "interfaces": [
        "jsii-calc.INonInternalInterface"
      ],
      "kind": "class",
      "locationInModule": {
        "filename": "lib/compliance.ts",
        "line": 1814
      },
      "name": "ClassThatImplementsThePrivateInterface",
      "properties": [
        {
          "docs": {
            "stability": "stable"
          },
          "locationInModule": {
            "filename": "lib/compliance.ts",
            "line": 1816
          },
          "name": "a",
          "overrides": "jsii-calc.IAnotherPublicInterface",
          "type": {
            "primitive": "string"
          }
        },
        {
          "docs": {
            "stability": "stable"
          },
          "locationInModule": {
            "filename": "lib/compliance.ts",
            "line": 1817
          },
          "name": "b",
          "overrides": "jsii-calc.INonInternalInterface",
          "type": {
            "primitive": "string"
          }
        },
        {
          "docs": {
            "stability": "stable"
          },
          "locationInModule": {
            "filename": "lib/compliance.ts",
            "line": 1818
          },
          "name": "c",
          "overrides": "jsii-calc.INonInternalInterface",
          "type": {
            "primitive": "string"
          }
        },
        {
          "docs": {
            "stability": "stable"
          },
          "locationInModule": {
            "filename": "lib/compliance.ts",
            "line": 1819
          },
          "name": "e",
          "type": {
            "primitive": "string"
          }
        }
      ]
    },
    "jsii-calc.ClassWithCollections": {
      "assembly": "jsii-calc",
      "docs": {
        "stability": "stable"
      },
      "fqn": "jsii-calc.ClassWithCollections",
      "initializer": {
        "docs": {
          "stability": "stable"
        },
        "locationInModule": {
          "filename": "lib/compliance.ts",
          "line": 2120
        },
        "parameters": [
          {
            "name": "map",
            "type": {
              "collection": {
                "elementtype": {
                  "primitive": "string"
                },
                "kind": "map"
              }
            }
          },
          {
            "name": "array",
            "type": {
              "collection": {
                "elementtype": {
                  "primitive": "string"
                },
                "kind": "array"
              }
            }
          }
        ]
      },
      "kind": "class",
      "locationInModule": {
        "filename": "lib/compliance.ts",
        "line": 2110
      },
      "methods": [
        {
          "docs": {
            "stability": "stable"
          },
          "locationInModule": {
            "filename": "lib/compliance.ts",
            "line": 2125
          },
          "name": "createAList",
          "returns": {
            "type": {
              "collection": {
                "elementtype": {
                  "primitive": "string"
                },
                "kind": "array"
              }
            }
          },
          "static": true
        },
        {
          "docs": {
            "stability": "stable"
          },
          "locationInModule": {
            "filename": "lib/compliance.ts",
            "line": 2129
          },
          "name": "createAMap",
          "returns": {
            "type": {
              "collection": {
                "elementtype": {
                  "primitive": "string"
                },
                "kind": "map"
              }
            }
          },
          "static": true
        }
      ],
      "name": "ClassWithCollections",
      "properties": [
        {
          "docs": {
            "stability": "stable"
          },
          "locationInModule": {
            "filename": "lib/compliance.ts",
            "line": 2118
          },
          "name": "staticArray",
          "static": true,
          "type": {
            "collection": {
              "elementtype": {
                "primitive": "string"
              },
              "kind": "array"
            }
          }
        },
        {
          "docs": {
            "stability": "stable"
          },
          "locationInModule": {
            "filename": "lib/compliance.ts",
            "line": 2114
          },
          "name": "staticMap",
          "static": true,
          "type": {
            "collection": {
              "elementtype": {
                "primitive": "string"
              },
              "kind": "map"
            }
          }
        },
        {
          "docs": {
            "stability": "stable"
          },
          "locationInModule": {
            "filename": "lib/compliance.ts",
            "line": 2112
          },
          "name": "array",
          "type": {
            "collection": {
              "elementtype": {
                "primitive": "string"
              },
              "kind": "array"
            }
          }
        },
        {
          "docs": {
            "stability": "stable"
          },
          "locationInModule": {
            "filename": "lib/compliance.ts",
            "line": 2111
          },
          "name": "map",
          "type": {
            "collection": {
              "elementtype": {
                "primitive": "string"
              },
              "kind": "map"
            }
          }
        }
      ]
    },
    "jsii-calc.ClassWithDocs": {
      "assembly": "jsii-calc",
      "docs": {
        "custom": {
          "customAttribute": "hasAValue"
        },
        "example": "function anExample() {\n}",
        "remarks": "The docs are great. They're a bunch of tags.",
        "see": "https://aws.amazon.com/",
        "stability": "stable",
        "summary": "This class has docs."
      },
      "fqn": "jsii-calc.ClassWithDocs",
      "initializer": {
        "docs": {
          "stability": "stable"
        }
      },
      "kind": "class",
      "locationInModule": {
        "filename": "lib/compliance.ts",
        "line": 1887
      },
      "name": "ClassWithDocs"
    },
    "jsii-calc.ClassWithJavaReservedWords": {
      "assembly": "jsii-calc",
      "docs": {
        "stability": "stable"
      },
      "fqn": "jsii-calc.ClassWithJavaReservedWords",
      "initializer": {
        "docs": {
          "stability": "stable"
        },
        "locationInModule": {
          "filename": "lib/compliance.ts",
          "line": 2060
        },
        "parameters": [
          {
            "name": "int",
            "type": {
              "primitive": "string"
            }
          }
        ]
      },
      "kind": "class",
      "locationInModule": {
        "filename": "lib/compliance.ts",
        "line": 2057
      },
      "methods": [
        {
          "docs": {
            "stability": "stable"
          },
          "locationInModule": {
            "filename": "lib/compliance.ts",
            "line": 2064
          },
          "name": "import",
          "parameters": [
            {
              "name": "assert",
              "type": {
                "primitive": "string"
              }
            }
          ],
          "returns": {
            "type": {
              "primitive": "string"
            }
          }
        }
      ],
      "name": "ClassWithJavaReservedWords",
      "properties": [
        {
          "docs": {
            "stability": "stable"
          },
          "immutable": true,
          "locationInModule": {
            "filename": "lib/compliance.ts",
            "line": 2058
          },
          "name": "int",
          "type": {
            "primitive": "string"
          }
        }
      ]
    },
    "jsii-calc.ClassWithMutableObjectLiteralProperty": {
      "assembly": "jsii-calc",
      "docs": {
        "stability": "stable"
      },
      "fqn": "jsii-calc.ClassWithMutableObjectLiteralProperty",
      "initializer": {
        "docs": {
          "stability": "stable"
        }
      },
      "kind": "class",
      "locationInModule": {
        "filename": "lib/compliance.ts",
        "line": 1294
      },
      "name": "ClassWithMutableObjectLiteralProperty",
      "properties": [
        {
          "docs": {
            "stability": "stable"
          },
          "locationInModule": {
            "filename": "lib/compliance.ts",
            "line": 1295
          },
          "name": "mutableObject",
          "type": {
            "fqn": "jsii-calc.IMutableObjectLiteral"
          }
        }
      ]
    },
    "jsii-calc.ClassWithPrivateConstructorAndAutomaticProperties": {
      "assembly": "jsii-calc",
      "docs": {
        "stability": "stable",
        "summary": "Class that implements interface properties automatically, but using a private constructor."
      },
      "fqn": "jsii-calc.ClassWithPrivateConstructorAndAutomaticProperties",
      "interfaces": [
        "jsii-calc.IInterfaceWithProperties"
      ],
      "kind": "class",
      "locationInModule": {
        "filename": "lib/compliance.ts",
        "line": 1321
      },
      "methods": [
        {
          "docs": {
            "stability": "stable"
          },
          "locationInModule": {
            "filename": "lib/compliance.ts",
            "line": 1323
          },
          "name": "create",
          "parameters": [
            {
              "name": "readOnlyString",
              "type": {
                "primitive": "string"
              }
            },
            {
              "name": "readWriteString",
              "type": {
                "primitive": "string"
              }
            }
          ],
          "returns": {
            "type": {
              "fqn": "jsii-calc.ClassWithPrivateConstructorAndAutomaticProperties"
            }
          },
          "static": true
        }
      ],
      "name": "ClassWithPrivateConstructorAndAutomaticProperties",
      "properties": [
        {
          "docs": {
            "stability": "stable"
          },
          "immutable": true,
          "locationInModule": {
            "filename": "lib/compliance.ts",
            "line": 1331
          },
          "name": "readOnlyString",
          "overrides": "jsii-calc.IInterfaceWithProperties",
          "type": {
            "primitive": "string"
          }
        },
        {
          "docs": {
            "stability": "stable"
          },
          "locationInModule": {
            "filename": "lib/compliance.ts",
            "line": 1332
          },
          "name": "readWriteString",
          "overrides": "jsii-calc.IInterfaceWithProperties",
          "type": {
            "primitive": "string"
          }
        }
      ]
    },
    "jsii-calc.ConfusingToJackson": {
      "assembly": "jsii-calc",
      "docs": {
        "see": "https://github.com/aws/aws-cdk/issues/4080",
        "stability": "stable",
        "summary": "This tries to confuse Jackson by having overloaded property setters."
      },
      "fqn": "jsii-calc.ConfusingToJackson",
      "kind": "class",
      "locationInModule": {
        "filename": "lib/compliance.ts",
        "line": 2642
      },
      "methods": [
        {
          "docs": {
            "stability": "stable"
          },
          "locationInModule": {
            "filename": "lib/compliance.ts",
            "line": 2643
          },
          "name": "makeInstance",
          "returns": {
            "type": {
              "fqn": "jsii-calc.ConfusingToJackson"
            }
          },
          "static": true
        },
        {
          "docs": {
            "stability": "stable"
          },
          "locationInModule": {
            "filename": "lib/compliance.ts",
            "line": 2647
          },
          "name": "makeStructInstance",
          "returns": {
            "type": {
              "fqn": "jsii-calc.ConfusingToJacksonStruct"
            }
          },
          "static": true
        }
      ],
      "name": "ConfusingToJackson",
      "properties": [
        {
          "docs": {
            "stability": "stable"
          },
          "locationInModule": {
            "filename": "lib/compliance.ts",
            "line": 2651
          },
          "name": "unionProperty",
          "optional": true,
          "type": {
            "union": {
              "types": [
                {
                  "fqn": "@scope/jsii-calc-lib.IFriendly"
                },
                {
                  "collection": {
                    "elementtype": {
                      "union": {
                        "types": [
                          {
                            "fqn": "@scope/jsii-calc-lib.IFriendly"
                          },
                          {
                            "fqn": "jsii-calc.AbstractClass"
                          }
                        ]
                      }
                    },
                    "kind": "array"
                  }
                }
              ]
            }
          }
        }
      ]
    },
    "jsii-calc.ConfusingToJacksonStruct": {
      "assembly": "jsii-calc",
      "datatype": true,
      "docs": {
        "stability": "stable"
      },
      "fqn": "jsii-calc.ConfusingToJacksonStruct",
      "kind": "interface",
      "locationInModule": {
        "filename": "lib/compliance.ts",
        "line": 2655
      },
      "name": "ConfusingToJacksonStruct",
      "properties": [
        {
          "abstract": true,
          "docs": {
            "stability": "stable"
          },
          "immutable": true,
          "locationInModule": {
            "filename": "lib/compliance.ts",
            "line": 2656
          },
          "name": "unionProperty",
          "optional": true,
          "type": {
            "union": {
              "types": [
                {
                  "fqn": "@scope/jsii-calc-lib.IFriendly"
                },
                {
                  "collection": {
                    "elementtype": {
                      "union": {
                        "types": [
                          {
                            "fqn": "@scope/jsii-calc-lib.IFriendly"
                          },
                          {
                            "fqn": "jsii-calc.AbstractClass"
                          }
                        ]
                      }
                    },
                    "kind": "array"
                  }
                }
              ]
            }
          }
        }
      ]
    },
    "jsii-calc.ConstructorPassesThisOut": {
      "assembly": "jsii-calc",
      "docs": {
        "stability": "stable"
      },
      "fqn": "jsii-calc.ConstructorPassesThisOut",
      "initializer": {
        "docs": {
          "stability": "stable"
        },
        "locationInModule": {
          "filename": "lib/compliance.ts",
          "line": 1844
        },
        "parameters": [
          {
            "name": "consumer",
            "type": {
              "fqn": "jsii-calc.PartiallyInitializedThisConsumer"
            }
          }
        ]
      },
      "kind": "class",
      "locationInModule": {
        "filename": "lib/compliance.ts",
        "line": 1843
      },
      "name": "ConstructorPassesThisOut"
    },
    "jsii-calc.Constructors": {
      "assembly": "jsii-calc",
      "docs": {
        "stability": "stable"
      },
      "fqn": "jsii-calc.Constructors",
      "initializer": {
        "docs": {
          "stability": "stable"
        }
      },
      "kind": "class",
      "locationInModule": {
        "filename": "lib/compliance.ts",
        "line": 1589
      },
      "methods": [
        {
          "docs": {
            "stability": "stable"
          },
          "locationInModule": {
            "filename": "lib/compliance.ts",
            "line": 1606
          },
          "name": "hiddenInterface",
          "returns": {
            "type": {
              "fqn": "jsii-calc.IPublicInterface"
            }
          },
          "static": true
        },
        {
          "docs": {
            "stability": "stable"
          },
          "locationInModule": {
            "filename": "lib/compliance.ts",
            "line": 1610
          },
          "name": "hiddenInterfaces",
          "returns": {
            "type": {
              "collection": {
                "elementtype": {
                  "fqn": "jsii-calc.IPublicInterface"
                },
                "kind": "array"
              }
            }
          },
          "static": true
        },
        {
          "docs": {
            "stability": "stable"
          },
          "locationInModule": {
            "filename": "lib/compliance.ts",
            "line": 1614
          },
          "name": "hiddenSubInterfaces",
          "returns": {
            "type": {
              "collection": {
                "elementtype": {
                  "fqn": "jsii-calc.IPublicInterface"
                },
                "kind": "array"
              }
            }
          },
          "static": true
        },
        {
          "docs": {
            "stability": "stable"
          },
          "locationInModule": {
            "filename": "lib/compliance.ts",
            "line": 1590
          },
          "name": "makeClass",
          "returns": {
            "type": {
              "fqn": "jsii-calc.PublicClass"
            }
          },
          "static": true
        },
        {
          "docs": {
            "stability": "stable"
          },
          "locationInModule": {
            "filename": "lib/compliance.ts",
            "line": 1594
          },
          "name": "makeInterface",
          "returns": {
            "type": {
              "fqn": "jsii-calc.IPublicInterface"
            }
          },
          "static": true
        },
        {
          "docs": {
            "stability": "stable"
          },
          "locationInModule": {
            "filename": "lib/compliance.ts",
            "line": 1598
          },
          "name": "makeInterface2",
          "returns": {
            "type": {
              "fqn": "jsii-calc.IPublicInterface2"
            }
          },
          "static": true
        },
        {
          "docs": {
            "stability": "stable"
          },
          "locationInModule": {
            "filename": "lib/compliance.ts",
            "line": 1602
          },
          "name": "makeInterfaces",
          "returns": {
            "type": {
              "collection": {
                "elementtype": {
                  "fqn": "jsii-calc.IPublicInterface"
                },
                "kind": "array"
              }
            }
          },
          "static": true
        }
      ],
      "name": "Constructors"
    },
    "jsii-calc.ConsumePureInterface": {
      "assembly": "jsii-calc",
      "docs": {
        "stability": "stable"
      },
      "fqn": "jsii-calc.ConsumePureInterface",
      "initializer": {
        "docs": {
          "stability": "stable"
        },
        "locationInModule": {
          "filename": "lib/compliance.ts",
          "line": 2666
        },
        "parameters": [
          {
            "name": "delegate",
            "type": {
              "fqn": "jsii-calc.IStructReturningDelegate"
            }
          }
        ]
      },
      "kind": "class",
      "locationInModule": {
        "filename": "lib/compliance.ts",
        "line": 2665
      },
      "methods": [
        {
          "docs": {
            "stability": "stable"
          },
          "locationInModule": {
            "filename": "lib/compliance.ts",
            "line": 2668
          },
          "name": "workItBaby",
          "returns": {
            "type": {
              "fqn": "jsii-calc.StructB"
            }
          }
        }
      ],
      "name": "ConsumePureInterface"
    },
    "jsii-calc.ConsumerCanRingBell": {
      "assembly": "jsii-calc",
      "docs": {
        "remarks": "Check that if a JSII consumer implements IConsumerWithInterfaceParam, they can call\nthe method on the argument that they're passed...",
        "stability": "stable",
        "summary": "Test calling back to consumers that implement interfaces."
      },
      "fqn": "jsii-calc.ConsumerCanRingBell",
      "initializer": {
        "docs": {
          "stability": "stable"
        }
      },
      "kind": "class",
      "locationInModule": {
        "filename": "lib/compliance.ts",
        "line": 2308
      },
      "methods": [
        {
          "docs": {
            "remarks": "Returns whether the bell was rung.",
            "stability": "stable",
            "summary": "...if the interface is implemented using an object literal."
          },
          "locationInModule": {
            "filename": "lib/compliance.ts",
            "line": 2314
          },
          "name": "staticImplementedByObjectLiteral",
          "parameters": [
            {
              "name": "ringer",
              "type": {
                "fqn": "jsii-calc.IBellRinger"
              }
            }
          ],
          "returns": {
            "type": {
              "primitive": "boolean"
            }
          },
          "static": true
        },
        {
          "docs": {
            "remarks": "Return whether the bell was rung.",
            "stability": "stable",
            "summary": "...if the interface is implemented using a private class."
          },
          "locationInModule": {
            "filename": "lib/compliance.ts",
            "line": 2340
          },
          "name": "staticImplementedByPrivateClass",
          "parameters": [
            {
              "name": "ringer",
              "type": {
                "fqn": "jsii-calc.IBellRinger"
              }
            }
          ],
          "returns": {
            "type": {
              "primitive": "boolean"
            }
          },
          "static": true
        },
        {
          "docs": {
            "remarks": "Return whether the bell was rung.",
            "stability": "stable",
            "summary": "...if the interface is implemented using a public class."
          },
          "locationInModule": {
            "filename": "lib/compliance.ts",
            "line": 2329
          },
          "name": "staticImplementedByPublicClass",
          "parameters": [
            {
              "name": "ringer",
              "type": {
                "fqn": "jsii-calc.IBellRinger"
              }
            }
          ],
          "returns": {
            "type": {
              "primitive": "boolean"
            }
          },
          "static": true
        },
        {
          "docs": {
            "remarks": "Return whether the bell was rung.",
            "stability": "stable",
            "summary": "If the parameter is a concrete class instead of an interface."
          },
          "locationInModule": {
            "filename": "lib/compliance.ts",
            "line": 2351
          },
          "name": "staticWhenTypedAsClass",
          "parameters": [
            {
              "name": "ringer",
              "type": {
                "fqn": "jsii-calc.IConcreteBellRinger"
              }
            }
          ],
          "returns": {
            "type": {
              "primitive": "boolean"
            }
          },
          "static": true
        },
        {
          "docs": {
            "remarks": "Returns whether the bell was rung.",
            "stability": "stable",
            "summary": "...if the interface is implemented using an object literal."
          },
          "locationInModule": {
            "filename": "lib/compliance.ts",
            "line": 2361
          },
          "name": "implementedByObjectLiteral",
          "parameters": [
            {
              "name": "ringer",
              "type": {
                "fqn": "jsii-calc.IBellRinger"
              }
            }
          ],
          "returns": {
            "type": {
              "primitive": "boolean"
            }
          }
        },
        {
          "docs": {
            "remarks": "Return whether the bell was rung.",
            "stability": "stable",
            "summary": "...if the interface is implemented using a private class."
          },
          "locationInModule": {
            "filename": "lib/compliance.ts",
            "line": 2387
          },
          "name": "implementedByPrivateClass",
          "parameters": [
            {
              "name": "ringer",
              "type": {
                "fqn": "jsii-calc.IBellRinger"
              }
            }
          ],
          "returns": {
            "type": {
              "primitive": "boolean"
            }
          }
        },
        {
          "docs": {
            "remarks": "Return whether the bell was rung.",
            "stability": "stable",
            "summary": "...if the interface is implemented using a public class."
          },
          "locationInModule": {
            "filename": "lib/compliance.ts",
            "line": 2376
          },
          "name": "implementedByPublicClass",
          "parameters": [
            {
              "name": "ringer",
              "type": {
                "fqn": "jsii-calc.IBellRinger"
              }
            }
          ],
          "returns": {
            "type": {
              "primitive": "boolean"
            }
          }
        },
        {
          "docs": {
            "remarks": "Return whether the bell was rung.",
            "stability": "stable",
            "summary": "If the parameter is a concrete class instead of an interface."
          },
          "locationInModule": {
            "filename": "lib/compliance.ts",
            "line": 2398
          },
          "name": "whenTypedAsClass",
          "parameters": [
            {
              "name": "ringer",
              "type": {
                "fqn": "jsii-calc.IConcreteBellRinger"
              }
            }
          ],
          "returns": {
            "type": {
              "primitive": "boolean"
            }
          }
        }
      ],
      "name": "ConsumerCanRingBell"
    },
    "jsii-calc.ConsumersOfThisCrazyTypeSystem": {
      "assembly": "jsii-calc",
      "docs": {
        "stability": "stable"
      },
      "fqn": "jsii-calc.ConsumersOfThisCrazyTypeSystem",
      "initializer": {
        "docs": {
          "stability": "stable"
        }
      },
      "kind": "class",
      "locationInModule": {
        "filename": "lib/compliance.ts",
        "line": 1822
      },
      "methods": [
        {
          "docs": {
            "stability": "stable"
          },
          "locationInModule": {
            "filename": "lib/compliance.ts",
            "line": 1823
          },
          "name": "consumeAnotherPublicInterface",
          "parameters": [
            {
              "name": "obj",
              "type": {
                "fqn": "jsii-calc.IAnotherPublicInterface"
              }
            }
          ],
          "returns": {
            "type": {
              "primitive": "string"
            }
          }
        },
        {
          "docs": {
            "stability": "stable"
          },
          "locationInModule": {
            "filename": "lib/compliance.ts",
            "line": 1827
          },
          "name": "consumeNonInternalInterface",
          "parameters": [
            {
              "name": "obj",
              "type": {
                "fqn": "jsii-calc.INonInternalInterface"
              }
            }
          ],
          "returns": {
            "type": {
              "primitive": "any"
            }
          }
        }
      ],
      "name": "ConsumersOfThisCrazyTypeSystem"
    },
    "jsii-calc.DataRenderer": {
      "assembly": "jsii-calc",
      "docs": {
        "stability": "stable",
        "summary": "Verifies proper type handling through dynamic overrides."
      },
      "fqn": "jsii-calc.DataRenderer",
      "initializer": {
        "docs": {
          "stability": "stable"
        }
      },
      "kind": "class",
      "locationInModule": {
        "filename": "lib/compliance.ts",
        "line": 1983
      },
      "methods": [
        {
          "docs": {
            "stability": "stable"
          },
          "locationInModule": {
            "filename": "lib/compliance.ts",
            "line": 1984
          },
          "name": "render",
          "parameters": [
            {
              "name": "data",
              "optional": true,
              "type": {
                "fqn": "@scope/jsii-calc-lib.MyFirstStruct"
              }
            }
          ],
          "returns": {
            "type": {
              "primitive": "string"
            }
          }
        },
        {
          "docs": {
            "stability": "stable"
          },
          "locationInModule": {
            "filename": "lib/compliance.ts",
            "line": 1990
          },
          "name": "renderArbitrary",
          "parameters": [
            {
              "name": "data",
              "type": {
                "collection": {
                  "elementtype": {
                    "primitive": "any"
                  },
                  "kind": "map"
                }
              }
            }
          ],
          "returns": {
            "type": {
              "primitive": "string"
            }
          }
        },
        {
          "docs": {
            "stability": "stable"
          },
          "locationInModule": {
            "filename": "lib/compliance.ts",
            "line": 1994
          },
          "name": "renderMap",
          "parameters": [
            {
              "name": "map",
              "type": {
                "collection": {
                  "elementtype": {
                    "primitive": "any"
                  },
                  "kind": "map"
                }
              }
            }
          ],
          "returns": {
            "type": {
              "primitive": "string"
            }
          }
        }
      ],
      "name": "DataRenderer"
    },
    "jsii-calc.Default": {
      "assembly": "jsii-calc",
      "docs": {
        "see": "https://github.com/aws/jsii/issues/2637",
        "stability": "stable",
        "summary": "A class named \"Default\"."
      },
      "fqn": "jsii-calc.Default",
      "initializer": {
        "docs": {
          "stability": "stable"
        }
      },
      "kind": "class",
      "locationInModule": {
        "filename": "lib/compliance.ts",
        "line": 2953
      },
      "methods": [
        {
          "docs": {
            "stability": "stable"
          },
          "locationInModule": {
            "filename": "lib/compliance.ts",
            "line": 2954
          },
          "name": "pleaseCompile"
        }
      ],
      "name": "Default"
    },
    "jsii-calc.DefaultedConstructorArgument": {
      "assembly": "jsii-calc",
      "docs": {
        "stability": "stable"
      },
      "fqn": "jsii-calc.DefaultedConstructorArgument",
      "initializer": {
        "docs": {
          "stability": "stable"
        },
        "locationInModule": {
          "filename": "lib/compliance.ts",
          "line": 318
        },
        "parameters": [
          {
            "name": "arg1",
            "optional": true,
            "type": {
              "primitive": "number"
            }
          },
          {
            "name": "arg2",
            "optional": true,
            "type": {
              "primitive": "string"
            }
          },
          {
            "name": "arg3",
            "optional": true,
            "type": {
              "primitive": "date"
            }
          }
        ]
      },
      "kind": "class",
      "locationInModule": {
        "filename": "lib/compliance.ts",
        "line": 317
      },
      "name": "DefaultedConstructorArgument",
      "properties": [
        {
          "docs": {
            "stability": "stable"
          },
          "immutable": true,
          "locationInModule": {
            "filename": "lib/compliance.ts",
            "line": 319
          },
          "name": "arg1",
          "type": {
            "primitive": "number"
          }
        },
        {
          "docs": {
            "stability": "stable"
          },
          "immutable": true,
          "locationInModule": {
            "filename": "lib/compliance.ts",
            "line": 321
          },
          "name": "arg3",
          "type": {
            "primitive": "date"
          }
        },
        {
          "docs": {
            "stability": "stable"
          },
          "immutable": true,
          "locationInModule": {
            "filename": "lib/compliance.ts",
            "line": 320
          },
          "name": "arg2",
          "optional": true,
          "type": {
            "primitive": "string"
          }
        }
      ]
    },
    "jsii-calc.Demonstrate982": {
      "assembly": "jsii-calc",
      "docs": {
        "remarks": "call #takeThis() -> An ObjectRef will be provisioned for the value (it'll be re-used!)\n2. call #takeThisToo() -> The ObjectRef from before will need to be down-cased to the ParentStruct982 type",
        "stability": "stable",
        "summary": "1."
      },
      "fqn": "jsii-calc.Demonstrate982",
      "initializer": {
        "docs": {
          "stability": "stable"
        }
      },
      "kind": "class",
      "locationInModule": {
        "filename": "lib/compliance.ts",
        "line": 2510
      },
      "methods": [
        {
          "docs": {
            "stability": "stable",
            "summary": "It's dangerous to go alone!"
          },
          "locationInModule": {
            "filename": "lib/compliance.ts",
            "line": 2517
          },
          "name": "takeThis",
          "returns": {
            "type": {
              "fqn": "jsii-calc.ChildStruct982"
            }
          },
          "static": true
        },
        {
          "docs": {
            "stability": "stable",
            "summary": "It's dangerous to go alone!"
          },
          "locationInModule": {
            "filename": "lib/compliance.ts",
            "line": 2522
          },
          "name": "takeThisToo",
          "returns": {
            "type": {
              "fqn": "jsii-calc.ParentStruct982"
            }
          },
          "static": true
        }
      ],
      "name": "Demonstrate982"
    },
    "jsii-calc.DeprecatedClass": {
      "assembly": "jsii-calc",
      "docs": {
        "deprecated": "a pretty boring class",
        "stability": "deprecated"
      },
      "fqn": "jsii-calc.DeprecatedClass",
      "initializer": {
        "docs": {
          "deprecated": "this constructor is \"just\" okay",
          "stability": "deprecated"
        },
        "locationInModule": {
          "filename": "lib/stability.ts",
          "line": 95
        },
        "parameters": [
          {
            "name": "readonlyString",
            "type": {
              "primitive": "string"
            }
          },
          {
            "name": "mutableNumber",
            "optional": true,
            "type": {
              "primitive": "number"
            }
          }
        ]
      },
      "kind": "class",
      "locationInModule": {
        "filename": "lib/stability.ts",
        "line": 89
      },
      "methods": [
        {
          "docs": {
            "deprecated": "it was a bad idea",
            "stability": "deprecated"
          },
          "locationInModule": {
            "filename": "lib/stability.ts",
            "line": 100
          },
          "name": "method"
        }
      ],
      "name": "DeprecatedClass",
      "properties": [
        {
          "docs": {
            "deprecated": "this is not always \"wazoo\", be ready to be disappointed",
            "stability": "deprecated"
          },
          "immutable": true,
          "locationInModule": {
            "filename": "lib/stability.ts",
            "line": 91
          },
          "name": "readonlyProperty",
          "type": {
            "primitive": "string"
          }
        },
        {
          "docs": {
            "deprecated": "shouldn't have been mutable",
            "stability": "deprecated"
          },
          "locationInModule": {
            "filename": "lib/stability.ts",
            "line": 93
          },
          "name": "mutableProperty",
          "optional": true,
          "type": {
            "primitive": "number"
          }
        }
      ]
    },
    "jsii-calc.DeprecatedEnum": {
      "assembly": "jsii-calc",
      "docs": {
        "deprecated": "your deprecated selection of bad options",
        "stability": "deprecated"
      },
      "fqn": "jsii-calc.DeprecatedEnum",
      "kind": "enum",
      "locationInModule": {
        "filename": "lib/stability.ts",
        "line": 105
      },
      "members": [
        {
          "docs": {
            "deprecated": "option A is not great",
            "stability": "deprecated"
          },
          "name": "OPTION_A"
        },
        {
          "docs": {
            "deprecated": "option B is kinda bad, too",
            "stability": "deprecated"
          },
          "name": "OPTION_B"
        }
      ],
      "name": "DeprecatedEnum"
    },
    "jsii-calc.DeprecatedStruct": {
      "assembly": "jsii-calc",
      "datatype": true,
      "docs": {
        "deprecated": "it just wraps a string",
        "stability": "deprecated"
      },
      "fqn": "jsii-calc.DeprecatedStruct",
      "kind": "interface",
      "locationInModule": {
        "filename": "lib/stability.ts",
        "line": 77
      },
      "name": "DeprecatedStruct",
      "properties": [
        {
          "abstract": true,
          "docs": {
            "deprecated": "well, yeah",
            "stability": "deprecated"
          },
          "immutable": true,
          "locationInModule": {
            "filename": "lib/stability.ts",
            "line": 79
          },
          "name": "readonlyProperty",
          "type": {
            "primitive": "string"
          }
        }
      ]
    },
    "jsii-calc.DerivedClassHasNoProperties.Base": {
      "assembly": "jsii-calc",
      "docs": {
        "stability": "stable"
      },
      "fqn": "jsii-calc.DerivedClassHasNoProperties.Base",
      "initializer": {
        "docs": {
          "stability": "stable"
        }
      },
      "kind": "class",
      "locationInModule": {
        "filename": "lib/compliance.ts",
        "line": 326
      },
      "name": "Base",
      "namespace": "DerivedClassHasNoProperties",
      "properties": [
        {
          "docs": {
            "stability": "stable"
          },
          "locationInModule": {
            "filename": "lib/compliance.ts",
            "line": 327
          },
          "name": "prop",
          "type": {
            "primitive": "string"
          }
        }
      ]
    },
    "jsii-calc.DerivedClassHasNoProperties.Derived": {
      "assembly": "jsii-calc",
      "base": "jsii-calc.DerivedClassHasNoProperties.Base",
      "docs": {
        "stability": "stable"
      },
      "fqn": "jsii-calc.DerivedClassHasNoProperties.Derived",
      "initializer": {
        "docs": {
          "stability": "stable"
        }
      },
      "kind": "class",
      "locationInModule": {
        "filename": "lib/compliance.ts",
        "line": 330
      },
      "name": "Derived",
      "namespace": "DerivedClassHasNoProperties"
    },
    "jsii-calc.DerivedStruct": {
      "assembly": "jsii-calc",
      "datatype": true,
      "docs": {
        "stability": "stable",
        "summary": "A struct which derives from another struct."
      },
      "fqn": "jsii-calc.DerivedStruct",
      "interfaces": [
        "@scope/jsii-calc-lib.MyFirstStruct"
      ],
      "kind": "interface",
      "locationInModule": {
        "filename": "lib/compliance.ts",
        "line": 541
      },
      "name": "DerivedStruct",
      "properties": [
        {
          "abstract": true,
          "docs": {
            "stability": "stable"
          },
          "immutable": true,
          "locationInModule": {
            "filename": "lib/compliance.ts",
            "line": 547
          },
          "name": "anotherRequired",
          "type": {
            "primitive": "date"
          }
        },
        {
          "abstract": true,
          "docs": {
            "stability": "stable"
          },
          "immutable": true,
          "locationInModule": {
            "filename": "lib/compliance.ts",
            "line": 546
          },
          "name": "bool",
          "type": {
            "primitive": "boolean"
          }
        },
        {
          "abstract": true,
          "docs": {
            "stability": "stable",
            "summary": "An example of a non primitive property."
          },
          "immutable": true,
          "locationInModule": {
            "filename": "lib/compliance.ts",
            "line": 545
          },
          "name": "nonPrimitive",
          "type": {
            "fqn": "jsii-calc.DoubleTrouble"
          }
        },
        {
          "abstract": true,
          "docs": {
            "stability": "stable",
            "summary": "This is optional."
          },
          "immutable": true,
          "locationInModule": {
            "filename": "lib/compliance.ts",
            "line": 553
          },
          "name": "anotherOptional",
          "optional": true,
          "type": {
            "collection": {
              "elementtype": {
                "fqn": "@scope/jsii-calc-lib.NumericValue"
              },
              "kind": "map"
            }
          }
        },
        {
          "abstract": true,
          "docs": {
            "stability": "stable"
          },
          "immutable": true,
          "locationInModule": {
            "filename": "lib/compliance.ts",
            "line": 549
          },
          "name": "optionalAny",
          "optional": true,
          "type": {
            "primitive": "any"
          }
        },
        {
          "abstract": true,
          "docs": {
            "stability": "stable"
          },
          "immutable": true,
          "locationInModule": {
            "filename": "lib/compliance.ts",
            "line": 548
          },
          "name": "optionalArray",
          "optional": true,
          "type": {
            "collection": {
              "elementtype": {
                "primitive": "string"
              },
              "kind": "array"
            }
          }
        }
      ]
    },
    "jsii-calc.DiamondBottom": {
      "assembly": "jsii-calc",
      "datatype": true,
      "docs": {
        "stability": "stable"
      },
      "fqn": "jsii-calc.DiamondBottom",
      "interfaces": [
        "@scope/jsii-calc-lib.DiamondLeft",
        "@scope/jsii-calc-lib.DiamondRight"
      ],
      "kind": "interface",
      "locationInModule": {
        "filename": "lib/duplicate-inherited-prop.ts",
        "line": 7
      },
      "name": "DiamondBottom",
      "properties": [
        {
          "abstract": true,
          "docs": {
            "stability": "stable"
          },
          "immutable": true,
          "locationInModule": {
            "filename": "lib/duplicate-inherited-prop.ts",
            "line": 8
          },
          "name": "bottom",
          "optional": true,
          "type": {
            "primitive": "date"
          }
        }
      ]
    },
    "jsii-calc.DiamondInheritanceBaseLevelStruct": {
      "assembly": "jsii-calc",
      "datatype": true,
      "docs": {
        "stability": "stable"
      },
      "fqn": "jsii-calc.DiamondInheritanceBaseLevelStruct",
      "kind": "interface",
      "locationInModule": {
        "filename": "lib/compliance.ts",
        "line": 2028
      },
      "name": "DiamondInheritanceBaseLevelStruct",
      "properties": [
        {
          "abstract": true,
          "docs": {
            "stability": "stable"
          },
          "immutable": true,
          "locationInModule": {
            "filename": "lib/compliance.ts",
            "line": 2029
          },
          "name": "baseLevelProperty",
          "type": {
            "primitive": "string"
          }
        }
      ]
    },
    "jsii-calc.DiamondInheritanceFirstMidLevelStruct": {
      "assembly": "jsii-calc",
      "datatype": true,
      "docs": {
        "stability": "stable"
      },
      "fqn": "jsii-calc.DiamondInheritanceFirstMidLevelStruct",
      "interfaces": [
        "jsii-calc.DiamondInheritanceBaseLevelStruct"
      ],
      "kind": "interface",
      "locationInModule": {
        "filename": "lib/compliance.ts",
        "line": 2032
      },
      "name": "DiamondInheritanceFirstMidLevelStruct",
      "properties": [
        {
          "abstract": true,
          "docs": {
            "stability": "stable"
          },
          "immutable": true,
          "locationInModule": {
            "filename": "lib/compliance.ts",
            "line": 2034
          },
          "name": "firstMidLevelProperty",
          "type": {
            "primitive": "string"
          }
        }
      ]
    },
    "jsii-calc.DiamondInheritanceSecondMidLevelStruct": {
      "assembly": "jsii-calc",
      "datatype": true,
      "docs": {
        "stability": "stable"
      },
      "fqn": "jsii-calc.DiamondInheritanceSecondMidLevelStruct",
      "interfaces": [
        "jsii-calc.DiamondInheritanceBaseLevelStruct"
      ],
      "kind": "interface",
      "locationInModule": {
        "filename": "lib/compliance.ts",
        "line": 2037
      },
      "name": "DiamondInheritanceSecondMidLevelStruct",
      "properties": [
        {
          "abstract": true,
          "docs": {
            "stability": "stable"
          },
          "immutable": true,
          "locationInModule": {
            "filename": "lib/compliance.ts",
            "line": 2039
          },
          "name": "secondMidLevelProperty",
          "type": {
            "primitive": "string"
          }
        }
      ]
    },
    "jsii-calc.DiamondInheritanceTopLevelStruct": {
      "assembly": "jsii-calc",
      "datatype": true,
      "docs": {
        "stability": "stable"
      },
      "fqn": "jsii-calc.DiamondInheritanceTopLevelStruct",
      "interfaces": [
        "jsii-calc.DiamondInheritanceFirstMidLevelStruct",
        "jsii-calc.DiamondInheritanceSecondMidLevelStruct"
      ],
      "kind": "interface",
      "locationInModule": {
        "filename": "lib/compliance.ts",
        "line": 2042
      },
      "name": "DiamondInheritanceTopLevelStruct",
      "properties": [
        {
          "abstract": true,
          "docs": {
            "stability": "stable"
          },
          "immutable": true,
          "locationInModule": {
            "filename": "lib/compliance.ts",
            "line": 2045
          },
          "name": "topLevelProperty",
          "type": {
            "primitive": "string"
          }
        }
      ]
    },
    "jsii-calc.DisappointingCollectionSource": {
      "assembly": "jsii-calc",
      "docs": {
        "remarks": "This source of collections is disappointing - it'll always give you nothing :(",
        "stability": "stable",
        "summary": "Verifies that null/undefined can be returned for optional collections."
      },
      "fqn": "jsii-calc.DisappointingCollectionSource",
      "kind": "class",
      "locationInModule": {
        "filename": "lib/compliance.ts",
        "line": 2532
      },
      "name": "DisappointingCollectionSource",
      "properties": [
        {
          "const": true,
          "docs": {
            "remarks": "(Nah, just a billion dollars mistake!)",
            "stability": "stable",
            "summary": "Some List of strings, maybe?"
          },
          "immutable": true,
          "locationInModule": {
            "filename": "lib/compliance.ts",
            "line": 2534
          },
          "name": "maybeList",
          "optional": true,
          "static": true,
          "type": {
            "collection": {
              "elementtype": {
                "primitive": "string"
              },
              "kind": "array"
            }
          }
        },
        {
          "const": true,
          "docs": {
            "remarks": "(Nah, just a billion dollars mistake!)",
            "stability": "stable",
            "summary": "Some Map of strings to numbers, maybe?"
          },
          "immutable": true,
          "locationInModule": {
            "filename": "lib/compliance.ts",
            "line": 2536
          },
          "name": "maybeMap",
          "optional": true,
          "static": true,
          "type": {
            "collection": {
              "elementtype": {
                "primitive": "number"
              },
              "kind": "map"
            }
          }
        }
      ]
    },
    "jsii-calc.DoNotOverridePrivates": {
      "assembly": "jsii-calc",
      "docs": {
        "stability": "stable"
      },
      "fqn": "jsii-calc.DoNotOverridePrivates",
      "initializer": {
        "docs": {
          "stability": "stable"
        }
      },
      "kind": "class",
      "locationInModule": {
        "filename": "lib/compliance.ts",
        "line": 1298
      },
      "methods": [
        {
          "docs": {
            "stability": "stable"
          },
          "locationInModule": {
            "filename": "lib/compliance.ts",
            "line": 1313
          },
          "name": "changePrivatePropertyValue",
          "parameters": [
            {
              "name": "newValue",
              "type": {
                "primitive": "string"
              }
            }
          ]
        },
        {
          "docs": {
            "stability": "stable"
          },
          "locationInModule": {
            "filename": "lib/compliance.ts",
            "line": 1305
          },
          "name": "privateMethodValue",
          "returns": {
            "type": {
              "primitive": "string"
            }
          }
        },
        {
          "docs": {
            "stability": "stable"
          },
          "locationInModule": {
            "filename": "lib/compliance.ts",
            "line": 1309
          },
          "name": "privatePropertyValue",
          "returns": {
            "type": {
              "primitive": "string"
            }
          }
        }
      ],
      "name": "DoNotOverridePrivates"
    },
    "jsii-calc.DoNotRecognizeAnyAsOptional": {
      "assembly": "jsii-calc",
      "docs": {
        "stability": "stable",
        "summary": "jsii#284: do not recognize \"any\" as an optional argument."
      },
      "fqn": "jsii-calc.DoNotRecognizeAnyAsOptional",
      "initializer": {
        "docs": {
          "stability": "stable"
        }
      },
      "kind": "class",
      "locationInModule": {
        "filename": "lib/compliance.ts",
        "line": 1354
      },
      "methods": [
        {
          "docs": {
            "stability": "stable"
          },
          "locationInModule": {
            "filename": "lib/compliance.ts",
            "line": 1355
          },
          "name": "method",
          "parameters": [
            {
              "name": "_requiredAny",
              "type": {
                "primitive": "any"
              }
            },
            {
              "name": "_optionalAny",
              "optional": true,
              "type": {
                "primitive": "any"
              }
            },
            {
              "name": "_optionalString",
              "optional": true,
              "type": {
                "primitive": "string"
              }
            }
          ]
        }
      ],
      "name": "DoNotRecognizeAnyAsOptional"
    },
    "jsii-calc.DocumentedClass": {
      "assembly": "jsii-calc",
      "docs": {
        "example": "const x = 12 + 44;\nconst s1 = \"string\";\nconst s2 = \"string \\nwith new newlines\"; // see https://github.com/aws/jsii/issues/2569\nconst s3 = `string\n            with\n            new lines`;",
        "remarks": "This is the meat of the TSDoc comment. It may contain\nmultiple lines and multiple paragraphs.\n\nMultiple paragraphs are separated by an empty line.",
        "stability": "stable",
        "summary": "Here's the first line of the TSDoc comment."
      },
      "fqn": "jsii-calc.DocumentedClass",
      "initializer": {
        "docs": {
          "stability": "stable"
        }
      },
      "kind": "class",
      "locationInModule": {
        "filename": "lib/documented.ts",
        "line": 18
      },
      "methods": [
        {
          "docs": {
            "remarks": "This will print out a friendly greeting intended for the indicated person.",
            "returns": "A number that everyone knows very well and represents the answer\nto the ultimate question",
            "stability": "stable",
            "summary": "Greet the indicated person."
          },
          "locationInModule": {
            "filename": "lib/documented.ts",
            "line": 28
          },
          "name": "greet",
          "parameters": [
            {
              "docs": {
                "summary": "The person to be greeted."
              },
              "name": "greetee",
              "optional": true,
              "type": {
                "fqn": "jsii-calc.Greetee"
              }
            }
          ],
          "returns": {
            "type": {
              "primitive": "number"
            }
          }
        },
        {
          "docs": {
            "stability": "experimental",
            "summary": "Say ¡Hola!"
          },
          "locationInModule": {
            "filename": "lib/documented.ts",
            "line": 38
          },
          "name": "hola"
        }
      ],
      "name": "DocumentedClass"
    },
    "jsii-calc.DontComplainAboutVariadicAfterOptional": {
      "assembly": "jsii-calc",
      "docs": {
        "stability": "stable"
      },
      "fqn": "jsii-calc.DontComplainAboutVariadicAfterOptional",
      "initializer": {
        "docs": {
          "stability": "stable"
        }
      },
      "kind": "class",
      "locationInModule": {
        "filename": "lib/compliance.ts",
        "line": 1431
      },
      "methods": [
        {
          "docs": {
            "stability": "stable"
          },
          "locationInModule": {
            "filename": "lib/compliance.ts",
            "line": 1432
          },
          "name": "optionalAndVariadic",
          "parameters": [
            {
              "name": "optional",
              "optional": true,
              "type": {
                "primitive": "string"
              }
            },
            {
              "name": "things",
              "type": {
                "primitive": "string"
              },
              "variadic": true
            }
          ],
          "returns": {
            "type": {
              "primitive": "string"
            }
          },
          "variadic": true
        }
      ],
      "name": "DontComplainAboutVariadicAfterOptional"
    },
    "jsii-calc.DoubleTrouble": {
      "assembly": "jsii-calc",
      "docs": {
        "stability": "stable"
      },
      "fqn": "jsii-calc.DoubleTrouble",
      "initializer": {
        "docs": {
          "stability": "stable"
        }
      },
      "interfaces": [
        "jsii-calc.IFriendlyRandomGenerator"
      ],
      "kind": "class",
      "locationInModule": {
        "filename": "lib/compliance.ts",
        "line": 485
      },
      "methods": [
        {
          "docs": {
            "stability": "stable",
            "summary": "(deprecated) Say hello!"
          },
          "locationInModule": {
            "filename": "lib/compliance.ts",
            "line": 490
          },
          "name": "hello",
          "overrides": "@scope/jsii-calc-lib.IFriendly",
          "returns": {
            "type": {
              "primitive": "string"
            }
          }
        },
        {
          "docs": {
            "stability": "stable",
            "summary": "Returns another random number."
          },
          "locationInModule": {
            "filename": "lib/compliance.ts",
            "line": 486
          },
          "name": "next",
          "overrides": "jsii-calc.IRandomNumberGenerator",
          "returns": {
            "type": {
              "primitive": "number"
            }
          }
        }
      ],
      "name": "DoubleTrouble"
    },
    "jsii-calc.DynamicPropertyBearer": {
      "assembly": "jsii-calc",
      "docs": {
        "stability": "stable",
        "summary": "Ensures we can override a dynamic property that was inherited."
      },
      "fqn": "jsii-calc.DynamicPropertyBearer",
      "initializer": {
        "docs": {
          "stability": "stable"
        },
        "locationInModule": {
          "filename": "lib/compliance.ts",
          "line": 2794
        },
        "parameters": [
          {
            "name": "valueStore",
            "type": {
              "primitive": "string"
            }
          }
        ]
      },
      "kind": "class",
      "locationInModule": {
        "filename": "lib/compliance.ts",
        "line": 2793
      },
      "name": "DynamicPropertyBearer",
      "properties": [
        {
          "docs": {
            "stability": "stable"
          },
          "locationInModule": {
            "filename": "lib/compliance.ts",
            "line": 2796
          },
          "name": "dynamicProperty",
          "type": {
            "primitive": "string"
          }
        },
        {
          "docs": {
            "stability": "stable"
          },
          "locationInModule": {
            "filename": "lib/compliance.ts",
            "line": 2794
          },
          "name": "valueStore",
          "type": {
            "primitive": "string"
          }
        }
      ]
    },
    "jsii-calc.DynamicPropertyBearerChild": {
      "assembly": "jsii-calc",
      "base": "jsii-calc.DynamicPropertyBearer",
      "docs": {
        "stability": "stable"
      },
      "fqn": "jsii-calc.DynamicPropertyBearerChild",
      "initializer": {
        "docs": {
          "stability": "stable"
        },
        "locationInModule": {
          "filename": "lib/compliance.ts",
          "line": 2805
        },
        "parameters": [
          {
            "name": "originalValue",
            "type": {
              "primitive": "string"
            }
          }
        ]
      },
      "kind": "class",
      "locationInModule": {
        "filename": "lib/compliance.ts",
        "line": 2804
      },
      "methods": [
        {
          "docs": {
            "returns": "the old value that was set.",
            "stability": "stable",
            "summary": "Sets `this.dynamicProperty` to the new value, and returns the old value."
          },
          "locationInModule": {
            "filename": "lib/compliance.ts",
            "line": 2816
          },
          "name": "overrideValue",
          "parameters": [
            {
              "docs": {
                "summary": "the new value to be set."
              },
              "name": "newValue",
              "type": {
                "primitive": "string"
              }
            }
          ],
          "returns": {
            "type": {
              "primitive": "string"
            }
          }
        }
      ],
      "name": "DynamicPropertyBearerChild",
      "properties": [
        {
          "docs": {
            "stability": "stable"
          },
          "immutable": true,
          "locationInModule": {
            "filename": "lib/compliance.ts",
            "line": 2805
          },
          "name": "originalValue",
          "type": {
            "primitive": "string"
          }
        }
      ]
    },
    "jsii-calc.Entropy": {
      "abstract": true,
      "assembly": "jsii-calc",
      "docs": {
        "stability": "stable",
        "summary": "This class is used to validate that serialization and deserialization does not interpret ISO-8601-formatted timestampts to the native date/time object, as the jsii protocol has a $jsii$date wrapper for this purpose (node's JSON parsing does *NOT* detect dates automatically in this way, so host libraries should not either)."
      },
      "fqn": "jsii-calc.Entropy",
      "initializer": {
        "docs": {
          "stability": "stable",
          "summary": "Creates a new instance of Entropy."
        },
        "locationInModule": {
          "filename": "lib/date.ts",
          "line": 14
        },
        "parameters": [
          {
            "docs": {
              "summary": "your implementation of `WallClock`."
            },
            "name": "clock",
            "type": {
              "fqn": "jsii-calc.IWallClock"
            }
          }
        ]
      },
      "kind": "class",
      "locationInModule": {
        "filename": "lib/date.ts",
        "line": 8
      },
      "methods": [
        {
          "docs": {
            "returns": "the time from the `WallClock`.",
            "stability": "stable",
            "summary": "Increases entropy by consuming time from the clock (yes, this is a long shot, please don't judge)."
          },
          "locationInModule": {
            "filename": "lib/date.ts",
            "line": 22
          },
          "name": "increase",
          "returns": {
            "type": {
              "primitive": "string"
            }
          }
        },
        {
          "abstract": true,
          "docs": {
            "returns": "`word`.",
            "stability": "stable",
            "summary": "Implement this method such that it returns `word`."
          },
          "locationInModule": {
            "filename": "lib/date.ts",
            "line": 47
          },
          "name": "repeat",
          "parameters": [
            {
              "docs": {
                "summary": "the value to return."
              },
              "name": "word",
              "type": {
                "primitive": "string"
              }
            }
          ],
          "returns": {
            "type": {
              "primitive": "string"
            }
          }
        }
      ],
      "name": "Entropy"
    },
    "jsii-calc.EnumDispenser": {
      "assembly": "jsii-calc",
      "docs": {
        "stability": "stable"
      },
      "fqn": "jsii-calc.EnumDispenser",
      "kind": "class",
      "locationInModule": {
        "filename": "lib/compliance.ts",
        "line": 45
      },
      "methods": [
        {
          "docs": {
            "stability": "stable"
          },
          "locationInModule": {
            "filename": "lib/compliance.ts",
            "line": 51
          },
          "name": "randomIntegerLikeEnum",
          "returns": {
            "type": {
              "fqn": "jsii-calc.AllTypesEnum"
            }
          },
          "static": true
        },
        {
          "docs": {
            "stability": "stable"
          },
          "locationInModule": {
            "filename": "lib/compliance.ts",
            "line": 46
          },
          "name": "randomStringLikeEnum",
          "returns": {
            "type": {
              "fqn": "jsii-calc.StringEnum"
            }
          },
          "static": true
        }
      ],
      "name": "EnumDispenser"
    },
    "jsii-calc.EraseUndefinedHashValues": {
      "assembly": "jsii-calc",
      "docs": {
        "stability": "stable"
      },
      "fqn": "jsii-calc.EraseUndefinedHashValues",
      "initializer": {
        "docs": {
          "stability": "stable"
        }
      },
      "kind": "class",
      "locationInModule": {
        "filename": "lib/compliance.ts",
        "line": 1645
      },
      "methods": [
        {
          "docs": {
            "remarks": "Used to check that undefined/null hash values\nare being erased when sending values from native code to JS.",
            "stability": "stable",
            "summary": "Returns `true` if `key` is defined in `opts`."
          },
          "locationInModule": {
            "filename": "lib/compliance.ts",
            "line": 1650
          },
          "name": "doesKeyExist",
          "parameters": [
            {
              "name": "opts",
              "type": {
                "fqn": "jsii-calc.EraseUndefinedHashValuesOptions"
              }
            },
            {
              "name": "key",
              "type": {
                "primitive": "string"
              }
            }
          ],
          "returns": {
            "type": {
              "primitive": "boolean"
            }
          },
          "static": true
        },
        {
          "docs": {
            "stability": "stable",
            "summary": "We expect \"prop1\" to be erased."
          },
          "locationInModule": {
            "filename": "lib/compliance.ts",
            "line": 1670
          },
          "name": "prop1IsNull",
          "returns": {
            "type": {
              "collection": {
                "elementtype": {
                  "primitive": "any"
                },
                "kind": "map"
              }
            }
          },
          "static": true
        },
        {
          "docs": {
            "stability": "stable",
            "summary": "We expect \"prop2\" to be erased."
          },
          "locationInModule": {
            "filename": "lib/compliance.ts",
            "line": 1660
          },
          "name": "prop2IsUndefined",
          "returns": {
            "type": {
              "collection": {
                "elementtype": {
                  "primitive": "any"
                },
                "kind": "map"
              }
            }
          },
          "static": true
        }
      ],
      "name": "EraseUndefinedHashValues"
    },
    "jsii-calc.EraseUndefinedHashValuesOptions": {
      "assembly": "jsii-calc",
      "datatype": true,
      "docs": {
        "stability": "stable"
      },
      "fqn": "jsii-calc.EraseUndefinedHashValuesOptions",
      "kind": "interface",
      "locationInModule": {
        "filename": "lib/compliance.ts",
        "line": 1640
      },
      "name": "EraseUndefinedHashValuesOptions",
      "properties": [
        {
          "abstract": true,
          "docs": {
            "stability": "stable"
          },
          "immutable": true,
          "locationInModule": {
            "filename": "lib/compliance.ts",
            "line": 1641
          },
          "name": "option1",
          "optional": true,
          "type": {
            "primitive": "string"
          }
        },
        {
          "abstract": true,
          "docs": {
            "stability": "stable"
          },
          "immutable": true,
          "locationInModule": {
            "filename": "lib/compliance.ts",
            "line": 1642
          },
          "name": "option2",
          "optional": true,
          "type": {
            "primitive": "string"
          }
        }
      ]
    },
    "jsii-calc.ExperimentalClass": {
      "assembly": "jsii-calc",
      "docs": {
        "stability": "experimental"
      },
      "fqn": "jsii-calc.ExperimentalClass",
      "initializer": {
        "docs": {
          "stability": "experimental"
        },
        "locationInModule": {
          "filename": "lib/stability.ts",
          "line": 22
        },
        "parameters": [
          {
            "name": "readonlyString",
            "type": {
              "primitive": "string"
            }
          },
          {
            "name": "mutableNumber",
            "optional": true,
            "type": {
              "primitive": "number"
            }
          }
        ]
      },
      "kind": "class",
      "locationInModule": {
        "filename": "lib/stability.ts",
        "line": 16
      },
      "methods": [
        {
          "docs": {
            "stability": "experimental"
          },
          "locationInModule": {
            "filename": "lib/stability.ts",
            "line": 28
          },
          "name": "method"
        }
      ],
      "name": "ExperimentalClass",
      "properties": [
        {
          "docs": {
            "stability": "experimental"
          },
          "immutable": true,
          "locationInModule": {
            "filename": "lib/stability.ts",
            "line": 18
          },
          "name": "readonlyProperty",
          "type": {
            "primitive": "string"
          }
        },
        {
          "docs": {
            "stability": "experimental"
          },
          "locationInModule": {
            "filename": "lib/stability.ts",
            "line": 20
          },
          "name": "mutableProperty",
          "optional": true,
          "type": {
            "primitive": "number"
          }
        }
      ]
    },
    "jsii-calc.ExperimentalEnum": {
      "assembly": "jsii-calc",
      "docs": {
        "stability": "experimental"
      },
      "fqn": "jsii-calc.ExperimentalEnum",
      "kind": "enum",
      "locationInModule": {
        "filename": "lib/stability.ts",
        "line": 33
      },
      "members": [
        {
          "docs": {
            "stability": "experimental"
          },
          "name": "OPTION_A"
        },
        {
          "docs": {
            "stability": "experimental"
          },
          "name": "OPTION_B"
        }
      ],
      "name": "ExperimentalEnum"
    },
    "jsii-calc.ExperimentalStruct": {
      "assembly": "jsii-calc",
      "datatype": true,
      "docs": {
        "stability": "experimental"
      },
      "fqn": "jsii-calc.ExperimentalStruct",
      "kind": "interface",
      "locationInModule": {
        "filename": "lib/stability.ts",
        "line": 4
      },
      "name": "ExperimentalStruct",
      "properties": [
        {
          "abstract": true,
          "docs": {
            "stability": "experimental"
          },
          "immutable": true,
          "locationInModule": {
            "filename": "lib/stability.ts",
            "line": 6
          },
          "name": "readonlyProperty",
          "type": {
            "primitive": "string"
          }
        }
      ]
    },
    "jsii-calc.ExportedBaseClass": {
      "assembly": "jsii-calc",
      "docs": {
        "stability": "stable"
      },
      "fqn": "jsii-calc.ExportedBaseClass",
      "initializer": {
        "docs": {
          "stability": "stable"
        },
        "locationInModule": {
          "filename": "lib/compliance.ts",
          "line": 1517
        },
        "parameters": [
          {
            "name": "success",
            "type": {
              "primitive": "boolean"
            }
          }
        ]
      },
      "kind": "class",
      "locationInModule": {
        "filename": "lib/compliance.ts",
        "line": 1516
      },
      "name": "ExportedBaseClass",
      "properties": [
        {
          "docs": {
            "stability": "stable"
          },
          "immutable": true,
          "locationInModule": {
            "filename": "lib/compliance.ts",
            "line": 1517
          },
          "name": "success",
          "type": {
            "primitive": "boolean"
          }
        }
      ]
    },
    "jsii-calc.ExtendsInternalInterface": {
      "assembly": "jsii-calc",
      "datatype": true,
      "docs": {
        "stability": "stable"
      },
      "fqn": "jsii-calc.ExtendsInternalInterface",
      "kind": "interface",
      "locationInModule": {
        "filename": "lib/compliance.ts",
        "line": 1759
      },
      "name": "ExtendsInternalInterface",
      "properties": [
        {
          "abstract": true,
          "docs": {
            "stability": "stable"
          },
          "immutable": true,
          "locationInModule": {
            "filename": "lib/compliance.ts",
            "line": 1760
          },
          "name": "boom",
          "type": {
            "primitive": "boolean"
          }
        },
        {
          "abstract": true,
          "docs": {
            "stability": "stable"
          },
          "immutable": true,
          "locationInModule": {
            "filename": "lib/compliance.ts",
            "line": 1700
          },
          "name": "prop",
          "type": {
            "primitive": "string"
          }
        }
      ]
    },
    "jsii-calc.ExternalClass": {
      "assembly": "jsii-calc",
      "docs": {
        "custom": {
          "external": "true"
        },
        "stability": "stable"
      },
      "fqn": "jsii-calc.ExternalClass",
      "initializer": {
        "docs": {
          "custom": {
            "external": "true"
          },
          "stability": "stable"
        },
        "locationInModule": {
          "filename": "lib/stability.ts",
          "line": 131
        },
        "parameters": [
          {
            "name": "readonlyString",
            "type": {
              "primitive": "string"
            }
          },
          {
            "name": "mutableNumber",
            "optional": true,
            "type": {
              "primitive": "number"
            }
          }
        ]
      },
      "kind": "class",
      "locationInModule": {
        "filename": "lib/stability.ts",
        "line": 125
      },
      "methods": [
        {
          "docs": {
            "custom": {
              "external": "true"
            },
            "stability": "stable"
          },
          "locationInModule": {
            "filename": "lib/stability.ts",
            "line": 136
          },
          "name": "method"
        }
      ],
      "name": "ExternalClass",
      "properties": [
        {
          "docs": {
            "custom": {
              "external": "true"
            },
            "stability": "stable"
          },
          "immutable": true,
          "locationInModule": {
            "filename": "lib/stability.ts",
            "line": 127
          },
          "name": "readonlyProperty",
          "type": {
            "primitive": "string"
          }
        },
        {
          "docs": {
            "custom": {
              "external": "true"
            },
            "stability": "stable"
          },
          "locationInModule": {
            "filename": "lib/stability.ts",
            "line": 129
          },
          "name": "mutableProperty",
          "optional": true,
          "type": {
            "primitive": "number"
          }
        }
      ]
    },
    "jsii-calc.ExternalEnum": {
      "assembly": "jsii-calc",
      "docs": {
        "custom": {
          "external": "true"
        },
        "stability": "stable"
      },
      "fqn": "jsii-calc.ExternalEnum",
      "kind": "enum",
      "locationInModule": {
        "filename": "lib/stability.ts",
        "line": 141
      },
      "members": [
        {
          "docs": {
            "custom": {
              "external": "true"
            },
            "stability": "stable"
          },
          "name": "OPTION_A"
        },
        {
          "docs": {
            "custom": {
              "external": "true"
            },
            "stability": "stable"
          },
          "name": "OPTION_B"
        }
      ],
      "name": "ExternalEnum"
    },
    "jsii-calc.ExternalStruct": {
      "assembly": "jsii-calc",
      "datatype": true,
      "docs": {
        "custom": {
          "external": "true"
        },
        "stability": "stable"
      },
      "fqn": "jsii-calc.ExternalStruct",
      "kind": "interface",
      "locationInModule": {
        "filename": "lib/stability.ts",
        "line": 113
      },
      "name": "ExternalStruct",
      "properties": [
        {
          "abstract": true,
          "docs": {
            "custom": {
              "external": "true"
            },
            "stability": "stable"
          },
          "immutable": true,
          "locationInModule": {
            "filename": "lib/stability.ts",
            "line": 115
          },
          "name": "readonlyProperty",
          "type": {
            "primitive": "string"
          }
        }
      ]
    },
    "jsii-calc.GiveMeStructs": {
      "assembly": "jsii-calc",
      "docs": {
        "stability": "stable"
      },
      "fqn": "jsii-calc.GiveMeStructs",
      "initializer": {
        "docs": {
          "stability": "stable"
        }
      },
      "kind": "class",
      "locationInModule": {
        "filename": "lib/compliance.ts",
        "line": 556
      },
      "methods": [
        {
          "docs": {
            "stability": "stable",
            "summary": "Accepts a struct of type DerivedStruct and returns a struct of type FirstStruct."
          },
          "locationInModule": {
            "filename": "lib/compliance.ts",
            "line": 574
          },
          "name": "derivedToFirst",
          "parameters": [
            {
              "name": "derived",
              "type": {
                "fqn": "jsii-calc.DerivedStruct"
              }
            }
          ],
          "returns": {
            "type": {
              "fqn": "@scope/jsii-calc-lib.MyFirstStruct"
            }
          }
        },
        {
          "docs": {
            "stability": "stable",
            "summary": "Returns the boolean from a DerivedStruct struct."
          },
          "locationInModule": {
            "filename": "lib/compliance.ts",
            "line": 567
          },
          "name": "readDerivedNonPrimitive",
          "parameters": [
            {
              "name": "derived",
              "type": {
                "fqn": "jsii-calc.DerivedStruct"
              }
            }
          ],
          "returns": {
            "type": {
              "fqn": "jsii-calc.DoubleTrouble"
            }
          }
        },
        {
          "docs": {
            "stability": "stable",
            "summary": "Returns the \"anumber\" from a MyFirstStruct struct;"
          },
          "locationInModule": {
            "filename": "lib/compliance.ts",
            "line": 560
          },
          "name": "readFirstNumber",
          "parameters": [
            {
              "name": "first",
              "type": {
                "fqn": "@scope/jsii-calc-lib.MyFirstStruct"
              }
            }
          ],
          "returns": {
            "type": {
              "primitive": "number"
            }
          }
        }
      ],
      "name": "GiveMeStructs",
      "properties": [
        {
          "docs": {
            "stability": "stable"
          },
          "immutable": true,
          "locationInModule": {
            "filename": "lib/compliance.ts",
            "line": 578
          },
          "name": "structLiteral",
          "type": {
            "fqn": "@scope/jsii-calc-lib.StructWithOnlyOptionals"
          }
        }
      ]
    },
    "jsii-calc.Greetee": {
      "assembly": "jsii-calc",
      "datatype": true,
      "docs": {
        "stability": "stable",
        "summary": "These are some arguments you can pass to a method."
      },
      "fqn": "jsii-calc.Greetee",
      "kind": "interface",
      "locationInModule": {
        "filename": "lib/documented.ts",
        "line": 46
      },
      "name": "Greetee",
      "properties": [
        {
          "abstract": true,
          "docs": {
            "default": "world",
            "stability": "stable",
            "summary": "The name of the greetee."
          },
          "immutable": true,
          "locationInModule": {
            "filename": "lib/documented.ts",
            "line": 52
          },
          "name": "name",
          "optional": true,
          "type": {
            "primitive": "string"
          }
        }
      ]
    },
    "jsii-calc.GreetingAugmenter": {
      "assembly": "jsii-calc",
      "docs": {
        "stability": "stable"
      },
      "fqn": "jsii-calc.GreetingAugmenter",
      "initializer": {
        "docs": {
          "stability": "stable"
        }
      },
      "kind": "class",
      "locationInModule": {
        "filename": "lib/compliance.ts",
        "line": 532
      },
      "methods": [
        {
          "docs": {
            "stability": "stable"
          },
          "locationInModule": {
            "filename": "lib/compliance.ts",
            "line": 533
          },
          "name": "betterGreeting",
          "parameters": [
            {
              "name": "friendly",
              "type": {
                "fqn": "@scope/jsii-calc-lib.IFriendly"
              }
            }
          ],
          "returns": {
            "type": {
              "primitive": "string"
            }
          }
        }
      ],
      "name": "GreetingAugmenter"
    },
    "jsii-calc.IAnonymousImplementationProvider": {
      "assembly": "jsii-calc",
      "docs": {
        "stability": "stable",
        "summary": "We can return an anonymous interface implementation from an override without losing the interface declarations."
      },
      "fqn": "jsii-calc.IAnonymousImplementationProvider",
      "kind": "interface",
      "locationInModule": {
        "filename": "lib/compliance.ts",
        "line": 2210
      },
      "methods": [
        {
          "abstract": true,
          "docs": {
            "stability": "stable"
          },
          "locationInModule": {
            "filename": "lib/compliance.ts",
            "line": 2212
          },
          "name": "provideAsClass",
          "returns": {
            "type": {
              "fqn": "jsii-calc.Implementation"
            }
          }
        },
        {
          "abstract": true,
          "docs": {
            "stability": "stable"
          },
          "locationInModule": {
            "filename": "lib/compliance.ts",
            "line": 2211
          },
          "name": "provideAsInterface",
          "returns": {
            "type": {
              "fqn": "jsii-calc.IAnonymouslyImplementMe"
            }
          }
        }
      ],
      "name": "IAnonymousImplementationProvider"
    },
    "jsii-calc.IAnonymouslyImplementMe": {
      "assembly": "jsii-calc",
      "docs": {
        "stability": "stable"
      },
      "fqn": "jsii-calc.IAnonymouslyImplementMe",
      "kind": "interface",
      "locationInModule": {
        "filename": "lib/compliance.ts",
        "line": 2229
      },
      "methods": [
        {
          "abstract": true,
          "docs": {
            "stability": "stable"
          },
          "locationInModule": {
            "filename": "lib/compliance.ts",
            "line": 2231
          },
          "name": "verb",
          "returns": {
            "type": {
              "primitive": "string"
            }
          }
        }
      ],
      "name": "IAnonymouslyImplementMe",
      "properties": [
        {
          "abstract": true,
          "docs": {
            "stability": "stable"
          },
          "immutable": true,
          "locationInModule": {
            "filename": "lib/compliance.ts",
            "line": 2230
          },
          "name": "value",
          "type": {
            "primitive": "number"
          }
        }
      ]
    },
    "jsii-calc.IAnotherPublicInterface": {
      "assembly": "jsii-calc",
      "docs": {
        "stability": "stable"
      },
      "fqn": "jsii-calc.IAnotherPublicInterface",
      "kind": "interface",
      "locationInModule": {
        "filename": "lib/compliance.ts",
        "line": 1780
      },
      "name": "IAnotherPublicInterface",
      "properties": [
        {
          "abstract": true,
          "docs": {
            "stability": "stable"
          },
          "locationInModule": {
            "filename": "lib/compliance.ts",
            "line": 1781
          },
          "name": "a",
          "type": {
            "primitive": "string"
          }
        }
      ]
    },
    "jsii-calc.IBell": {
      "assembly": "jsii-calc",
      "docs": {
        "stability": "stable"
      },
      "fqn": "jsii-calc.IBell",
      "kind": "interface",
      "locationInModule": {
        "filename": "lib/compliance.ts",
        "line": 2419
      },
      "methods": [
        {
          "abstract": true,
          "docs": {
            "stability": "stable"
          },
          "locationInModule": {
            "filename": "lib/compliance.ts",
            "line": 2420
          },
          "name": "ring"
        }
      ],
      "name": "IBell"
    },
    "jsii-calc.IBellRinger": {
      "assembly": "jsii-calc",
      "docs": {
        "stability": "stable",
        "summary": "Takes the object parameter as an interface."
      },
      "fqn": "jsii-calc.IBellRinger",
      "kind": "interface",
      "locationInModule": {
        "filename": "lib/compliance.ts",
        "line": 2408
      },
      "methods": [
        {
          "abstract": true,
          "docs": {
            "stability": "stable"
          },
          "locationInModule": {
            "filename": "lib/compliance.ts",
            "line": 2409
          },
          "name": "yourTurn",
          "parameters": [
            {
              "name": "bell",
              "type": {
                "fqn": "jsii-calc.IBell"
              }
            }
          ]
        }
      ],
      "name": "IBellRinger"
    },
    "jsii-calc.IConcreteBellRinger": {
      "assembly": "jsii-calc",
      "docs": {
        "stability": "stable",
        "summary": "Takes the object parameter as a calss."
      },
      "fqn": "jsii-calc.IConcreteBellRinger",
      "kind": "interface",
      "locationInModule": {
        "filename": "lib/compliance.ts",
        "line": 2415
      },
      "methods": [
        {
          "abstract": true,
          "docs": {
            "stability": "stable"
          },
          "locationInModule": {
            "filename": "lib/compliance.ts",
            "line": 2416
          },
          "name": "yourTurn",
          "parameters": [
            {
              "name": "bell",
              "type": {
                "fqn": "jsii-calc.Bell"
              }
            }
          ]
        }
      ],
      "name": "IConcreteBellRinger"
    },
    "jsii-calc.IDeprecatedInterface": {
      "assembly": "jsii-calc",
      "docs": {
        "deprecated": "useless interface",
        "stability": "deprecated"
      },
      "fqn": "jsii-calc.IDeprecatedInterface",
      "kind": "interface",
      "locationInModule": {
        "filename": "lib/stability.ts",
        "line": 82
      },
      "methods": [
        {
          "abstract": true,
          "docs": {
            "deprecated": "services no purpose",
            "stability": "deprecated"
          },
          "locationInModule": {
            "filename": "lib/stability.ts",
            "line": 86
          },
          "name": "method"
        }
      ],
      "name": "IDeprecatedInterface",
      "properties": [
        {
          "abstract": true,
          "docs": {
            "deprecated": "could be better",
            "stability": "deprecated"
          },
          "locationInModule": {
            "filename": "lib/stability.ts",
            "line": 84
          },
          "name": "mutableProperty",
          "optional": true,
          "type": {
            "primitive": "number"
          }
        }
      ]
    },
    "jsii-calc.IExperimentalInterface": {
      "assembly": "jsii-calc",
      "docs": {
        "stability": "experimental"
      },
      "fqn": "jsii-calc.IExperimentalInterface",
      "kind": "interface",
      "locationInModule": {
        "filename": "lib/stability.ts",
        "line": 9
      },
      "methods": [
        {
          "abstract": true,
          "docs": {
            "stability": "experimental"
          },
          "locationInModule": {
            "filename": "lib/stability.ts",
            "line": 13
          },
          "name": "method"
        }
      ],
      "name": "IExperimentalInterface",
      "properties": [
        {
          "abstract": true,
          "docs": {
            "stability": "experimental"
          },
          "locationInModule": {
            "filename": "lib/stability.ts",
            "line": 11
          },
          "name": "mutableProperty",
          "optional": true,
          "type": {
            "primitive": "number"
          }
        }
      ]
    },
    "jsii-calc.IExtendsPrivateInterface": {
      "assembly": "jsii-calc",
      "docs": {
        "stability": "stable"
      },
      "fqn": "jsii-calc.IExtendsPrivateInterface",
      "kind": "interface",
      "locationInModule": {
        "filename": "lib/compliance.ts",
        "line": 1771
      },
      "name": "IExtendsPrivateInterface",
      "properties": [
        {
          "abstract": true,
          "docs": {
            "stability": "stable"
          },
          "immutable": true,
          "locationInModule": {
            "filename": "lib/compliance.ts",
            "line": 1772
          },
          "name": "moreThings",
          "type": {
            "collection": {
              "elementtype": {
                "primitive": "string"
              },
              "kind": "array"
            }
          }
        },
        {
          "abstract": true,
          "docs": {
            "stability": "stable"
          },
          "locationInModule": {
            "filename": "lib/compliance.ts",
            "line": 1756
          },
          "name": "private",
          "type": {
            "primitive": "string"
          }
        }
      ]
    },
    "jsii-calc.IExternalInterface": {
      "assembly": "jsii-calc",
      "docs": {
        "custom": {
          "external": "true"
        },
        "stability": "stable"
      },
      "fqn": "jsii-calc.IExternalInterface",
      "kind": "interface",
      "locationInModule": {
        "filename": "lib/stability.ts",
        "line": 118
      },
      "methods": [
        {
          "abstract": true,
          "docs": {
            "custom": {
              "external": "true"
            },
            "stability": "stable"
          },
          "locationInModule": {
            "filename": "lib/stability.ts",
            "line": 122
          },
          "name": "method"
        }
      ],
      "name": "IExternalInterface",
      "properties": [
        {
          "abstract": true,
          "docs": {
            "custom": {
              "external": "true"
            },
            "stability": "stable"
          },
          "locationInModule": {
            "filename": "lib/stability.ts",
            "line": 120
          },
          "name": "mutableProperty",
          "optional": true,
          "type": {
            "primitive": "number"
          }
        }
      ]
    },
    "jsii-calc.IFriendlier": {
      "assembly": "jsii-calc",
      "docs": {
        "stability": "stable",
        "summary": "Even friendlier classes can implement this interface."
      },
      "fqn": "jsii-calc.IFriendlier",
      "interfaces": [
        "@scope/jsii-calc-lib.IFriendly"
      ],
      "kind": "interface",
      "locationInModule": {
        "filename": "lib/calculator.ts",
        "line": 16
      },
      "methods": [
        {
          "abstract": true,
          "docs": {
            "stability": "stable",
            "summary": "Say farewell."
          },
          "locationInModule": {
            "filename": "lib/calculator.ts",
            "line": 26
          },
          "name": "farewell",
          "returns": {
            "type": {
              "primitive": "string"
            }
          }
        },
        {
          "abstract": true,
          "docs": {
            "returns": "A goodbye blessing.",
            "stability": "stable",
            "summary": "Say goodbye."
          },
          "locationInModule": {
            "filename": "lib/calculator.ts",
            "line": 21
          },
          "name": "goodbye",
          "returns": {
            "type": {
              "primitive": "string"
            }
          }
        }
      ],
      "name": "IFriendlier"
    },
    "jsii-calc.IFriendlyRandomGenerator": {
      "assembly": "jsii-calc",
      "docs": {
        "stability": "stable"
      },
      "fqn": "jsii-calc.IFriendlyRandomGenerator",
      "interfaces": [
        "jsii-calc.IRandomNumberGenerator",
        "@scope/jsii-calc-lib.IFriendly"
      ],
      "kind": "interface",
      "locationInModule": {
        "filename": "lib/calculator.ts",
        "line": 40
      },
      "name": "IFriendlyRandomGenerator"
    },
    "jsii-calc.IInterfaceImplementedByAbstractClass": {
      "assembly": "jsii-calc",
      "docs": {
        "stability": "stable",
        "summary": "awslabs/jsii#220 Abstract return type."
      },
      "fqn": "jsii-calc.IInterfaceImplementedByAbstractClass",
      "kind": "interface",
      "locationInModule": {
        "filename": "lib/compliance.ts",
        "line": 1242
      },
      "name": "IInterfaceImplementedByAbstractClass",
      "properties": [
        {
          "abstract": true,
          "docs": {
            "stability": "stable"
          },
          "immutable": true,
          "locationInModule": {
            "filename": "lib/compliance.ts",
            "line": 1243
          },
          "name": "propFromInterface",
          "type": {
            "primitive": "string"
          }
        }
      ]
    },
    "jsii-calc.IInterfaceThatShouldNotBeADataType": {
      "assembly": "jsii-calc",
      "docs": {
        "stability": "stable",
        "summary": "Even though this interface has only properties, it is disqualified from being a datatype because it inherits from an interface that is not a datatype."
      },
      "fqn": "jsii-calc.IInterfaceThatShouldNotBeADataType",
      "interfaces": [
        "jsii-calc.IInterfaceWithMethods"
      ],
      "kind": "interface",
      "locationInModule": {
        "filename": "lib/compliance.ts",
        "line": 1346
      },
      "name": "IInterfaceThatShouldNotBeADataType",
      "properties": [
        {
          "abstract": true,
          "docs": {
            "stability": "stable"
          },
          "immutable": true,
          "locationInModule": {
            "filename": "lib/compliance.ts",
            "line": 1348
          },
          "name": "otherValue",
          "type": {
            "primitive": "string"
          }
        }
      ]
    },
    "jsii-calc.IInterfaceWithInternal": {
      "assembly": "jsii-calc",
      "docs": {
        "stability": "stable"
      },
      "fqn": "jsii-calc.IInterfaceWithInternal",
      "kind": "interface",
      "locationInModule": {
        "filename": "lib/compliance.ts",
        "line": 1711
      },
      "methods": [
        {
          "abstract": true,
          "docs": {
            "stability": "stable"
          },
          "locationInModule": {
            "filename": "lib/compliance.ts",
            "line": 1712
          },
          "name": "visible"
        }
      ],
      "name": "IInterfaceWithInternal"
    },
    "jsii-calc.IInterfaceWithMethods": {
      "assembly": "jsii-calc",
      "docs": {
        "stability": "stable"
      },
      "fqn": "jsii-calc.IInterfaceWithMethods",
      "kind": "interface",
      "locationInModule": {
        "filename": "lib/compliance.ts",
        "line": 1336
      },
      "methods": [
        {
          "abstract": true,
          "docs": {
            "stability": "stable"
          },
          "locationInModule": {
            "filename": "lib/compliance.ts",
            "line": 1339
          },
          "name": "doThings"
        }
      ],
      "name": "IInterfaceWithMethods",
      "properties": [
        {
          "abstract": true,
          "docs": {
            "stability": "stable"
          },
          "immutable": true,
          "locationInModule": {
            "filename": "lib/compliance.ts",
            "line": 1337
          },
          "name": "value",
          "type": {
            "primitive": "string"
          }
        }
      ]
    },
    "jsii-calc.IInterfaceWithOptionalMethodArguments": {
      "assembly": "jsii-calc",
      "docs": {
        "stability": "stable",
        "summary": "awslabs/jsii#175 Interface proxies (and builders) do not respect optional arguments in methods."
      },
      "fqn": "jsii-calc.IInterfaceWithOptionalMethodArguments",
      "kind": "interface",
      "locationInModule": {
        "filename": "lib/compliance.ts",
        "line": 1220
      },
      "methods": [
        {
          "abstract": true,
          "docs": {
            "stability": "stable"
          },
          "locationInModule": {
            "filename": "lib/compliance.ts",
            "line": 1221
          },
          "name": "hello",
          "parameters": [
            {
              "name": "arg1",
              "type": {
                "primitive": "string"
              }
            },
            {
              "name": "arg2",
              "optional": true,
              "type": {
                "primitive": "number"
              }
            }
          ]
        }
      ],
      "name": "IInterfaceWithOptionalMethodArguments"
    },
    "jsii-calc.IInterfaceWithProperties": {
      "assembly": "jsii-calc",
      "docs": {
        "stability": "stable"
      },
      "fqn": "jsii-calc.IInterfaceWithProperties",
      "kind": "interface",
      "locationInModule": {
        "filename": "lib/compliance.ts",
        "line": 586
      },
      "name": "IInterfaceWithProperties",
      "properties": [
        {
          "abstract": true,
          "docs": {
            "stability": "stable"
          },
          "immutable": true,
          "locationInModule": {
            "filename": "lib/compliance.ts",
            "line": 587
          },
          "name": "readOnlyString",
          "type": {
            "primitive": "string"
          }
        },
        {
          "abstract": true,
          "docs": {
            "stability": "stable"
          },
          "locationInModule": {
            "filename": "lib/compliance.ts",
            "line": 588
          },
          "name": "readWriteString",
          "type": {
            "primitive": "string"
          }
        }
      ]
    },
    "jsii-calc.IInterfaceWithPropertiesExtension": {
      "assembly": "jsii-calc",
      "docs": {
        "stability": "stable"
      },
      "fqn": "jsii-calc.IInterfaceWithPropertiesExtension",
      "interfaces": [
        "jsii-calc.IInterfaceWithProperties"
      ],
      "kind": "interface",
      "locationInModule": {
        "filename": "lib/compliance.ts",
        "line": 591
      },
      "name": "IInterfaceWithPropertiesExtension",
      "properties": [
        {
          "abstract": true,
          "docs": {
            "stability": "stable"
          },
          "locationInModule": {
            "filename": "lib/compliance.ts",
            "line": 593
          },
          "name": "foo",
          "type": {
            "primitive": "number"
          }
        }
      ]
    },
    "jsii-calc.IJSII417Derived": {
      "assembly": "jsii-calc",
      "docs": {
        "stability": "stable"
      },
      "fqn": "jsii-calc.IJSII417Derived",
      "interfaces": [
        "jsii-calc.IJSII417PublicBaseOfBase"
      ],
      "kind": "interface",
      "locationInModule": {
        "filename": "lib/erasures.ts",
        "line": 43
      },
      "methods": [
        {
          "abstract": true,
          "docs": {
            "stability": "stable"
          },
          "locationInModule": {
            "filename": "lib/erasures.ts",
            "line": 41
          },
          "name": "bar"
        },
        {
          "abstract": true,
          "docs": {
            "stability": "stable"
          },
          "locationInModule": {
            "filename": "lib/erasures.ts",
            "line": 44
          },
          "name": "baz"
        }
      ],
      "name": "IJSII417Derived",
      "properties": [
        {
          "abstract": true,
          "docs": {
            "stability": "stable"
          },
          "immutable": true,
          "locationInModule": {
            "filename": "lib/erasures.ts",
            "line": 40
          },
          "name": "property",
          "type": {
            "primitive": "string"
          }
        }
      ]
    },
    "jsii-calc.IJSII417PublicBaseOfBase": {
      "assembly": "jsii-calc",
      "docs": {
        "stability": "stable"
      },
      "fqn": "jsii-calc.IJSII417PublicBaseOfBase",
      "kind": "interface",
      "locationInModule": {
        "filename": "lib/erasures.ts",
        "line": 36
      },
      "methods": [
        {
          "abstract": true,
          "docs": {
            "stability": "stable"
          },
          "locationInModule": {
            "filename": "lib/erasures.ts",
            "line": 37
          },
          "name": "foo"
        }
      ],
      "name": "IJSII417PublicBaseOfBase",
      "properties": [
        {
          "abstract": true,
          "docs": {
            "stability": "stable"
          },
          "immutable": true,
          "locationInModule": {
            "filename": "lib/erasures.ts",
            "line": 34
          },
          "name": "hasRoot",
          "type": {
            "primitive": "boolean"
          }
        }
      ]
    },
    "jsii-calc.IJsii487External": {
      "assembly": "jsii-calc",
      "docs": {
        "stability": "stable"
      },
      "fqn": "jsii-calc.IJsii487External",
      "kind": "interface",
      "locationInModule": {
        "filename": "lib/erasures.ts",
        "line": 52
      },
      "name": "IJsii487External"
    },
    "jsii-calc.IJsii487External2": {
      "assembly": "jsii-calc",
      "docs": {
        "stability": "stable"
      },
      "fqn": "jsii-calc.IJsii487External2",
      "kind": "interface",
      "locationInModule": {
        "filename": "lib/erasures.ts",
        "line": 54
      },
      "name": "IJsii487External2"
    },
    "jsii-calc.IJsii496": {
      "assembly": "jsii-calc",
      "docs": {
        "stability": "stable"
      },
      "fqn": "jsii-calc.IJsii496",
      "kind": "interface",
      "locationInModule": {
        "filename": "lib/erasures.ts",
        "line": 65
      },
      "name": "IJsii496"
    },
    "jsii-calc.IMutableObjectLiteral": {
      "assembly": "jsii-calc",
      "docs": {
        "stability": "stable"
      },
      "fqn": "jsii-calc.IMutableObjectLiteral",
      "kind": "interface",
      "locationInModule": {
        "filename": "lib/compliance.ts",
        "line": 1290
      },
      "name": "IMutableObjectLiteral",
      "properties": [
        {
          "abstract": true,
          "docs": {
            "stability": "stable"
          },
          "locationInModule": {
            "filename": "lib/compliance.ts",
            "line": 1291
          },
          "name": "value",
          "type": {
            "primitive": "string"
          }
        }
      ]
    },
    "jsii-calc.INonInternalInterface": {
      "assembly": "jsii-calc",
      "docs": {
        "stability": "stable"
      },
      "fqn": "jsii-calc.INonInternalInterface",
      "interfaces": [
        "jsii-calc.IAnotherPublicInterface"
      ],
      "kind": "interface",
      "locationInModule": {
        "filename": "lib/compliance.ts",
        "line": 1789
      },
      "name": "INonInternalInterface",
      "properties": [
        {
          "abstract": true,
          "docs": {
            "stability": "stable"
          },
          "locationInModule": {
            "filename": "lib/compliance.ts",
            "line": 1786
          },
          "name": "b",
          "type": {
            "primitive": "string"
          }
        },
        {
          "abstract": true,
          "docs": {
            "stability": "stable"
          },
          "locationInModule": {
            "filename": "lib/compliance.ts",
            "line": 1790
          },
          "name": "c",
          "type": {
            "primitive": "string"
          }
        }
      ]
    },
    "jsii-calc.IObjectWithProperty": {
      "assembly": "jsii-calc",
      "docs": {
        "stability": "stable",
        "summary": "Make sure that setters are properly called on objects with interfaces."
      },
      "fqn": "jsii-calc.IObjectWithProperty",
      "kind": "interface",
      "locationInModule": {
        "filename": "lib/compliance.ts",
        "line": 2544
      },
      "methods": [
        {
          "abstract": true,
          "docs": {
            "stability": "stable"
          },
          "locationInModule": {
            "filename": "lib/compliance.ts",
            "line": 2546
          },
          "name": "wasSet",
          "returns": {
            "type": {
              "primitive": "boolean"
            }
          }
        }
      ],
      "name": "IObjectWithProperty",
      "properties": [
        {
          "abstract": true,
          "docs": {
            "stability": "stable"
          },
          "locationInModule": {
            "filename": "lib/compliance.ts",
            "line": 2545
          },
          "name": "property",
          "type": {
            "primitive": "string"
          }
        }
      ]
    },
    "jsii-calc.IOptionalMethod": {
      "assembly": "jsii-calc",
      "docs": {
        "stability": "stable",
        "summary": "Checks that optional result from interface method code generates correctly."
      },
      "fqn": "jsii-calc.IOptionalMethod",
      "kind": "interface",
      "locationInModule": {
        "filename": "lib/compliance.ts",
        "line": 2733
      },
      "methods": [
        {
          "abstract": true,
          "docs": {
            "stability": "stable"
          },
          "locationInModule": {
            "filename": "lib/compliance.ts",
            "line": 2734
          },
          "name": "optional",
          "returns": {
            "optional": true,
            "type": {
              "primitive": "string"
            }
          }
        }
      ],
      "name": "IOptionalMethod"
    },
    "jsii-calc.IPrivatelyImplemented": {
      "assembly": "jsii-calc",
      "docs": {
        "stability": "stable"
      },
      "fqn": "jsii-calc.IPrivatelyImplemented",
      "kind": "interface",
      "locationInModule": {
        "filename": "lib/compliance.ts",
        "line": 1513
      },
      "name": "IPrivatelyImplemented",
      "properties": [
        {
          "abstract": true,
          "docs": {
            "stability": "stable"
          },
          "immutable": true,
          "locationInModule": {
            "filename": "lib/compliance.ts",
            "line": 1514
          },
          "name": "success",
          "type": {
            "primitive": "boolean"
          }
        }
      ]
    },
    "jsii-calc.IPublicInterface": {
      "assembly": "jsii-calc",
      "docs": {
        "stability": "stable"
      },
      "fqn": "jsii-calc.IPublicInterface",
      "kind": "interface",
      "locationInModule": {
        "filename": "lib/compliance.ts",
        "line": 1560
      },
      "methods": [
        {
          "abstract": true,
          "docs": {
            "stability": "stable"
          },
          "locationInModule": {
            "filename": "lib/compliance.ts",
            "line": 1561
          },
          "name": "bye",
          "returns": {
            "type": {
              "primitive": "string"
            }
          }
        }
      ],
      "name": "IPublicInterface"
    },
    "jsii-calc.IPublicInterface2": {
      "assembly": "jsii-calc",
      "docs": {
        "stability": "stable"
      },
      "fqn": "jsii-calc.IPublicInterface2",
      "kind": "interface",
      "locationInModule": {
        "filename": "lib/compliance.ts",
        "line": 1564
      },
      "methods": [
        {
          "abstract": true,
          "docs": {
            "stability": "stable"
          },
          "locationInModule": {
            "filename": "lib/compliance.ts",
            "line": 1565
          },
          "name": "ciao",
          "returns": {
            "type": {
              "primitive": "string"
            }
          }
        }
      ],
      "name": "IPublicInterface2"
    },
    "jsii-calc.IRandomNumberGenerator": {
      "assembly": "jsii-calc",
      "docs": {
        "stability": "stable",
        "summary": "Generates random numbers."
      },
      "fqn": "jsii-calc.IRandomNumberGenerator",
      "kind": "interface",
      "locationInModule": {
        "filename": "lib/calculator.ts",
        "line": 32
      },
      "methods": [
        {
          "abstract": true,
          "docs": {
            "returns": "A random number.",
            "stability": "stable",
            "summary": "Returns another random number."
          },
          "locationInModule": {
            "filename": "lib/calculator.ts",
            "line": 37
          },
          "name": "next",
          "returns": {
            "type": {
              "primitive": "number"
            }
          }
        }
      ],
      "name": "IRandomNumberGenerator"
    },
    "jsii-calc.IReturnJsii976": {
      "assembly": "jsii-calc",
      "docs": {
        "stability": "stable",
        "summary": "Returns a subclass of a known class which implements an interface."
      },
      "fqn": "jsii-calc.IReturnJsii976",
      "kind": "interface",
      "locationInModule": {
        "filename": "lib/compliance.ts",
        "line": 2475
      },
      "name": "IReturnJsii976",
      "properties": [
        {
          "abstract": true,
          "docs": {
            "stability": "stable"
          },
          "immutable": true,
          "locationInModule": {
            "filename": "lib/compliance.ts",
            "line": 2476
          },
          "name": "foo",
          "type": {
            "primitive": "number"
          }
        }
      ]
    },
    "jsii-calc.IReturnsNumber": {
      "assembly": "jsii-calc",
      "docs": {
        "stability": "stable"
      },
      "fqn": "jsii-calc.IReturnsNumber",
      "kind": "interface",
      "locationInModule": {
        "filename": "lib/compliance.ts",
        "line": 639
      },
      "methods": [
        {
          "abstract": true,
          "docs": {
            "stability": "stable"
          },
          "locationInModule": {
            "filename": "lib/compliance.ts",
            "line": 640
          },
          "name": "obtainNumber",
          "returns": {
            "type": {
              "fqn": "@scope/jsii-calc-lib.IDoublable"
            }
          }
        }
      ],
      "name": "IReturnsNumber",
      "properties": [
        {
          "abstract": true,
          "docs": {
            "stability": "stable"
          },
          "immutable": true,
          "locationInModule": {
            "filename": "lib/compliance.ts",
            "line": 642
          },
          "name": "numberProp",
          "type": {
            "fqn": "@scope/jsii-calc-lib.Number"
          }
        }
      ]
    },
    "jsii-calc.IStableInterface": {
      "assembly": "jsii-calc",
      "docs": {
        "stability": "stable"
      },
      "fqn": "jsii-calc.IStableInterface",
      "kind": "interface",
      "locationInModule": {
        "filename": "lib/stability.ts",
        "line": 46
      },
      "methods": [
        {
          "abstract": true,
          "docs": {
            "stability": "stable"
          },
          "locationInModule": {
            "filename": "lib/stability.ts",
            "line": 50
          },
          "name": "method"
        }
      ],
      "name": "IStableInterface",
      "properties": [
        {
          "abstract": true,
          "docs": {
            "stability": "stable"
          },
          "locationInModule": {
            "filename": "lib/stability.ts",
            "line": 48
          },
          "name": "mutableProperty",
          "optional": true,
          "type": {
            "primitive": "number"
          }
        }
      ]
    },
    "jsii-calc.IStructReturningDelegate": {
      "assembly": "jsii-calc",
      "docs": {
        "stability": "stable",
        "summary": "Verifies that a \"pure\" implementation of an interface works correctly."
      },
      "fqn": "jsii-calc.IStructReturningDelegate",
      "kind": "interface",
      "locationInModule": {
        "filename": "lib/compliance.ts",
        "line": 2662
      },
      "methods": [
        {
          "abstract": true,
          "docs": {
            "stability": "stable"
          },
          "locationInModule": {
            "filename": "lib/compliance.ts",
            "line": 2663
          },
          "name": "returnStruct",
          "returns": {
            "type": {
              "fqn": "jsii-calc.StructB"
            }
          }
        }
      ],
      "name": "IStructReturningDelegate"
    },
    "jsii-calc.IWallClock": {
      "assembly": "jsii-calc",
      "docs": {
        "stability": "stable",
        "summary": "Implement this interface."
      },
      "fqn": "jsii-calc.IWallClock",
      "kind": "interface",
      "locationInModule": {
        "filename": "lib/date.ts",
        "line": 53
      },
      "methods": [
        {
          "abstract": true,
          "docs": {
            "stability": "stable",
            "summary": "Returns the current time, formatted as an ISO-8601 string."
          },
          "locationInModule": {
            "filename": "lib/date.ts",
            "line": 57
          },
          "name": "iso8601Now",
          "returns": {
            "type": {
              "primitive": "string"
            }
          }
        }
      ],
      "name": "IWallClock"
    },
    "jsii-calc.ImplementInternalInterface": {
      "assembly": "jsii-calc",
      "docs": {
        "stability": "stable"
      },
      "fqn": "jsii-calc.ImplementInternalInterface",
      "initializer": {
        "docs": {
          "stability": "stable"
        }
      },
      "kind": "class",
      "locationInModule": {
        "filename": "lib/compliance.ts",
        "line": 1763
      },
      "name": "ImplementInternalInterface",
      "properties": [
        {
          "docs": {
            "stability": "stable"
          },
          "locationInModule": {
            "filename": "lib/compliance.ts",
            "line": 1764
          },
          "name": "prop",
          "type": {
            "primitive": "string"
          }
        }
      ]
    },
    "jsii-calc.Implementation": {
      "assembly": "jsii-calc",
      "docs": {
        "stability": "stable"
      },
      "fqn": "jsii-calc.Implementation",
      "initializer": {
        "docs": {
          "stability": "stable"
        }
      },
      "kind": "class",
      "locationInModule": {
        "filename": "lib/compliance.ts",
        "line": 2226
      },
      "name": "Implementation",
      "properties": [
        {
          "docs": {
            "stability": "stable"
          },
          "immutable": true,
          "locationInModule": {
            "filename": "lib/compliance.ts",
            "line": 2227
          },
          "name": "value",
          "type": {
            "primitive": "number"
          }
        }
      ]
    },
    "jsii-calc.ImplementsInterfaceWithInternal": {
      "assembly": "jsii-calc",
      "docs": {
        "stability": "stable"
      },
      "fqn": "jsii-calc.ImplementsInterfaceWithInternal",
      "initializer": {
        "docs": {
          "stability": "stable"
        }
      },
      "interfaces": [
        "jsii-calc.IInterfaceWithInternal"
      ],
      "kind": "class",
      "locationInModule": {
        "filename": "lib/compliance.ts",
        "line": 1718
      },
      "methods": [
        {
          "docs": {
            "stability": "stable"
          },
          "locationInModule": {
            "filename": "lib/compliance.ts",
            "line": 1719
          },
          "name": "visible",
          "overrides": "jsii-calc.IInterfaceWithInternal"
        }
      ],
      "name": "ImplementsInterfaceWithInternal"
    },
    "jsii-calc.ImplementsInterfaceWithInternalSubclass": {
      "assembly": "jsii-calc",
      "base": "jsii-calc.ImplementsInterfaceWithInternal",
      "docs": {
        "stability": "stable"
      },
      "fqn": "jsii-calc.ImplementsInterfaceWithInternalSubclass",
      "initializer": {
        "docs": {
          "stability": "stable"
        }
      },
      "kind": "class",
      "locationInModule": {
        "filename": "lib/compliance.ts",
        "line": 1737
      },
      "name": "ImplementsInterfaceWithInternalSubclass"
    },
    "jsii-calc.ImplementsPrivateInterface": {
      "assembly": "jsii-calc",
      "docs": {
        "stability": "stable"
      },
      "fqn": "jsii-calc.ImplementsPrivateInterface",
      "initializer": {
        "docs": {
          "stability": "stable"
        }
      },
      "kind": "class",
      "locationInModule": {
        "filename": "lib/compliance.ts",
        "line": 1767
      },
      "name": "ImplementsPrivateInterface",
      "properties": [
        {
          "docs": {
            "stability": "stable"
          },
          "locationInModule": {
            "filename": "lib/compliance.ts",
            "line": 1768
          },
          "name": "private",
          "type": {
            "primitive": "string"
          }
        }
      ]
    },
    "jsii-calc.ImplictBaseOfBase": {
      "assembly": "jsii-calc",
      "datatype": true,
      "docs": {
        "stability": "stable"
      },
      "fqn": "jsii-calc.ImplictBaseOfBase",
      "interfaces": [
        "@scope/jsii-calc-base.BaseProps"
      ],
      "kind": "interface",
      "locationInModule": {
        "filename": "lib/compliance.ts",
        "line": 1176
      },
      "name": "ImplictBaseOfBase",
      "properties": [
        {
          "abstract": true,
          "docs": {
            "stability": "stable"
          },
          "immutable": true,
          "locationInModule": {
            "filename": "lib/compliance.ts",
            "line": 1177
          },
          "name": "goo",
          "type": {
            "primitive": "date"
          }
        }
      ]
    },
    "jsii-calc.InbetweenClass": {
      "assembly": "jsii-calc",
      "base": "jsii-calc.PublicClass",
      "docs": {
        "stability": "stable"
      },
      "fqn": "jsii-calc.InbetweenClass",
      "initializer": {
        "docs": {
          "stability": "stable"
        }
      },
      "interfaces": [
        "jsii-calc.IPublicInterface2"
      ],
      "kind": "class",
      "locationInModule": {
        "filename": "lib/compliance.ts",
        "line": 1567
      },
      "methods": [
        {
          "docs": {
            "stability": "stable"
          },
          "locationInModule": {
            "filename": "lib/compliance.ts",
            "line": 1568
          },
          "name": "ciao",
          "overrides": "jsii-calc.IPublicInterface2",
          "returns": {
            "type": {
              "primitive": "string"
            }
          }
        }
      ],
      "name": "InbetweenClass"
    },
    "jsii-calc.InterfaceCollections": {
      "assembly": "jsii-calc",
      "docs": {
        "remarks": "See: https://github.com/aws/jsii/issues/1196",
        "stability": "stable",
        "summary": "Verifies that collections of interfaces or structs are correctly handled."
      },
      "fqn": "jsii-calc.InterfaceCollections",
      "kind": "class",
      "locationInModule": {
        "filename": "lib/compliance.ts",
        "line": 2696
      },
      "methods": [
        {
          "docs": {
            "stability": "stable"
          },
          "locationInModule": {
            "filename": "lib/compliance.ts",
            "line": 2707
          },
          "name": "listOfInterfaces",
          "returns": {
            "type": {
              "collection": {
                "elementtype": {
                  "fqn": "jsii-calc.IBell"
                },
                "kind": "array"
              }
            }
          },
          "static": true
        },
        {
          "docs": {
            "stability": "stable"
          },
          "locationInModule": {
            "filename": "lib/compliance.ts",
            "line": 2697
          },
          "name": "listOfStructs",
          "returns": {
            "type": {
              "collection": {
                "elementtype": {
                  "fqn": "jsii-calc.StructA"
                },
                "kind": "array"
              }
            }
          },
          "static": true
        },
        {
          "docs": {
            "stability": "stable"
          },
          "locationInModule": {
            "filename": "lib/compliance.ts",
            "line": 2717
          },
          "name": "mapOfInterfaces",
          "returns": {
            "type": {
              "collection": {
                "elementtype": {
                  "fqn": "jsii-calc.IBell"
                },
                "kind": "map"
              }
            }
          },
          "static": true
        },
        {
          "docs": {
            "stability": "stable"
          },
          "locationInModule": {
            "filename": "lib/compliance.ts",
            "line": 2701
          },
          "name": "mapOfStructs",
          "returns": {
            "type": {
              "collection": {
                "elementtype": {
                  "fqn": "jsii-calc.StructA"
                },
                "kind": "map"
              }
            }
          },
          "static": true
        }
      ],
      "name": "InterfaceCollections"
    },
    "jsii-calc.InterfaceInNamespaceIncludesClasses.Foo": {
      "assembly": "jsii-calc",
      "docs": {
        "stability": "stable"
      },
      "fqn": "jsii-calc.InterfaceInNamespaceIncludesClasses.Foo",
      "initializer": {
        "docs": {
          "stability": "stable"
        }
      },
      "kind": "class",
      "locationInModule": {
        "filename": "lib/compliance.ts",
        "line": 1207
      },
      "name": "Foo",
      "namespace": "InterfaceInNamespaceIncludesClasses",
      "properties": [
        {
          "docs": {
            "stability": "stable"
          },
          "locationInModule": {
            "filename": "lib/compliance.ts",
            "line": 1208
          },
          "name": "bar",
          "optional": true,
          "type": {
            "primitive": "string"
          }
        }
      ]
    },
    "jsii-calc.InterfaceInNamespaceIncludesClasses.Hello": {
      "assembly": "jsii-calc",
      "datatype": true,
      "docs": {
        "stability": "stable"
      },
      "fqn": "jsii-calc.InterfaceInNamespaceIncludesClasses.Hello",
      "kind": "interface",
      "locationInModule": {
        "filename": "lib/compliance.ts",
        "line": 1211
      },
      "name": "Hello",
      "namespace": "InterfaceInNamespaceIncludesClasses",
      "properties": [
        {
          "abstract": true,
          "docs": {
            "stability": "stable"
          },
          "immutable": true,
          "locationInModule": {
            "filename": "lib/compliance.ts",
            "line": 1212
          },
          "name": "foo",
          "type": {
            "primitive": "number"
          }
        }
      ]
    },
    "jsii-calc.InterfaceInNamespaceOnlyInterface.Hello": {
      "assembly": "jsii-calc",
      "datatype": true,
      "docs": {
        "stability": "stable"
      },
      "fqn": "jsii-calc.InterfaceInNamespaceOnlyInterface.Hello",
      "kind": "interface",
      "locationInModule": {
        "filename": "lib/compliance.ts",
        "line": 1201
      },
      "name": "Hello",
      "namespace": "InterfaceInNamespaceOnlyInterface",
      "properties": [
        {
          "abstract": true,
          "docs": {
            "stability": "stable"
          },
          "immutable": true,
          "locationInModule": {
            "filename": "lib/compliance.ts",
            "line": 1202
          },
          "name": "foo",
          "type": {
            "primitive": "number"
          }
        }
      ]
    },
    "jsii-calc.InterfacesMaker": {
      "assembly": "jsii-calc",
      "docs": {
        "stability": "stable",
        "summary": "We can return arrays of interfaces See aws/aws-cdk#2362."
      },
      "fqn": "jsii-calc.InterfacesMaker",
      "kind": "class",
      "locationInModule": {
        "filename": "lib/compliance.ts",
        "line": 2098
      },
      "methods": [
        {
          "docs": {
            "stability": "stable"
          },
          "locationInModule": {
            "filename": "lib/compliance.ts",
            "line": 2099
          },
          "name": "makeInterfaces",
          "parameters": [
            {
              "name": "count",
              "type": {
                "primitive": "number"
              }
            }
          ],
          "returns": {
            "type": {
              "collection": {
                "elementtype": {
                  "fqn": "@scope/jsii-calc-lib.IDoublable"
                },
                "kind": "array"
              }
            }
          },
          "static": true
        }
      ],
      "name": "InterfacesMaker"
    },
    "jsii-calc.Isomorphism": {
      "abstract": true,
      "assembly": "jsii-calc",
      "docs": {
        "remarks": "Create a subclass of this, and assert that `this.myself()` actually returns\n`this` from within the constructor.",
        "stability": "stable",
        "summary": "Checks the \"same instance\" isomorphism is preserved within the constructor."
      },
      "fqn": "jsii-calc.Isomorphism",
      "initializer": {
        "docs": {
          "stability": "stable"
        }
      },
      "kind": "class",
      "locationInModule": {
        "filename": "lib/compliance.ts",
        "line": 2743
      },
      "methods": [
        {
          "docs": {
            "stability": "stable"
          },
          "locationInModule": {
            "filename": "lib/compliance.ts",
            "line": 2744
          },
          "name": "myself",
          "returns": {
            "type": {
              "fqn": "jsii-calc.Isomorphism"
            }
          }
        }
      ],
      "name": "Isomorphism"
    },
    "jsii-calc.Issue2638": {
      "assembly": "jsii-calc",
      "docs": {
        "see": "https://github.com/aws/jsii/issues/2638",
        "stability": "stable",
        "summary": "Docstrings with period."
      },
      "fqn": "jsii-calc.Issue2638",
      "initializer": {
        "docs": {
          "remarks": "Second sentence. Third sentence.",
          "stability": "stable",
          "summary": "First sentence."
        },
        "locationInModule": {
          "filename": "lib/compliance.ts",
          "line": 2937
        }
      },
      "kind": "class",
      "locationInModule": {
        "filename": "lib/compliance.ts",
        "line": 2933
      },
      "name": "Issue2638"
    },
    "jsii-calc.Issue2638B": {
      "assembly": "jsii-calc",
      "docs": {
        "stability": "stable"
      },
      "fqn": "jsii-calc.Issue2638B",
      "initializer": {
        "docs": {
          "stability": "stable"
        },
        "locationInModule": {
          "filename": "lib/compliance.ts",
          "line": 2943
        }
      },
      "kind": "class",
      "locationInModule": {
        "filename": "lib/compliance.ts",
        "line": 2942
      },
      "name": "Issue2638B"
    },
    "jsii-calc.JSII417Derived": {
      "assembly": "jsii-calc",
      "base": "jsii-calc.JSII417PublicBaseOfBase",
      "docs": {
        "stability": "stable"
      },
      "fqn": "jsii-calc.JSII417Derived",
      "initializer": {
        "docs": {
          "stability": "stable"
        },
        "locationInModule": {
          "filename": "lib/erasures.ts",
          "line": 17
        },
        "parameters": [
          {
            "name": "property",
            "type": {
              "primitive": "string"
            }
          }
        ]
      },
      "kind": "class",
      "locationInModule": {
        "filename": "lib/erasures.ts",
        "line": 24
      },
      "methods": [
        {
          "docs": {
            "stability": "stable"
          },
          "locationInModule": {
            "filename": "lib/erasures.ts",
            "line": 25
          },
          "name": "bar"
        },
        {
          "docs": {
            "stability": "stable"
          },
          "locationInModule": {
            "filename": "lib/erasures.ts",
            "line": 28
          },
          "name": "baz"
        }
      ],
      "name": "JSII417Derived",
      "properties": [
        {
          "docs": {
            "stability": "stable"
          },
          "immutable": true,
          "locationInModule": {
            "filename": "lib/erasures.ts",
            "line": 17
          },
          "name": "property",
          "protected": true,
          "type": {
            "primitive": "string"
          }
        }
      ]
    },
    "jsii-calc.JSII417PublicBaseOfBase": {
      "assembly": "jsii-calc",
      "docs": {
        "stability": "stable"
      },
      "fqn": "jsii-calc.JSII417PublicBaseOfBase",
      "initializer": {
        "docs": {
          "stability": "stable"
        }
      },
      "kind": "class",
      "locationInModule": {
        "filename": "lib/erasures.ts",
        "line": 8
      },
      "methods": [
        {
          "docs": {
            "stability": "stable"
          },
          "locationInModule": {
            "filename": "lib/erasures.ts",
            "line": 9
          },
          "name": "makeInstance",
          "returns": {
            "type": {
              "fqn": "jsii-calc.JSII417PublicBaseOfBase"
            }
          },
          "static": true
        },
        {
          "docs": {
            "stability": "stable"
          },
          "locationInModule": {
            "filename": "lib/erasures.ts",
            "line": 12
          },
          "name": "foo"
        }
      ],
      "name": "JSII417PublicBaseOfBase",
      "properties": [
        {
          "docs": {
            "stability": "stable"
          },
          "immutable": true,
          "locationInModule": {
            "filename": "lib/erasures.ts",
            "line": 6
          },
          "name": "hasRoot",
          "type": {
            "primitive": "boolean"
          }
        }
      ]
    },
    "jsii-calc.JSObjectLiteralForInterface": {
      "assembly": "jsii-calc",
      "docs": {
        "stability": "stable"
      },
      "fqn": "jsii-calc.JSObjectLiteralForInterface",
      "initializer": {
        "docs": {
          "stability": "stable"
        }
      },
      "kind": "class",
      "locationInModule": {
        "filename": "lib/compliance.ts",
        "line": 517
      },
      "methods": [
        {
          "docs": {
            "stability": "stable"
          },
          "locationInModule": {
            "filename": "lib/compliance.ts",
            "line": 518
          },
          "name": "giveMeFriendly",
          "returns": {
            "type": {
              "fqn": "@scope/jsii-calc-lib.IFriendly"
            }
          }
        },
        {
          "docs": {
            "stability": "stable"
          },
          "locationInModule": {
            "filename": "lib/compliance.ts",
            "line": 524
          },
          "name": "giveMeFriendlyGenerator",
          "returns": {
            "type": {
              "fqn": "jsii-calc.IFriendlyRandomGenerator"
            }
          }
        }
      ],
      "name": "JSObjectLiteralForInterface"
    },
    "jsii-calc.JSObjectLiteralToNative": {
      "assembly": "jsii-calc",
      "docs": {
        "stability": "stable"
      },
      "fqn": "jsii-calc.JSObjectLiteralToNative",
      "initializer": {
        "docs": {
          "stability": "stable"
        }
      },
      "kind": "class",
      "locationInModule": {
        "filename": "lib/compliance.ts",
        "line": 247
      },
      "methods": [
        {
          "docs": {
            "stability": "stable"
          },
          "locationInModule": {
            "filename": "lib/compliance.ts",
            "line": 248
          },
          "name": "returnLiteral",
          "returns": {
            "type": {
              "fqn": "jsii-calc.JSObjectLiteralToNativeClass"
            }
          }
        }
      ],
      "name": "JSObjectLiteralToNative"
    },
    "jsii-calc.JSObjectLiteralToNativeClass": {
      "assembly": "jsii-calc",
      "docs": {
        "stability": "stable"
      },
      "fqn": "jsii-calc.JSObjectLiteralToNativeClass",
      "initializer": {
        "docs": {
          "stability": "stable"
        }
      },
      "kind": "class",
      "locationInModule": {
        "filename": "lib/compliance.ts",
        "line": 256
      },
      "name": "JSObjectLiteralToNativeClass",
      "properties": [
        {
          "docs": {
            "stability": "stable"
          },
          "locationInModule": {
            "filename": "lib/compliance.ts",
            "line": 257
          },
          "name": "propA",
          "type": {
            "primitive": "string"
          }
        },
        {
          "docs": {
            "stability": "stable"
          },
          "locationInModule": {
            "filename": "lib/compliance.ts",
            "line": 258
          },
          "name": "propB",
          "type": {
            "primitive": "number"
          }
        }
      ]
    },
    "jsii-calc.JavaReservedWords": {
      "assembly": "jsii-calc",
      "docs": {
        "stability": "stable"
      },
      "fqn": "jsii-calc.JavaReservedWords",
      "initializer": {
        "docs": {
          "stability": "stable"
        }
      },
      "kind": "class",
      "locationInModule": {
        "filename": "lib/compliance.ts",
        "line": 745
      },
      "methods": [
        {
          "docs": {
            "stability": "stable"
          },
          "locationInModule": {
            "filename": "lib/compliance.ts",
            "line": 746
          },
          "name": "abstract"
        },
        {
          "docs": {
            "stability": "stable"
          },
          "locationInModule": {
            "filename": "lib/compliance.ts",
            "line": 750
          },
          "name": "assert"
        },
        {
          "docs": {
            "stability": "stable"
          },
          "locationInModule": {
            "filename": "lib/compliance.ts",
            "line": 754
          },
          "name": "boolean"
        },
        {
          "docs": {
            "stability": "stable"
          },
          "locationInModule": {
            "filename": "lib/compliance.ts",
            "line": 758
          },
          "name": "break"
        },
        {
          "docs": {
            "stability": "stable"
          },
          "locationInModule": {
            "filename": "lib/compliance.ts",
            "line": 762
          },
          "name": "byte"
        },
        {
          "docs": {
            "stability": "stable"
          },
          "locationInModule": {
            "filename": "lib/compliance.ts",
            "line": 766
          },
          "name": "case"
        },
        {
          "docs": {
            "stability": "stable"
          },
          "locationInModule": {
            "filename": "lib/compliance.ts",
            "line": 770
          },
          "name": "catch"
        },
        {
          "docs": {
            "stability": "stable"
          },
          "locationInModule": {
            "filename": "lib/compliance.ts",
            "line": 774
          },
          "name": "char"
        },
        {
          "docs": {
            "stability": "stable"
          },
          "locationInModule": {
            "filename": "lib/compliance.ts",
            "line": 778
          },
          "name": "class"
        },
        {
          "docs": {
            "stability": "stable"
          },
          "locationInModule": {
            "filename": "lib/compliance.ts",
            "line": 782
          },
          "name": "const"
        },
        {
          "docs": {
            "stability": "stable"
          },
          "locationInModule": {
            "filename": "lib/compliance.ts",
            "line": 786
          },
          "name": "continue"
        },
        {
          "docs": {
            "stability": "stable"
          },
          "locationInModule": {
            "filename": "lib/compliance.ts",
            "line": 790
          },
          "name": "default"
        },
        {
          "docs": {
            "stability": "stable"
          },
          "locationInModule": {
            "filename": "lib/compliance.ts",
            "line": 798
          },
          "name": "do"
        },
        {
          "docs": {
            "stability": "stable"
          },
          "locationInModule": {
            "filename": "lib/compliance.ts",
            "line": 794
          },
          "name": "double"
        },
        {
          "docs": {
            "stability": "stable"
          },
          "locationInModule": {
            "filename": "lib/compliance.ts",
            "line": 802
          },
          "name": "else"
        },
        {
          "docs": {
            "stability": "stable"
          },
          "locationInModule": {
            "filename": "lib/compliance.ts",
            "line": 806
          },
          "name": "enum"
        },
        {
          "docs": {
            "stability": "stable"
          },
          "locationInModule": {
            "filename": "lib/compliance.ts",
            "line": 810
          },
          "name": "extends"
        },
        {
          "docs": {
            "stability": "stable"
          },
          "locationInModule": {
            "filename": "lib/compliance.ts",
            "line": 814
          },
          "name": "false"
        },
        {
          "docs": {
            "stability": "stable"
          },
          "locationInModule": {
            "filename": "lib/compliance.ts",
            "line": 818
          },
          "name": "final"
        },
        {
          "docs": {
            "stability": "stable"
          },
          "locationInModule": {
            "filename": "lib/compliance.ts",
            "line": 822
          },
          "name": "finally"
        },
        {
          "docs": {
            "stability": "stable"
          },
          "locationInModule": {
            "filename": "lib/compliance.ts",
            "line": 826
          },
          "name": "float"
        },
        {
          "docs": {
            "stability": "stable"
          },
          "locationInModule": {
            "filename": "lib/compliance.ts",
            "line": 830
          },
          "name": "for"
        },
        {
          "docs": {
            "stability": "stable"
          },
          "locationInModule": {
            "filename": "lib/compliance.ts",
            "line": 834
          },
          "name": "goto"
        },
        {
          "docs": {
            "stability": "stable"
          },
          "locationInModule": {
            "filename": "lib/compliance.ts",
            "line": 838
          },
          "name": "if"
        },
        {
          "docs": {
            "stability": "stable"
          },
          "locationInModule": {
            "filename": "lib/compliance.ts",
            "line": 842
          },
          "name": "implements"
        },
        {
          "docs": {
            "stability": "stable"
          },
          "locationInModule": {
            "filename": "lib/compliance.ts",
            "line": 846
          },
          "name": "import"
        },
        {
          "docs": {
            "stability": "stable"
          },
          "locationInModule": {
            "filename": "lib/compliance.ts",
            "line": 850
          },
          "name": "instanceof"
        },
        {
          "docs": {
            "stability": "stable"
          },
          "locationInModule": {
            "filename": "lib/compliance.ts",
            "line": 854
          },
          "name": "int"
        },
        {
          "docs": {
            "stability": "stable"
          },
          "locationInModule": {
            "filename": "lib/compliance.ts",
            "line": 858
          },
          "name": "interface"
        },
        {
          "docs": {
            "stability": "stable"
          },
          "locationInModule": {
            "filename": "lib/compliance.ts",
            "line": 862
          },
          "name": "long"
        },
        {
          "docs": {
            "stability": "stable"
          },
          "locationInModule": {
            "filename": "lib/compliance.ts",
            "line": 866
          },
          "name": "native"
        },
        {
          "docs": {
            "stability": "stable"
          },
          "locationInModule": {
            "filename": "lib/compliance.ts",
            "line": 870
          },
          "name": "new"
        },
        {
          "docs": {
            "stability": "stable"
          },
          "locationInModule": {
            "filename": "lib/compliance.ts",
            "line": 874
          },
          "name": "null"
        },
        {
          "docs": {
            "stability": "stable"
          },
          "locationInModule": {
            "filename": "lib/compliance.ts",
            "line": 878
          },
          "name": "package"
        },
        {
          "docs": {
            "stability": "stable"
          },
          "locationInModule": {
            "filename": "lib/compliance.ts",
            "line": 882
          },
          "name": "private"
        },
        {
          "docs": {
            "stability": "stable"
          },
          "locationInModule": {
            "filename": "lib/compliance.ts",
            "line": 886
          },
          "name": "protected"
        },
        {
          "docs": {
            "stability": "stable"
          },
          "locationInModule": {
            "filename": "lib/compliance.ts",
            "line": 890
          },
          "name": "public"
        },
        {
          "docs": {
            "stability": "stable"
          },
          "locationInModule": {
            "filename": "lib/compliance.ts",
            "line": 894
          },
          "name": "return"
        },
        {
          "docs": {
            "stability": "stable"
          },
          "locationInModule": {
            "filename": "lib/compliance.ts",
            "line": 898
          },
          "name": "short"
        },
        {
          "docs": {
            "stability": "stable"
          },
          "locationInModule": {
            "filename": "lib/compliance.ts",
            "line": 902
          },
          "name": "static"
        },
        {
          "docs": {
            "stability": "stable"
          },
          "locationInModule": {
            "filename": "lib/compliance.ts",
            "line": 906
          },
          "name": "strictfp"
        },
        {
          "docs": {
            "stability": "stable"
          },
          "locationInModule": {
            "filename": "lib/compliance.ts",
            "line": 910
          },
          "name": "super"
        },
        {
          "docs": {
            "stability": "stable"
          },
          "locationInModule": {
            "filename": "lib/compliance.ts",
            "line": 914
          },
          "name": "switch"
        },
        {
          "docs": {
            "stability": "stable"
          },
          "locationInModule": {
            "filename": "lib/compliance.ts",
            "line": 918
          },
          "name": "synchronized"
        },
        {
          "docs": {
            "stability": "stable"
          },
          "locationInModule": {
            "filename": "lib/compliance.ts",
            "line": 922
          },
          "name": "this"
        },
        {
          "docs": {
            "stability": "stable"
          },
          "locationInModule": {
            "filename": "lib/compliance.ts",
            "line": 926
          },
          "name": "throw"
        },
        {
          "docs": {
            "stability": "stable"
          },
          "locationInModule": {
            "filename": "lib/compliance.ts",
            "line": 930
          },
          "name": "throws"
        },
        {
          "docs": {
            "stability": "stable"
          },
          "locationInModule": {
            "filename": "lib/compliance.ts",
            "line": 934
          },
          "name": "transient"
        },
        {
          "docs": {
            "stability": "stable"
          },
          "locationInModule": {
            "filename": "lib/compliance.ts",
            "line": 938
          },
          "name": "true"
        },
        {
          "docs": {
            "stability": "stable"
          },
          "locationInModule": {
            "filename": "lib/compliance.ts",
            "line": 942
          },
          "name": "try"
        },
        {
          "docs": {
            "stability": "stable"
          },
          "locationInModule": {
            "filename": "lib/compliance.ts",
            "line": 946
          },
          "name": "void"
        },
        {
          "docs": {
            "stability": "stable"
          },
          "locationInModule": {
            "filename": "lib/compliance.ts",
            "line": 950
          },
          "name": "volatile"
        }
      ],
      "name": "JavaReservedWords",
      "properties": [
        {
          "docs": {
            "stability": "stable"
          },
          "locationInModule": {
            "filename": "lib/compliance.ts",
            "line": 954
          },
          "name": "while",
          "type": {
            "primitive": "string"
          }
        }
      ]
    },
    "jsii-calc.Jsii487Derived": {
      "assembly": "jsii-calc",
      "docs": {
        "stability": "stable"
      },
      "fqn": "jsii-calc.Jsii487Derived",
      "initializer": {
        "docs": {
          "stability": "stable"
        }
      },
      "interfaces": [
        "jsii-calc.IJsii487External2",
        "jsii-calc.IJsii487External"
      ],
      "kind": "class",
      "locationInModule": {
        "filename": "lib/erasures.ts",
        "line": 56
      },
      "name": "Jsii487Derived"
    },
    "jsii-calc.Jsii496Derived": {
      "assembly": "jsii-calc",
      "docs": {
        "stability": "stable"
      },
      "fqn": "jsii-calc.Jsii496Derived",
      "initializer": {
        "docs": {
          "stability": "stable"
        }
      },
      "interfaces": [
        "jsii-calc.IJsii496"
      ],
      "kind": "class",
      "locationInModule": {
        "filename": "lib/erasures.ts",
        "line": 67
      },
      "name": "Jsii496Derived"
    },
    "jsii-calc.JsiiAgent": {
      "assembly": "jsii-calc",
      "docs": {
        "stability": "stable",
        "summary": "Host runtime version should be set via JSII_AGENT."
      },
      "fqn": "jsii-calc.JsiiAgent",
      "initializer": {
        "docs": {
          "stability": "stable"
        }
      },
      "kind": "class",
      "locationInModule": {
        "filename": "lib/compliance.ts",
        "line": 1530
      },
      "name": "JsiiAgent",
      "properties": [
        {
          "docs": {
            "stability": "stable",
            "summary": "Returns the value of the JSII_AGENT environment variable."
          },
          "immutable": true,
          "locationInModule": {
            "filename": "lib/compliance.ts",
            "line": 1534
          },
          "name": "value",
          "optional": true,
          "static": true,
          "type": {
            "primitive": "string"
          }
        }
      ]
    },
    "jsii-calc.JsonFormatter": {
      "assembly": "jsii-calc",
      "docs": {
        "see": "https://github.com/aws/aws-cdk/issues/5066",
        "stability": "stable",
        "summary": "Make sure structs are un-decorated on the way in."
      },
      "fqn": "jsii-calc.JsonFormatter",
      "kind": "class",
      "locationInModule": {
        "filename": "lib/compliance.ts",
        "line": 2577
      },
      "methods": [
        {
          "docs": {
            "stability": "stable"
          },
          "locationInModule": {
            "filename": "lib/compliance.ts",
            "line": 2622
          },
          "name": "anyArray",
          "returns": {
            "type": {
              "primitive": "any"
            }
          },
          "static": true
        },
        {
          "docs": {
            "stability": "stable"
          },
          "locationInModule": {
            "filename": "lib/compliance.ts",
            "line": 2618
          },
          "name": "anyBooleanFalse",
          "returns": {
            "type": {
              "primitive": "any"
            }
          },
          "static": true
        },
        {
          "docs": {
            "stability": "stable"
          },
          "locationInModule": {
            "filename": "lib/compliance.ts",
            "line": 2614
          },
          "name": "anyBooleanTrue",
          "returns": {
            "type": {
              "primitive": "any"
            }
          },
          "static": true
        },
        {
          "docs": {
            "stability": "stable"
          },
          "locationInModule": {
            "filename": "lib/compliance.ts",
            "line": 2594
          },
          "name": "anyDate",
          "returns": {
            "type": {
              "primitive": "any"
            }
          },
          "static": true
        },
        {
          "docs": {
            "stability": "stable"
          },
          "locationInModule": {
            "filename": "lib/compliance.ts",
            "line": 2610
          },
          "name": "anyEmptyString",
          "returns": {
            "type": {
              "primitive": "any"
            }
          },
          "static": true
        },
        {
          "docs": {
            "stability": "stable"
          },
          "locationInModule": {
            "filename": "lib/compliance.ts",
            "line": 2590
          },
          "name": "anyFunction",
          "returns": {
            "type": {
              "primitive": "any"
            }
          },
          "static": true
        },
        {
          "docs": {
            "stability": "stable"
          },
          "locationInModule": {
            "filename": "lib/compliance.ts",
            "line": 2626
          },
          "name": "anyHash",
          "returns": {
            "type": {
              "primitive": "any"
            }
          },
          "static": true
        },
        {
          "docs": {
            "stability": "stable"
          },
          "locationInModule": {
            "filename": "lib/compliance.ts",
            "line": 2582
          },
          "name": "anyNull",
          "returns": {
            "type": {
              "primitive": "any"
            }
          },
          "static": true
        },
        {
          "docs": {
            "stability": "stable"
          },
          "locationInModule": {
            "filename": "lib/compliance.ts",
            "line": 2598
          },
          "name": "anyNumber",
          "returns": {
            "type": {
              "primitive": "any"
            }
          },
          "static": true
        },
        {
          "docs": {
            "stability": "stable"
          },
          "locationInModule": {
            "filename": "lib/compliance.ts",
            "line": 2630
          },
          "name": "anyRef",
          "returns": {
            "type": {
              "primitive": "any"
            }
          },
          "static": true
        },
        {
          "docs": {
            "stability": "stable"
          },
          "locationInModule": {
            "filename": "lib/compliance.ts",
            "line": 2606
          },
          "name": "anyString",
          "returns": {
            "type": {
              "primitive": "any"
            }
          },
          "static": true
        },
        {
          "docs": {
            "stability": "stable"
          },
          "locationInModule": {
            "filename": "lib/compliance.ts",
            "line": 2586
          },
          "name": "anyUndefined",
          "returns": {
            "type": {
              "primitive": "any"
            }
          },
          "static": true
        },
        {
          "docs": {
            "stability": "stable"
          },
          "locationInModule": {
            "filename": "lib/compliance.ts",
            "line": 2602
          },
          "name": "anyZero",
          "returns": {
            "type": {
              "primitive": "any"
            }
          },
          "static": true
        },
        {
          "docs": {
            "stability": "stable"
          },
          "locationInModule": {
            "filename": "lib/compliance.ts",
            "line": 2578
          },
          "name": "stringify",
          "parameters": [
            {
              "name": "value",
              "optional": true,
              "type": {
                "primitive": "any"
              }
            }
          ],
          "returns": {
            "optional": true,
            "type": {
              "primitive": "string"
            }
          },
          "static": true
        }
      ],
      "name": "JsonFormatter"
    },
    "jsii-calc.LevelOne": {
      "assembly": "jsii-calc",
      "docs": {
        "stability": "stable",
        "summary": "Validates that nested classes get correct code generation for the occasional forward reference."
      },
      "fqn": "jsii-calc.LevelOne",
      "initializer": {
        "docs": {
          "stability": "stable"
        },
        "locationInModule": {
          "filename": "lib/compliance.ts",
          "line": 2828
        },
        "parameters": [
          {
            "name": "props",
            "type": {
              "fqn": "jsii-calc.LevelOneProps"
            }
          }
        ]
      },
      "kind": "class",
      "locationInModule": {
        "filename": "lib/compliance.ts",
        "line": 2827
      },
      "name": "LevelOne",
      "properties": [
        {
          "docs": {
            "stability": "stable"
          },
          "immutable": true,
          "locationInModule": {
            "filename": "lib/compliance.ts",
            "line": 2828
          },
          "name": "props",
          "type": {
            "fqn": "jsii-calc.LevelOneProps"
          }
        }
      ]
    },
    "jsii-calc.LevelOne.PropBooleanValue": {
      "assembly": "jsii-calc",
      "datatype": true,
      "docs": {
        "stability": "stable"
      },
      "fqn": "jsii-calc.LevelOne.PropBooleanValue",
      "kind": "interface",
      "locationInModule": {
        "filename": "lib/compliance.ts",
        "line": 2838
      },
      "name": "PropBooleanValue",
      "namespace": "LevelOne",
      "properties": [
        {
          "abstract": true,
          "docs": {
            "stability": "stable"
          },
          "immutable": true,
          "locationInModule": {
            "filename": "lib/compliance.ts",
            "line": 2839
          },
          "name": "value",
          "type": {
            "primitive": "boolean"
          }
        }
      ]
    },
    "jsii-calc.LevelOne.PropProperty": {
      "assembly": "jsii-calc",
      "datatype": true,
      "docs": {
        "stability": "stable"
      },
      "fqn": "jsii-calc.LevelOne.PropProperty",
      "kind": "interface",
      "locationInModule": {
        "filename": "lib/compliance.ts",
        "line": 2834
      },
      "name": "PropProperty",
      "namespace": "LevelOne",
      "properties": [
        {
          "abstract": true,
          "docs": {
            "stability": "stable"
          },
          "immutable": true,
          "locationInModule": {
            "filename": "lib/compliance.ts",
            "line": 2835
          },
          "name": "prop",
          "type": {
            "fqn": "jsii-calc.LevelOne.PropBooleanValue"
          }
        }
      ]
    },
    "jsii-calc.LevelOneProps": {
      "assembly": "jsii-calc",
      "datatype": true,
      "docs": {
        "stability": "stable"
      },
      "fqn": "jsii-calc.LevelOneProps",
      "kind": "interface",
      "locationInModule": {
        "filename": "lib/compliance.ts",
        "line": 2830
      },
      "name": "LevelOneProps",
      "properties": [
        {
          "abstract": true,
          "docs": {
            "stability": "stable"
          },
          "immutable": true,
          "locationInModule": {
            "filename": "lib/compliance.ts",
            "line": 2831
          },
          "name": "prop",
          "type": {
            "fqn": "jsii-calc.LevelOne.PropProperty"
          }
        }
      ]
    },
    "jsii-calc.LoadBalancedFargateServiceProps": {
      "assembly": "jsii-calc",
      "datatype": true,
      "docs": {
        "stability": "stable",
        "summary": "jsii#298: show default values in sphinx documentation, and respect newlines."
      },
      "fqn": "jsii-calc.LoadBalancedFargateServiceProps",
      "kind": "interface",
      "locationInModule": {
        "filename": "lib/compliance.ts",
        "line": 1440
      },
      "name": "LoadBalancedFargateServiceProps",
      "properties": [
        {
          "abstract": true,
          "docs": {
            "default": "80",
            "remarks": "Corresponds to container port mapping.",
            "stability": "stable",
            "summary": "The container port of the application load balancer attached to your Fargate service."
          },
          "immutable": true,
          "locationInModule": {
            "filename": "lib/compliance.ts",
            "line": 1483
          },
          "name": "containerPort",
          "optional": true,
          "type": {
            "primitive": "number"
          }
        },
        {
          "abstract": true,
          "docs": {
            "default": "256",
            "remarks": "Valid values, which determines your range of valid values for the memory parameter:\n256 (.25 vCPU) - Available memory values: 0.5GB, 1GB, 2GB\n512 (.5 vCPU) - Available memory values: 1GB, 2GB, 3GB, 4GB\n1024 (1 vCPU) - Available memory values: 2GB, 3GB, 4GB, 5GB, 6GB, 7GB, 8GB\n2048 (2 vCPU) - Available memory values: Between 4GB and 16GB in 1GB increments\n4096 (4 vCPU) - Available memory values: Between 8GB and 30GB in 1GB increments\n\nThis default is set in the underlying FargateTaskDefinition construct.",
            "stability": "stable",
            "summary": "The number of cpu units used by the task."
          },
          "immutable": true,
          "locationInModule": {
            "filename": "lib/compliance.ts",
            "line": 1454
          },
          "name": "cpu",
          "optional": true,
          "type": {
            "primitive": "string"
          }
        },
        {
          "abstract": true,
          "docs": {
            "default": "512",
            "remarks": "This field is required and you must use one of the following values, which determines your range of valid values\nfor the cpu parameter:\n\n0.5GB, 1GB, 2GB - Available cpu values: 256 (.25 vCPU)\n\n1GB, 2GB, 3GB, 4GB - Available cpu values: 512 (.5 vCPU)\n\n2GB, 3GB, 4GB, 5GB, 6GB, 7GB, 8GB - Available cpu values: 1024 (1 vCPU)\n\nBetween 4GB and 16GB in 1GB increments - Available cpu values: 2048 (2 vCPU)\n\nBetween 8GB and 30GB in 1GB increments - Available cpu values: 4096 (4 vCPU)\n\nThis default is set in the underlying FargateTaskDefinition construct.",
            "stability": "stable",
            "summary": "The amount (in MiB) of memory used by the task."
          },
          "immutable": true,
          "locationInModule": {
            "filename": "lib/compliance.ts",
            "line": 1476
          },
          "name": "memoryMiB",
          "optional": true,
          "type": {
            "primitive": "string"
          }
        },
        {
          "abstract": true,
          "docs": {
            "default": "true",
            "stability": "stable",
            "summary": "Determines whether the Application Load Balancer will be internet-facing."
          },
          "immutable": true,
          "locationInModule": {
            "filename": "lib/compliance.ts",
            "line": 1490
          },
          "name": "publicLoadBalancer",
          "optional": true,
          "type": {
            "primitive": "boolean"
          }
        },
        {
          "abstract": true,
          "docs": {
            "default": "false",
            "stability": "stable",
            "summary": "Determines whether your Fargate Service will be assigned a public IP address."
          },
          "immutable": true,
          "locationInModule": {
            "filename": "lib/compliance.ts",
            "line": 1497
          },
          "name": "publicTasks",
          "optional": true,
          "type": {
            "primitive": "boolean"
          }
        }
      ]
    },
    "jsii-calc.MethodNamedProperty": {
      "assembly": "jsii-calc",
      "docs": {
        "stability": "stable"
      },
      "fqn": "jsii-calc.MethodNamedProperty",
      "initializer": {
        "docs": {
          "stability": "stable"
        }
      },
      "kind": "class",
      "locationInModule": {
        "filename": "lib/calculator.ts",
        "line": 407
      },
      "methods": [
        {
          "docs": {
            "stability": "stable"
          },
          "locationInModule": {
            "filename": "lib/calculator.ts",
            "line": 408
          },
          "name": "property",
          "returns": {
            "type": {
              "primitive": "string"
            }
          }
        }
      ],
      "name": "MethodNamedProperty",
      "properties": [
        {
          "docs": {
            "stability": "stable"
          },
          "immutable": true,
          "locationInModule": {
            "filename": "lib/calculator.ts",
            "line": 412
          },
          "name": "elite",
          "type": {
            "primitive": "number"
          }
        }
      ]
    },
    "jsii-calc.Multiply": {
      "assembly": "jsii-calc",
      "base": "jsii-calc.BinaryOperation",
      "docs": {
        "stability": "stable",
        "summary": "The \"*\" binary operation."
      },
      "fqn": "jsii-calc.Multiply",
      "initializer": {
        "docs": {
          "stability": "stable",
          "summary": "Creates a BinaryOperation."
        },
        "locationInModule": {
          "filename": "lib/calculator.ts",
          "line": 53
        },
        "parameters": [
          {
            "docs": {
              "summary": "Left-hand side operand."
            },
            "name": "lhs",
            "type": {
              "fqn": "@scope/jsii-calc-lib.NumericValue"
            }
          },
          {
            "docs": {
              "summary": "Right-hand side operand."
            },
            "name": "rhs",
            "type": {
              "fqn": "@scope/jsii-calc-lib.NumericValue"
            }
          }
        ]
      },
      "interfaces": [
        "jsii-calc.IFriendlier",
        "jsii-calc.IRandomNumberGenerator"
      ],
      "kind": "class",
      "locationInModule": {
        "filename": "lib/calculator.ts",
        "line": 81
      },
      "methods": [
        {
          "docs": {
            "stability": "stable",
            "summary": "Say farewell."
          },
          "locationInModule": {
            "filename": "lib/calculator.ts",
            "line": 96
          },
          "name": "farewell",
          "overrides": "jsii-calc.IFriendlier",
          "returns": {
            "type": {
              "primitive": "string"
            }
          }
        },
        {
          "docs": {
            "stability": "stable",
            "summary": "Say goodbye."
          },
          "locationInModule": {
            "filename": "lib/calculator.ts",
            "line": 92
          },
          "name": "goodbye",
          "overrides": "jsii-calc.IFriendlier",
          "returns": {
            "type": {
              "primitive": "string"
            }
          }
        },
        {
          "docs": {
            "stability": "stable",
            "summary": "Returns another random number."
          },
          "locationInModule": {
            "filename": "lib/calculator.ts",
            "line": 100
          },
          "name": "next",
          "overrides": "jsii-calc.IRandomNumberGenerator",
          "returns": {
            "type": {
              "primitive": "number"
            }
          }
        },
        {
          "docs": {
            "stability": "stable",
            "summary": "(deprecated) String representation of the value."
          },
          "locationInModule": {
            "filename": "lib/calculator.ts",
            "line": 88
          },
          "name": "toString",
          "overrides": "@scope/jsii-calc-lib.Operation",
          "returns": {
            "type": {
              "primitive": "string"
            }
          }
        }
      ],
      "name": "Multiply",
      "properties": [
        {
          "docs": {
            "stability": "stable",
            "summary": "(deprecated) The value."
          },
          "immutable": true,
          "locationInModule": {
            "filename": "lib/calculator.ts",
            "line": 84
          },
          "name": "value",
          "overrides": "@scope/jsii-calc-lib.NumericValue",
          "type": {
            "primitive": "number"
          }
        }
      ]
    },
    "jsii-calc.Negate": {
      "assembly": "jsii-calc",
      "base": "jsii-calc.UnaryOperation",
      "docs": {
        "stability": "stable",
        "summary": "The negation operation (\"-value\")."
      },
      "fqn": "jsii-calc.Negate",
      "initializer": {
        "docs": {
          "stability": "stable"
        },
        "locationInModule": {
          "filename": "lib/calculator.ts",
          "line": 109
        },
        "parameters": [
          {
            "name": "operand",
            "type": {
              "fqn": "@scope/jsii-calc-lib.NumericValue"
            }
          }
        ]
      },
      "interfaces": [
        "jsii-calc.IFriendlier"
      ],
      "kind": "class",
      "locationInModule": {
        "filename": "lib/calculator.ts",
        "line": 117
      },
      "methods": [
        {
          "docs": {
            "stability": "stable",
            "summary": "Say farewell."
          },
          "locationInModule": {
            "filename": "lib/calculator.ts",
            "line": 134
          },
          "name": "farewell",
          "overrides": "jsii-calc.IFriendlier",
          "returns": {
            "type": {
              "primitive": "string"
            }
          }
        },
        {
          "docs": {
            "stability": "stable",
            "summary": "Say goodbye."
          },
          "locationInModule": {
            "filename": "lib/calculator.ts",
            "line": 130
          },
          "name": "goodbye",
          "overrides": "jsii-calc.IFriendlier",
          "returns": {
            "type": {
              "primitive": "string"
            }
          }
        },
        {
          "docs": {
            "stability": "stable",
            "summary": "(deprecated) Say hello!"
          },
          "locationInModule": {
            "filename": "lib/calculator.ts",
            "line": 126
          },
          "name": "hello",
          "overrides": "@scope/jsii-calc-lib.IFriendly",
          "returns": {
            "type": {
              "primitive": "string"
            }
          }
        },
        {
          "docs": {
            "stability": "stable",
            "summary": "(deprecated) String representation of the value."
          },
          "locationInModule": {
            "filename": "lib/calculator.ts",
            "line": 122
          },
          "name": "toString",
          "overrides": "@scope/jsii-calc-lib.Operation",
          "returns": {
            "type": {
              "primitive": "string"
            }
          }
        }
      ],
      "name": "Negate",
      "properties": [
        {
          "docs": {
            "stability": "stable",
            "summary": "(deprecated) The value."
          },
          "immutable": true,
          "locationInModule": {
            "filename": "lib/calculator.ts",
            "line": 118
          },
          "name": "value",
          "overrides": "@scope/jsii-calc-lib.NumericValue",
          "type": {
            "primitive": "number"
          }
        }
      ]
    },
    "jsii-calc.NestedClassInstance": {
      "assembly": "jsii-calc",
      "docs": {
        "stability": "stable"
      },
      "fqn": "jsii-calc.NestedClassInstance",
      "kind": "class",
      "locationInModule": {
        "filename": "lib/nested-class.ts",
        "line": 3
      },
      "methods": [
        {
          "docs": {
            "stability": "stable"
          },
          "locationInModule": {
            "filename": "lib/nested-class.ts",
            "line": 4
          },
          "name": "makeInstance",
          "returns": {
            "type": {
              "fqn": "@scope/jsii-calc-lib.submodule.NestingClass.NestedClass"
            }
          },
          "static": true
        }
      ],
      "name": "NestedClassInstance"
    },
    "jsii-calc.NestedStruct": {
      "assembly": "jsii-calc",
      "datatype": true,
      "docs": {
        "stability": "stable"
      },
      "fqn": "jsii-calc.NestedStruct",
      "kind": "interface",
      "locationInModule": {
        "filename": "lib/compliance.ts",
        "line": 2451
      },
      "name": "NestedStruct",
      "properties": [
        {
          "abstract": true,
          "docs": {
            "stability": "stable",
            "summary": "When provided, must be > 0."
          },
          "immutable": true,
          "locationInModule": {
            "filename": "lib/compliance.ts",
            "line": 2455
          },
          "name": "numberProp",
          "type": {
            "primitive": "number"
          }
        }
      ]
    },
    "jsii-calc.NodeStandardLibrary": {
      "assembly": "jsii-calc",
      "docs": {
        "stability": "stable",
        "summary": "Test fixture to verify that jsii modules can use the node standard library."
      },
      "fqn": "jsii-calc.NodeStandardLibrary",
      "initializer": {
        "docs": {
          "stability": "stable"
        }
      },
      "kind": "class",
      "locationInModule": {
        "filename": "lib/compliance.ts",
        "line": 1126
      },
      "methods": [
        {
          "docs": {
            "returns": "\"6a2da20943931e9834fc12cfe5bb47bbd9ae43489a30726962b576f4e3993e50\"",
            "stability": "stable",
            "summary": "Uses node.js \"crypto\" module to calculate sha256 of a string."
          },
          "locationInModule": {
            "filename": "lib/compliance.ts",
            "line": 1157
          },
          "name": "cryptoSha256",
          "returns": {
            "type": {
              "primitive": "string"
            }
          }
        },
        {
          "async": true,
          "docs": {
            "returns": "\"Hello, resource!\"",
            "stability": "stable",
            "summary": "Reads a local resource file (resource.txt) asynchronously."
          },
          "locationInModule": {
            "filename": "lib/compliance.ts",
            "line": 1131
          },
          "name": "fsReadFile",
          "returns": {
            "type": {
              "primitive": "string"
            }
          }
        },
        {
          "docs": {
            "returns": "\"Hello, resource! SYNC!\"",
            "stability": "stable",
            "summary": "Sync version of fsReadFile."
          },
          "locationInModule": {
            "filename": "lib/compliance.ts",
            "line": 1140
          },
          "name": "fsReadFileSync",
          "returns": {
            "type": {
              "primitive": "string"
            }
          }
        }
      ],
      "name": "NodeStandardLibrary",
      "properties": [
        {
          "docs": {
            "stability": "stable",
            "summary": "Returns the current os.platform() from the \"os\" node module."
          },
          "immutable": true,
          "locationInModule": {
            "filename": "lib/compliance.ts",
            "line": 1149
          },
          "name": "osPlatform",
          "type": {
            "primitive": "string"
          }
        }
      ]
    },
    "jsii-calc.NullShouldBeTreatedAsUndefined": {
      "assembly": "jsii-calc",
      "docs": {
        "stability": "stable",
        "summary": "jsii#282, aws-cdk#157: null should be treated as \"undefined\"."
      },
      "fqn": "jsii-calc.NullShouldBeTreatedAsUndefined",
      "initializer": {
        "docs": {
          "stability": "stable"
        },
        "locationInModule": {
          "filename": "lib/compliance.ts",
          "line": 1370
        },
        "parameters": [
          {
            "name": "_param1",
            "type": {
              "primitive": "string"
            }
          },
          {
            "name": "optional",
            "optional": true,
            "type": {
              "primitive": "any"
            }
          }
        ]
      },
      "kind": "class",
      "locationInModule": {
        "filename": "lib/compliance.ts",
        "line": 1367
      },
      "methods": [
        {
          "docs": {
            "stability": "stable"
          },
          "locationInModule": {
            "filename": "lib/compliance.ts",
            "line": 1378
          },
          "name": "giveMeUndefined",
          "parameters": [
            {
              "name": "value",
              "optional": true,
              "type": {
                "primitive": "any"
              }
            }
          ]
        },
        {
          "docs": {
            "stability": "stable"
          },
          "locationInModule": {
            "filename": "lib/compliance.ts",
            "line": 1388
          },
          "name": "giveMeUndefinedInsideAnObject",
          "parameters": [
            {
              "name": "input",
              "type": {
                "fqn": "jsii-calc.NullShouldBeTreatedAsUndefinedData"
              }
            }
          ]
        },
        {
          "docs": {
            "stability": "stable"
          },
          "locationInModule": {
            "filename": "lib/compliance.ts",
            "line": 1417
          },
          "name": "verifyPropertyIsUndefined"
        }
      ],
      "name": "NullShouldBeTreatedAsUndefined",
      "properties": [
        {
          "docs": {
            "stability": "stable"
          },
          "locationInModule": {
            "filename": "lib/compliance.ts",
            "line": 1368
          },
          "name": "changeMeToUndefined",
          "optional": true,
          "type": {
            "primitive": "string"
          }
        }
      ]
    },
    "jsii-calc.NullShouldBeTreatedAsUndefinedData": {
      "assembly": "jsii-calc",
      "datatype": true,
      "docs": {
        "stability": "stable"
      },
      "fqn": "jsii-calc.NullShouldBeTreatedAsUndefinedData",
      "kind": "interface",
      "locationInModule": {
        "filename": "lib/compliance.ts",
        "line": 1426
      },
      "name": "NullShouldBeTreatedAsUndefinedData",
      "properties": [
        {
          "abstract": true,
          "docs": {
            "stability": "stable"
          },
          "immutable": true,
          "locationInModule": {
            "filename": "lib/compliance.ts",
            "line": 1428
          },
          "name": "arrayWithThreeElementsAndUndefinedAsSecondArgument",
          "type": {
            "collection": {
              "elementtype": {
                "primitive": "any"
              },
              "kind": "array"
            }
          }
        },
        {
          "abstract": true,
          "docs": {
            "stability": "stable"
          },
          "immutable": true,
          "locationInModule": {
            "filename": "lib/compliance.ts",
            "line": 1427
          },
          "name": "thisShouldBeUndefined",
          "optional": true,
          "type": {
            "primitive": "any"
          }
        }
      ]
    },
    "jsii-calc.NumberGenerator": {
      "assembly": "jsii-calc",
      "docs": {
        "stability": "stable",
        "summary": "This allows us to test that a reference can be stored for objects that implement interfaces."
      },
      "fqn": "jsii-calc.NumberGenerator",
      "initializer": {
        "docs": {
          "stability": "stable"
        },
        "locationInModule": {
          "filename": "lib/compliance.ts",
          "line": 506
        },
        "parameters": [
          {
            "name": "generator",
            "type": {
              "fqn": "jsii-calc.IRandomNumberGenerator"
            }
          }
        ]
      },
      "kind": "class",
      "locationInModule": {
        "filename": "lib/compliance.ts",
        "line": 505
      },
      "methods": [
        {
          "docs": {
            "stability": "stable"
          },
          "locationInModule": {
            "filename": "lib/compliance.ts",
            "line": 512
          },
          "name": "isSameGenerator",
          "parameters": [
            {
              "name": "gen",
              "type": {
                "fqn": "jsii-calc.IRandomNumberGenerator"
              }
            }
          ],
          "returns": {
            "type": {
              "primitive": "boolean"
            }
          }
        },
        {
          "docs": {
            "stability": "stable"
          },
          "locationInModule": {
            "filename": "lib/compliance.ts",
            "line": 508
          },
          "name": "nextTimes100",
          "returns": {
            "type": {
              "primitive": "number"
            }
          }
        }
      ],
      "name": "NumberGenerator",
      "properties": [
        {
          "docs": {
            "stability": "stable"
          },
          "locationInModule": {
            "filename": "lib/compliance.ts",
            "line": 506
          },
          "name": "generator",
          "type": {
            "fqn": "jsii-calc.IRandomNumberGenerator"
          }
        }
      ]
    },
    "jsii-calc.ObjectRefsInCollections": {
      "assembly": "jsii-calc",
      "docs": {
        "stability": "stable",
        "summary": "Verify that object references can be passed inside collections."
      },
      "fqn": "jsii-calc.ObjectRefsInCollections",
      "initializer": {
        "docs": {
          "stability": "stable"
        }
      },
      "kind": "class",
      "locationInModule": {
        "filename": "lib/compliance.ts",
        "line": 264
      },
      "methods": [
        {
          "docs": {
            "stability": "stable",
            "summary": "Returns the sum of all values."
          },
          "locationInModule": {
            "filename": "lib/compliance.ts",
            "line": 268
          },
          "name": "sumFromArray",
          "parameters": [
            {
              "name": "values",
              "type": {
                "collection": {
                  "elementtype": {
                    "fqn": "@scope/jsii-calc-lib.NumericValue"
                  },
                  "kind": "array"
                }
              }
            }
          ],
          "returns": {
            "type": {
              "primitive": "number"
            }
          }
        },
        {
          "docs": {
            "stability": "stable",
            "summary": "Returns the sum of all values in a map."
          },
          "locationInModule": {
            "filename": "lib/compliance.ts",
            "line": 279
          },
          "name": "sumFromMap",
          "parameters": [
            {
              "name": "values",
              "type": {
                "collection": {
                  "elementtype": {
                    "fqn": "@scope/jsii-calc-lib.NumericValue"
                  },
                  "kind": "map"
                }
              }
            }
          ],
          "returns": {
            "type": {
              "primitive": "number"
            }
          }
        }
      ],
      "name": "ObjectRefsInCollections"
    },
    "jsii-calc.ObjectWithPropertyProvider": {
      "assembly": "jsii-calc",
      "docs": {
        "stability": "stable"
      },
      "fqn": "jsii-calc.ObjectWithPropertyProvider",
      "kind": "class",
      "locationInModule": {
        "filename": "lib/compliance.ts",
        "line": 2548
      },
      "methods": [
        {
          "docs": {
            "stability": "stable"
          },
          "locationInModule": {
            "filename": "lib/compliance.ts",
            "line": 2549
          },
          "name": "provide",
          "returns": {
            "type": {
              "fqn": "jsii-calc.IObjectWithProperty"
            }
          },
          "static": true
        }
      ],
      "name": "ObjectWithPropertyProvider"
    },
    "jsii-calc.Old": {
      "assembly": "jsii-calc",
      "docs": {
        "deprecated": "Use the new class or the old class whatever you want because\nwhatever you like is always the best",
        "stability": "deprecated",
        "summary": "Old class."
      },
      "fqn": "jsii-calc.Old",
      "initializer": {
        "docs": {
          "stability": "stable"
        }
      },
      "kind": "class",
      "locationInModule": {
        "filename": "lib/documented.ts",
        "line": 61
      },
      "methods": [
        {
          "docs": {
            "stability": "deprecated",
            "summary": "Doo wop that thing."
          },
          "locationInModule": {
            "filename": "lib/documented.ts",
            "line": 65
          },
          "name": "doAThing"
        }
      ],
      "name": "Old"
    },
    "jsii-calc.OptionalArgumentInvoker": {
      "assembly": "jsii-calc",
      "docs": {
        "stability": "stable"
      },
      "fqn": "jsii-calc.OptionalArgumentInvoker",
      "initializer": {
        "docs": {
          "stability": "stable"
        },
        "locationInModule": {
          "filename": "lib/compliance.ts",
          "line": 1224
        },
        "parameters": [
          {
            "name": "delegate",
            "type": {
              "fqn": "jsii-calc.IInterfaceWithOptionalMethodArguments"
            }
          }
        ]
      },
      "kind": "class",
      "locationInModule": {
        "filename": "lib/compliance.ts",
        "line": 1223
      },
      "methods": [
        {
          "docs": {
            "stability": "stable"
          },
          "locationInModule": {
            "filename": "lib/compliance.ts",
            "line": 1232
          },
          "name": "invokeWithOptional"
        },
        {
          "docs": {
            "stability": "stable"
          },
          "locationInModule": {
            "filename": "lib/compliance.ts",
            "line": 1228
          },
          "name": "invokeWithoutOptional"
        }
      ],
      "name": "OptionalArgumentInvoker"
    },
    "jsii-calc.OptionalConstructorArgument": {
      "assembly": "jsii-calc",
      "docs": {
        "stability": "stable"
      },
      "fqn": "jsii-calc.OptionalConstructorArgument",
      "initializer": {
        "docs": {
          "stability": "stable"
        },
        "locationInModule": {
          "filename": "lib/compliance.ts",
          "line": 310
        },
        "parameters": [
          {
            "name": "arg1",
            "type": {
              "primitive": "number"
            }
          },
          {
            "name": "arg2",
            "type": {
              "primitive": "string"
            }
          },
          {
            "name": "arg3",
            "optional": true,
            "type": {
              "primitive": "date"
            }
          }
        ]
      },
      "kind": "class",
      "locationInModule": {
        "filename": "lib/compliance.ts",
        "line": 309
      },
      "name": "OptionalConstructorArgument",
      "properties": [
        {
          "docs": {
            "stability": "stable"
          },
          "immutable": true,
          "locationInModule": {
            "filename": "lib/compliance.ts",
            "line": 311
          },
          "name": "arg1",
          "type": {
            "primitive": "number"
          }
        },
        {
          "docs": {
            "stability": "stable"
          },
          "immutable": true,
          "locationInModule": {
            "filename": "lib/compliance.ts",
            "line": 312
          },
          "name": "arg2",
          "type": {
            "primitive": "string"
          }
        },
        {
          "docs": {
            "stability": "stable"
          },
          "immutable": true,
          "locationInModule": {
            "filename": "lib/compliance.ts",
            "line": 313
          },
          "name": "arg3",
          "optional": true,
          "type": {
            "primitive": "date"
          }
        }
      ]
    },
    "jsii-calc.OptionalStruct": {
      "assembly": "jsii-calc",
      "datatype": true,
      "docs": {
        "stability": "stable"
      },
      "fqn": "jsii-calc.OptionalStruct",
      "kind": "interface",
      "locationInModule": {
        "filename": "lib/compliance.ts",
        "line": 1869
      },
      "name": "OptionalStruct",
      "properties": [
        {
          "abstract": true,
          "docs": {
            "stability": "stable"
          },
          "immutable": true,
          "locationInModule": {
            "filename": "lib/compliance.ts",
            "line": 1870
          },
          "name": "field",
          "optional": true,
          "type": {
            "primitive": "string"
          }
        }
      ]
    },
    "jsii-calc.OptionalStructConsumer": {
      "assembly": "jsii-calc",
      "docs": {
        "stability": "stable"
      },
      "fqn": "jsii-calc.OptionalStructConsumer",
      "initializer": {
        "docs": {
          "stability": "stable"
        },
        "locationInModule": {
          "filename": "lib/compliance.ts",
          "line": 1864
        },
        "parameters": [
          {
            "name": "optionalStruct",
            "optional": true,
            "type": {
              "fqn": "jsii-calc.OptionalStruct"
            }
          }
        ]
      },
      "kind": "class",
      "locationInModule": {
        "filename": "lib/compliance.ts",
        "line": 1860
      },
      "name": "OptionalStructConsumer",
      "properties": [
        {
          "docs": {
            "stability": "stable"
          },
          "immutable": true,
          "locationInModule": {
            "filename": "lib/compliance.ts",
            "line": 1861
          },
          "name": "parameterWasUndefined",
          "type": {
            "primitive": "boolean"
          }
        },
        {
          "docs": {
            "stability": "stable"
          },
          "immutable": true,
          "locationInModule": {
            "filename": "lib/compliance.ts",
            "line": 1862
          },
          "name": "fieldValue",
          "optional": true,
          "type": {
            "primitive": "string"
          }
        }
      ]
    },
    "jsii-calc.OverridableProtectedMember": {
      "assembly": "jsii-calc",
      "docs": {
        "see": "https://github.com/aws/jsii/issues/903",
        "stability": "stable"
      },
      "fqn": "jsii-calc.OverridableProtectedMember",
      "initializer": {
        "docs": {
          "stability": "stable"
        }
      },
      "kind": "class",
      "locationInModule": {
        "filename": "lib/compliance.ts",
        "line": 2137
      },
      "methods": [
        {
          "docs": {
            "stability": "stable"
          },
          "locationInModule": {
            "filename": "lib/compliance.ts",
            "line": 2149
          },
          "name": "overrideMe",
          "protected": true,
          "returns": {
            "type": {
              "primitive": "string"
            }
          }
        },
        {
          "docs": {
            "stability": "stable"
          },
          "locationInModule": {
            "filename": "lib/compliance.ts",
            "line": 2145
          },
          "name": "switchModes"
        },
        {
          "docs": {
            "stability": "stable"
          },
          "locationInModule": {
            "filename": "lib/compliance.ts",
            "line": 2141
          },
          "name": "valueFromProtected",
          "returns": {
            "type": {
              "primitive": "string"
            }
          }
        }
      ],
      "name": "OverridableProtectedMember",
      "properties": [
        {
          "docs": {
            "stability": "stable"
          },
          "immutable": true,
          "locationInModule": {
            "filename": "lib/compliance.ts",
            "line": 2138
          },
          "name": "overrideReadOnly",
          "protected": true,
          "type": {
            "primitive": "string"
          }
        },
        {
          "docs": {
            "stability": "stable"
          },
          "locationInModule": {
            "filename": "lib/compliance.ts",
            "line": 2139
          },
          "name": "overrideReadWrite",
          "protected": true,
          "type": {
            "primitive": "string"
          }
        }
      ]
    },
    "jsii-calc.OverrideReturnsObject": {
      "assembly": "jsii-calc",
      "docs": {
        "stability": "stable"
      },
      "fqn": "jsii-calc.OverrideReturnsObject",
      "initializer": {
        "docs": {
          "stability": "stable"
        }
      },
      "kind": "class",
      "locationInModule": {
        "filename": "lib/compliance.ts",
        "line": 645
      },
      "methods": [
        {
          "docs": {
            "stability": "stable"
          },
          "locationInModule": {
            "filename": "lib/compliance.ts",
            "line": 646
          },
          "name": "test",
          "parameters": [
            {
              "name": "obj",
              "type": {
                "fqn": "jsii-calc.IReturnsNumber"
              }
            }
          ],
          "returns": {
            "type": {
              "primitive": "number"
            }
          }
        }
      ],
      "name": "OverrideReturnsObject"
    },
    "jsii-calc.ParentStruct982": {
      "assembly": "jsii-calc",
      "datatype": true,
      "docs": {
        "stability": "stable",
        "summary": "https://github.com/aws/jsii/issues/982."
      },
      "fqn": "jsii-calc.ParentStruct982",
      "kind": "interface",
      "locationInModule": {
        "filename": "lib/compliance.ts",
        "line": 2500
      },
      "name": "ParentStruct982",
      "properties": [
        {
          "abstract": true,
          "docs": {
            "stability": "stable"
          },
          "immutable": true,
          "locationInModule": {
            "filename": "lib/compliance.ts",
            "line": 2501
          },
          "name": "foo",
          "type": {
            "primitive": "string"
          }
        }
      ]
    },
    "jsii-calc.PartiallyInitializedThisConsumer": {
      "abstract": true,
      "assembly": "jsii-calc",
      "docs": {
        "stability": "stable"
      },
      "fqn": "jsii-calc.PartiallyInitializedThisConsumer",
      "initializer": {
        "docs": {
          "stability": "stable"
        }
      },
      "kind": "class",
      "locationInModule": {
        "filename": "lib/compliance.ts",
        "line": 1835
      },
      "methods": [
        {
          "abstract": true,
          "docs": {
            "stability": "stable"
          },
          "locationInModule": {
            "filename": "lib/compliance.ts",
            "line": 1836
          },
          "name": "consumePartiallyInitializedThis",
          "parameters": [
            {
              "name": "obj",
              "type": {
                "fqn": "jsii-calc.ConstructorPassesThisOut"
              }
            },
            {
              "name": "dt",
              "type": {
                "primitive": "date"
              }
            },
            {
              "name": "ev",
              "type": {
                "fqn": "jsii-calc.AllTypesEnum"
              }
            }
          ],
          "returns": {
            "type": {
              "primitive": "string"
            }
          }
        }
      ],
      "name": "PartiallyInitializedThisConsumer"
    },
    "jsii-calc.Polymorphism": {
      "assembly": "jsii-calc",
      "docs": {
        "stability": "stable"
      },
      "fqn": "jsii-calc.Polymorphism",
      "initializer": {
        "docs": {
          "stability": "stable"
        }
      },
      "kind": "class",
      "locationInModule": {
        "filename": "lib/compliance.ts",
        "line": 495
      },
      "methods": [
        {
          "docs": {
            "stability": "stable"
          },
          "locationInModule": {
            "filename": "lib/compliance.ts",
            "line": 496
          },
          "name": "sayHello",
          "parameters": [
            {
              "name": "friendly",
              "type": {
                "fqn": "@scope/jsii-calc-lib.IFriendly"
              }
            }
          ],
          "returns": {
            "type": {
              "primitive": "string"
            }
          }
        }
      ],
      "name": "Polymorphism"
    },
    "jsii-calc.Power": {
      "assembly": "jsii-calc",
      "base": "jsii-calc.composition.CompositeOperation",
      "docs": {
        "stability": "stable",
        "summary": "The power operation."
      },
      "fqn": "jsii-calc.Power",
      "initializer": {
        "docs": {
          "stability": "stable",
          "summary": "Creates a Power operation."
        },
        "locationInModule": {
          "filename": "lib/calculator.ts",
          "line": 235
        },
        "parameters": [
          {
            "docs": {
              "summary": "The base of the power."
            },
            "name": "base",
            "type": {
              "fqn": "@scope/jsii-calc-lib.NumericValue"
            }
          },
          {
            "docs": {
              "summary": "The number of times to multiply."
            },
            "name": "pow",
            "type": {
              "fqn": "@scope/jsii-calc-lib.NumericValue"
            }
          }
        ]
      },
      "kind": "class",
      "locationInModule": {
        "filename": "lib/calculator.ts",
        "line": 229
      },
      "name": "Power",
      "properties": [
        {
          "docs": {
            "stability": "stable",
            "summary": "The base of the power."
          },
          "immutable": true,
          "locationInModule": {
            "filename": "lib/calculator.ts",
            "line": 236
          },
          "name": "base",
          "type": {
            "fqn": "@scope/jsii-calc-lib.NumericValue"
          }
        },
        {
          "docs": {
            "remarks": "Must be implemented by derived classes.",
            "stability": "stable",
            "summary": "The expression that this operation consists of."
          },
          "immutable": true,
          "locationInModule": {
            "filename": "lib/calculator.ts",
            "line": 242
          },
          "name": "expression",
          "overrides": "jsii-calc.composition.CompositeOperation",
          "type": {
            "fqn": "@scope/jsii-calc-lib.NumericValue"
          }
        },
        {
          "docs": {
            "stability": "stable",
            "summary": "The number of times to multiply."
          },
          "immutable": true,
          "locationInModule": {
            "filename": "lib/calculator.ts",
            "line": 237
          },
          "name": "pow",
          "type": {
            "fqn": "@scope/jsii-calc-lib.NumericValue"
          }
        }
      ]
    },
    "jsii-calc.PropertyNamedProperty": {
      "assembly": "jsii-calc",
      "docs": {
        "stability": "stable",
        "summary": "Reproduction for https://github.com/aws/jsii/issues/1113 Where a method or property named \"property\" would result in impossible to load Python code."
      },
      "fqn": "jsii-calc.PropertyNamedProperty",
      "initializer": {
        "docs": {
          "stability": "stable"
        }
      },
      "kind": "class",
      "locationInModule": {
        "filename": "lib/calculator.ts",
        "line": 403
      },
      "name": "PropertyNamedProperty",
      "properties": [
        {
          "docs": {
            "stability": "stable"
          },
          "immutable": true,
          "locationInModule": {
            "filename": "lib/calculator.ts",
            "line": 404
          },
          "name": "property",
          "type": {
            "primitive": "string"
          }
        },
        {
          "docs": {
            "stability": "stable"
          },
          "immutable": true,
          "locationInModule": {
            "filename": "lib/calculator.ts",
            "line": 405
          },
          "name": "yetAnoterOne",
          "type": {
            "primitive": "boolean"
          }
        }
      ]
    },
    "jsii-calc.PublicClass": {
      "assembly": "jsii-calc",
      "docs": {
        "stability": "stable"
      },
      "fqn": "jsii-calc.PublicClass",
      "initializer": {
        "docs": {
          "stability": "stable"
        }
      },
      "kind": "class",
      "locationInModule": {
        "filename": "lib/compliance.ts",
        "line": 1555
      },
      "methods": [
        {
          "docs": {
            "stability": "stable"
          },
          "locationInModule": {
            "filename": "lib/compliance.ts",
            "line": 1556
          },
          "name": "hello"
        }
      ],
      "name": "PublicClass"
    },
    "jsii-calc.PythonReservedWords": {
      "assembly": "jsii-calc",
      "docs": {
        "stability": "stable"
      },
      "fqn": "jsii-calc.PythonReservedWords",
      "initializer": {
        "docs": {
          "stability": "stable"
        }
      },
      "kind": "class",
      "locationInModule": {
        "filename": "lib/compliance.ts",
        "line": 957
      },
      "methods": [
        {
          "docs": {
            "stability": "stable"
          },
          "locationInModule": {
            "filename": "lib/compliance.ts",
            "line": 958
          },
          "name": "and"
        },
        {
          "docs": {
            "stability": "stable"
          },
          "locationInModule": {
            "filename": "lib/compliance.ts",
            "line": 962
          },
          "name": "as"
        },
        {
          "docs": {
            "stability": "stable"
          },
          "locationInModule": {
            "filename": "lib/compliance.ts",
            "line": 966
          },
          "name": "assert"
        },
        {
          "docs": {
            "stability": "stable"
          },
          "locationInModule": {
            "filename": "lib/compliance.ts",
            "line": 970
          },
          "name": "async"
        },
        {
          "docs": {
            "stability": "stable"
          },
          "locationInModule": {
            "filename": "lib/compliance.ts",
            "line": 974
          },
          "name": "await"
        },
        {
          "docs": {
            "stability": "stable"
          },
          "locationInModule": {
            "filename": "lib/compliance.ts",
            "line": 978
          },
          "name": "break"
        },
        {
          "docs": {
            "stability": "stable"
          },
          "locationInModule": {
            "filename": "lib/compliance.ts",
            "line": 982
          },
          "name": "class"
        },
        {
          "docs": {
            "stability": "stable"
          },
          "locationInModule": {
            "filename": "lib/compliance.ts",
            "line": 986
          },
          "name": "continue"
        },
        {
          "docs": {
            "stability": "stable"
          },
          "locationInModule": {
            "filename": "lib/compliance.ts",
            "line": 990
          },
          "name": "def"
        },
        {
          "docs": {
            "stability": "stable"
          },
          "locationInModule": {
            "filename": "lib/compliance.ts",
            "line": 994
          },
          "name": "del"
        },
        {
          "docs": {
            "stability": "stable"
          },
          "locationInModule": {
            "filename": "lib/compliance.ts",
            "line": 998
          },
          "name": "elif"
        },
        {
          "docs": {
            "stability": "stable"
          },
          "locationInModule": {
            "filename": "lib/compliance.ts",
            "line": 1002
          },
          "name": "else"
        },
        {
          "docs": {
            "stability": "stable"
          },
          "locationInModule": {
            "filename": "lib/compliance.ts",
            "line": 1006
          },
          "name": "except"
        },
        {
          "docs": {
            "stability": "stable"
          },
          "locationInModule": {
            "filename": "lib/compliance.ts",
            "line": 1010
          },
          "name": "finally"
        },
        {
          "docs": {
            "stability": "stable"
          },
          "locationInModule": {
            "filename": "lib/compliance.ts",
            "line": 1014
          },
          "name": "for"
        },
        {
          "docs": {
            "stability": "stable"
          },
          "locationInModule": {
            "filename": "lib/compliance.ts",
            "line": 1018
          },
          "name": "from"
        },
        {
          "docs": {
            "stability": "stable"
          },
          "locationInModule": {
            "filename": "lib/compliance.ts",
            "line": 1022
          },
          "name": "global"
        },
        {
          "docs": {
            "stability": "stable"
          },
          "locationInModule": {
            "filename": "lib/compliance.ts",
            "line": 1026
          },
          "name": "if"
        },
        {
          "docs": {
            "stability": "stable"
          },
          "locationInModule": {
            "filename": "lib/compliance.ts",
            "line": 1030
          },
          "name": "import"
        },
        {
          "docs": {
            "stability": "stable"
          },
          "locationInModule": {
            "filename": "lib/compliance.ts",
            "line": 1034
          },
          "name": "in"
        },
        {
          "docs": {
            "stability": "stable"
          },
          "locationInModule": {
            "filename": "lib/compliance.ts",
            "line": 1038
          },
          "name": "is"
        },
        {
          "docs": {
            "stability": "stable"
          },
          "locationInModule": {
            "filename": "lib/compliance.ts",
            "line": 1042
          },
          "name": "lambda"
        },
        {
          "docs": {
            "stability": "stable"
          },
          "locationInModule": {
            "filename": "lib/compliance.ts",
            "line": 1046
          },
          "name": "nonlocal"
        },
        {
          "docs": {
            "stability": "stable"
          },
          "locationInModule": {
            "filename": "lib/compliance.ts",
            "line": 1050
          },
          "name": "not"
        },
        {
          "docs": {
            "stability": "stable"
          },
          "locationInModule": {
            "filename": "lib/compliance.ts",
            "line": 1054
          },
          "name": "or"
        },
        {
          "docs": {
            "stability": "stable"
          },
          "locationInModule": {
            "filename": "lib/compliance.ts",
            "line": 1058
          },
          "name": "pass"
        },
        {
          "docs": {
            "stability": "stable"
          },
          "locationInModule": {
            "filename": "lib/compliance.ts",
            "line": 1062
          },
          "name": "raise"
        },
        {
          "docs": {
            "stability": "stable"
          },
          "locationInModule": {
            "filename": "lib/compliance.ts",
            "line": 1066
          },
          "name": "return"
        },
        {
          "docs": {
            "stability": "stable"
          },
          "locationInModule": {
            "filename": "lib/compliance.ts",
            "line": 1070
          },
          "name": "try"
        },
        {
          "docs": {
            "stability": "stable"
          },
          "locationInModule": {
            "filename": "lib/compliance.ts",
            "line": 1074
          },
          "name": "while"
        },
        {
          "docs": {
            "stability": "stable"
          },
          "locationInModule": {
            "filename": "lib/compliance.ts",
            "line": 1078
          },
          "name": "with"
        },
        {
          "docs": {
            "stability": "stable"
          },
          "locationInModule": {
            "filename": "lib/compliance.ts",
            "line": 1082
          },
          "name": "yield"
        }
      ],
      "name": "PythonReservedWords"
    },
    "jsii-calc.PythonSelf.ClassWithSelf": {
      "assembly": "jsii-calc",
      "docs": {
        "stability": "stable"
      },
      "fqn": "jsii-calc.PythonSelf.ClassWithSelf",
      "initializer": {
        "docs": {
          "stability": "stable"
        },
        "locationInModule": {
          "filename": "lib/compliance.ts",
          "line": 1092
        },
        "parameters": [
          {
            "name": "self",
            "type": {
              "primitive": "string"
            }
          }
        ]
      },
      "kind": "class",
      "locationInModule": {
        "filename": "lib/compliance.ts",
        "line": 1091
      },
      "methods": [
        {
          "docs": {
            "stability": "stable"
          },
          "locationInModule": {
            "filename": "lib/compliance.ts",
            "line": 1094
          },
          "name": "method",
          "parameters": [
            {
              "name": "self",
              "type": {
                "primitive": "number"
              }
            }
          ],
          "returns": {
            "type": {
              "primitive": "string"
            }
          }
        }
      ],
      "name": "ClassWithSelf",
      "namespace": "PythonSelf",
      "properties": [
        {
          "docs": {
            "stability": "stable"
          },
          "immutable": true,
          "locationInModule": {
            "filename": "lib/compliance.ts",
            "line": 1092
          },
          "name": "self",
          "type": {
            "primitive": "string"
          }
        }
      ]
    },
    "jsii-calc.PythonSelf.ClassWithSelfKwarg": {
      "assembly": "jsii-calc",
      "docs": {
        "stability": "stable"
      },
      "fqn": "jsii-calc.PythonSelf.ClassWithSelfKwarg",
      "initializer": {
        "docs": {
          "stability": "stable"
        },
        "locationInModule": {
          "filename": "lib/compliance.ts",
          "line": 1100
        },
        "parameters": [
          {
            "name": "props",
            "type": {
              "fqn": "jsii-calc.PythonSelf.StructWithSelf"
            }
          }
        ]
      },
      "kind": "class",
      "locationInModule": {
        "filename": "lib/compliance.ts",
        "line": 1099
      },
      "name": "ClassWithSelfKwarg",
      "namespace": "PythonSelf",
      "properties": [
        {
          "docs": {
            "stability": "stable"
          },
          "immutable": true,
          "locationInModule": {
            "filename": "lib/compliance.ts",
            "line": 1100
          },
          "name": "props",
          "type": {
            "fqn": "jsii-calc.PythonSelf.StructWithSelf"
          }
        }
      ]
    },
    "jsii-calc.PythonSelf.IInterfaceWithSelf": {
      "assembly": "jsii-calc",
      "docs": {
        "stability": "stable"
      },
      "fqn": "jsii-calc.PythonSelf.IInterfaceWithSelf",
      "kind": "interface",
      "locationInModule": {
        "filename": "lib/compliance.ts",
        "line": 1107
      },
      "methods": [
        {
          "abstract": true,
          "docs": {
            "stability": "stable"
          },
          "locationInModule": {
            "filename": "lib/compliance.ts",
            "line": 1108
          },
          "name": "method",
          "parameters": [
            {
              "name": "self",
              "type": {
                "primitive": "number"
              }
            }
          ],
          "returns": {
            "type": {
              "primitive": "string"
            }
          }
        }
      ],
      "name": "IInterfaceWithSelf",
      "namespace": "PythonSelf"
    },
    "jsii-calc.PythonSelf.StructWithSelf": {
      "assembly": "jsii-calc",
      "datatype": true,
      "docs": {
        "stability": "stable"
      },
      "fqn": "jsii-calc.PythonSelf.StructWithSelf",
      "kind": "interface",
      "locationInModule": {
        "filename": "lib/compliance.ts",
        "line": 1103
      },
      "name": "StructWithSelf",
      "namespace": "PythonSelf",
      "properties": [
        {
          "abstract": true,
          "docs": {
            "stability": "stable"
          },
          "immutable": true,
          "locationInModule": {
            "filename": "lib/compliance.ts",
            "line": 1104
          },
          "name": "self",
          "type": {
            "primitive": "string"
          }
        }
      ]
    },
    "jsii-calc.ReferenceEnumFromScopedPackage": {
      "assembly": "jsii-calc",
      "docs": {
        "stability": "stable",
        "summary": "See awslabs/jsii#138."
      },
      "fqn": "jsii-calc.ReferenceEnumFromScopedPackage",
      "initializer": {
        "docs": {
          "stability": "stable"
        }
      },
      "kind": "class",
      "locationInModule": {
        "filename": "lib/compliance.ts",
        "line": 1183
      },
      "methods": [
        {
          "docs": {
            "stability": "stable"
          },
          "locationInModule": {
            "filename": "lib/compliance.ts",
            "line": 1186
          },
          "name": "loadFoo",
          "returns": {
            "optional": true,
            "type": {
              "fqn": "@scope/jsii-calc-lib.EnumFromScopedModule"
            }
          }
        },
        {
          "docs": {
            "stability": "stable"
          },
          "locationInModule": {
            "filename": "lib/compliance.ts",
            "line": 1190
          },
          "name": "saveFoo",
          "parameters": [
            {
              "name": "value",
              "type": {
                "fqn": "@scope/jsii-calc-lib.EnumFromScopedModule"
              }
            }
          ]
        }
      ],
      "name": "ReferenceEnumFromScopedPackage",
      "properties": [
        {
          "docs": {
            "stability": "stable"
          },
          "locationInModule": {
            "filename": "lib/compliance.ts",
            "line": 1184
          },
          "name": "foo",
          "optional": true,
          "type": {
            "fqn": "@scope/jsii-calc-lib.EnumFromScopedModule"
          }
        }
      ]
    },
    "jsii-calc.ReturnsPrivateImplementationOfInterface": {
      "assembly": "jsii-calc",
      "docs": {
        "returns": "an instance of an un-exported class that extends `ExportedBaseClass`, declared as `IPrivatelyImplemented`.",
        "see": "https://github.com/aws/jsii/issues/320",
        "stability": "stable",
        "summary": "Helps ensure the JSII kernel & runtime cooperate correctly when an un-exported instance of a class is returned with a declared type that is an exported interface, and the instance inherits from an exported class."
      },
      "fqn": "jsii-calc.ReturnsPrivateImplementationOfInterface",
      "initializer": {
        "docs": {
          "stability": "stable"
        }
      },
      "kind": "class",
      "locationInModule": {
        "filename": "lib/compliance.ts",
        "line": 1508
      },
      "name": "ReturnsPrivateImplementationOfInterface",
      "properties": [
        {
          "docs": {
            "stability": "stable"
          },
          "immutable": true,
          "locationInModule": {
            "filename": "lib/compliance.ts",
            "line": 1509
          },
          "name": "privateImplementation",
          "type": {
            "fqn": "jsii-calc.IPrivatelyImplemented"
          }
        }
      ]
    },
    "jsii-calc.RootStruct": {
      "assembly": "jsii-calc",
      "datatype": true,
      "docs": {
        "remarks": "This is cheating with the (current) declared types, but this is the \"more\nidiomatic\" way for Pythonists.",
        "stability": "stable",
        "summary": "This is here to check that we can pass a nested struct into a kwargs by specifying it as an in-line dictionary."
      },
      "fqn": "jsii-calc.RootStruct",
      "kind": "interface",
      "locationInModule": {
        "filename": "lib/compliance.ts",
        "line": 2444
      },
      "name": "RootStruct",
      "properties": [
        {
          "abstract": true,
          "docs": {
            "stability": "stable",
            "summary": "May not be empty."
          },
          "immutable": true,
          "locationInModule": {
            "filename": "lib/compliance.ts",
            "line": 2448
          },
          "name": "stringProp",
          "type": {
            "primitive": "string"
          }
        },
        {
          "abstract": true,
          "docs": {
            "stability": "stable"
          },
          "immutable": true,
          "locationInModule": {
            "filename": "lib/compliance.ts",
            "line": 2449
          },
          "name": "nestedStruct",
          "optional": true,
          "type": {
            "fqn": "jsii-calc.NestedStruct"
          }
        }
      ]
    },
    "jsii-calc.RootStructValidator": {
      "assembly": "jsii-calc",
      "docs": {
        "stability": "stable"
      },
      "fqn": "jsii-calc.RootStructValidator",
      "kind": "class",
      "locationInModule": {
        "filename": "lib/compliance.ts",
        "line": 2457
      },
      "methods": [
        {
          "docs": {
            "stability": "stable"
          },
          "locationInModule": {
            "filename": "lib/compliance.ts",
            "line": 2458
          },
          "name": "validate",
          "parameters": [
            {
              "name": "struct",
              "type": {
                "fqn": "jsii-calc.RootStruct"
              }
            }
          ],
          "static": true
        }
      ],
      "name": "RootStructValidator"
    },
    "jsii-calc.RuntimeTypeChecking": {
      "assembly": "jsii-calc",
      "docs": {
        "stability": "stable"
      },
      "fqn": "jsii-calc.RuntimeTypeChecking",
      "initializer": {
        "docs": {
          "stability": "stable"
        }
      },
      "kind": "class",
      "locationInModule": {
        "filename": "lib/compliance.ts",
        "line": 288
      },
      "methods": [
        {
          "docs": {
            "stability": "stable"
          },
          "locationInModule": {
            "filename": "lib/compliance.ts",
            "line": 296
          },
          "name": "methodWithDefaultedArguments",
          "parameters": [
            {
              "name": "arg1",
              "optional": true,
              "type": {
                "primitive": "number"
              }
            },
            {
              "name": "arg2",
              "optional": true,
              "type": {
                "primitive": "string"
              }
            },
            {
              "name": "arg3",
              "optional": true,
              "type": {
                "primitive": "date"
              }
            }
          ]
        },
        {
          "docs": {
            "stability": "stable"
          },
          "locationInModule": {
            "filename": "lib/compliance.ts",
            "line": 304
          },
          "name": "methodWithOptionalAnyArgument",
          "parameters": [
            {
              "name": "arg",
              "optional": true,
              "type": {
                "primitive": "any"
              }
            }
          ]
        },
        {
          "docs": {
            "stability": "stable",
            "summary": "Used to verify verification of number of method arguments."
          },
          "locationInModule": {
            "filename": "lib/compliance.ts",
            "line": 292
          },
          "name": "methodWithOptionalArguments",
          "parameters": [
            {
              "name": "arg1",
              "type": {
                "primitive": "number"
              }
            },
            {
              "name": "arg2",
              "type": {
                "primitive": "string"
              }
            },
            {
              "name": "arg3",
              "optional": true,
              "type": {
                "primitive": "date"
              }
            }
          ]
        }
      ],
      "name": "RuntimeTypeChecking"
    },
    "jsii-calc.SecondLevelStruct": {
      "assembly": "jsii-calc",
      "datatype": true,
      "docs": {
        "stability": "stable"
      },
      "fqn": "jsii-calc.SecondLevelStruct",
      "kind": "interface",
      "locationInModule": {
        "filename": "lib/compliance.ts",
        "line": 2016
      },
      "name": "SecondLevelStruct",
      "properties": [
        {
          "abstract": true,
          "docs": {
            "stability": "stable",
            "summary": "It's long and required."
          },
          "immutable": true,
          "locationInModule": {
            "filename": "lib/compliance.ts",
            "line": 2020
          },
          "name": "deeperRequiredProp",
          "type": {
            "primitive": "string"
          }
        },
        {
          "abstract": true,
          "docs": {
            "stability": "stable",
            "summary": "It's long, but you'll almost never pass it."
          },
          "immutable": true,
          "locationInModule": {
            "filename": "lib/compliance.ts",
            "line": 2025
          },
          "name": "deeperOptionalProp",
          "optional": true,
          "type": {
            "primitive": "string"
          }
        }
      ]
    },
    "jsii-calc.SingleInstanceTwoTypes": {
      "assembly": "jsii-calc",
      "docs": {
        "remarks": "JSII clients can instantiate 2 different strongly-typed wrappers for the same\nobject. Unfortunately, this will break object equality, but if we didn't do\nthis it would break runtime type checks in the JVM or CLR.",
        "stability": "stable",
        "summary": "Test that a single instance can be returned under two different FQNs."
      },
      "fqn": "jsii-calc.SingleInstanceTwoTypes",
      "initializer": {
        "docs": {
          "stability": "stable"
        }
      },
      "kind": "class",
      "locationInModule": {
        "filename": "lib/compliance.ts",
        "line": 1626
      },
      "methods": [
        {
          "docs": {
            "stability": "stable"
          },
          "locationInModule": {
            "filename": "lib/compliance.ts",
            "line": 1629
          },
          "name": "interface1",
          "returns": {
            "type": {
              "fqn": "jsii-calc.InbetweenClass"
            }
          }
        },
        {
          "docs": {
            "stability": "stable"
          },
          "locationInModule": {
            "filename": "lib/compliance.ts",
            "line": 1633
          },
          "name": "interface2",
          "returns": {
            "type": {
              "fqn": "jsii-calc.IPublicInterface"
            }
          }
        }
      ],
      "name": "SingleInstanceTwoTypes"
    },
    "jsii-calc.SingletonInt": {
      "assembly": "jsii-calc",
      "docs": {
        "remarks": "https://github.com/aws/jsii/issues/231",
        "stability": "stable",
        "summary": "Verifies that singleton enums are handled correctly."
      },
      "fqn": "jsii-calc.SingletonInt",
      "kind": "class",
      "locationInModule": {
        "filename": "lib/compliance.ts",
        "line": 1968
      },
      "methods": [
        {
          "docs": {
            "stability": "stable"
          },
          "locationInModule": {
            "filename": "lib/compliance.ts",
            "line": 1970
          },
          "name": "isSingletonInt",
          "parameters": [
            {
              "name": "value",
              "type": {
                "primitive": "number"
              }
            }
          ],
          "returns": {
            "type": {
              "primitive": "boolean"
            }
          }
        }
      ],
      "name": "SingletonInt"
    },
    "jsii-calc.SingletonIntEnum": {
      "assembly": "jsii-calc",
      "docs": {
        "stability": "stable",
        "summary": "A singleton integer."
      },
      "fqn": "jsii-calc.SingletonIntEnum",
      "kind": "enum",
      "locationInModule": {
        "filename": "lib/compliance.ts",
        "line": 1975
      },
      "members": [
        {
          "docs": {
            "stability": "stable",
            "summary": "Elite!"
          },
          "name": "SINGLETON_INT"
        }
      ],
      "name": "SingletonIntEnum"
    },
    "jsii-calc.SingletonString": {
      "assembly": "jsii-calc",
      "docs": {
        "remarks": "https://github.com/aws/jsii/issues/231",
        "stability": "stable",
        "summary": "Verifies that singleton enums are handled correctly."
      },
      "fqn": "jsii-calc.SingletonString",
      "kind": "class",
      "locationInModule": {
        "filename": "lib/compliance.ts",
        "line": 1951
      },
      "methods": [
        {
          "docs": {
            "stability": "stable"
          },
          "locationInModule": {
            "filename": "lib/compliance.ts",
            "line": 1954
          },
          "name": "isSingletonString",
          "parameters": [
            {
              "name": "value",
              "type": {
                "primitive": "string"
              }
            }
          ],
          "returns": {
            "type": {
              "primitive": "boolean"
            }
          }
        }
      ],
      "name": "SingletonString"
    },
    "jsii-calc.SingletonStringEnum": {
      "assembly": "jsii-calc",
      "docs": {
        "stability": "stable",
        "summary": "A singleton string."
      },
      "fqn": "jsii-calc.SingletonStringEnum",
      "kind": "enum",
      "locationInModule": {
        "filename": "lib/compliance.ts",
        "line": 1959
      },
      "members": [
        {
          "docs": {
            "stability": "stable",
            "summary": "1337."
          },
          "name": "SINGLETON_STRING"
        }
      ],
      "name": "SingletonStringEnum"
    },
    "jsii-calc.SmellyStruct": {
      "assembly": "jsii-calc",
      "datatype": true,
      "docs": {
        "stability": "stable"
      },
      "fqn": "jsii-calc.SmellyStruct",
      "kind": "interface",
      "locationInModule": {
        "filename": "lib/calculator.ts",
        "line": 414
      },
      "name": "SmellyStruct",
      "properties": [
        {
          "abstract": true,
          "docs": {
            "stability": "stable"
          },
          "immutable": true,
          "locationInModule": {
            "filename": "lib/calculator.ts",
            "line": 415
          },
          "name": "property",
          "type": {
            "primitive": "string"
          }
        },
        {
          "abstract": true,
          "docs": {
            "stability": "stable"
          },
          "immutable": true,
          "locationInModule": {
            "filename": "lib/calculator.ts",
            "line": 416
          },
          "name": "yetAnoterOne",
          "type": {
            "primitive": "boolean"
          }
        }
      ]
    },
    "jsii-calc.SomeTypeJsii976": {
      "assembly": "jsii-calc",
      "docs": {
        "stability": "stable"
      },
      "fqn": "jsii-calc.SomeTypeJsii976",
      "initializer": {
        "docs": {
          "stability": "stable"
        }
      },
      "kind": "class",
      "locationInModule": {
        "filename": "lib/compliance.ts",
        "line": 2481
      },
      "methods": [
        {
          "docs": {
            "stability": "stable"
          },
          "locationInModule": {
            "filename": "lib/compliance.ts",
            "line": 2490
          },
          "name": "returnAnonymous",
          "returns": {
            "type": {
              "primitive": "any"
            }
          },
          "static": true
        },
        {
          "docs": {
            "stability": "stable"
          },
          "locationInModule": {
            "filename": "lib/compliance.ts",
            "line": 2482
          },
          "name": "returnReturn",
          "returns": {
            "type": {
              "fqn": "jsii-calc.IReturnJsii976"
            }
          },
          "static": true
        }
      ],
      "name": "SomeTypeJsii976"
    },
    "jsii-calc.StableClass": {
      "assembly": "jsii-calc",
      "docs": {
        "stability": "stable"
      },
      "fqn": "jsii-calc.StableClass",
      "initializer": {
        "docs": {
          "stability": "stable"
        },
        "locationInModule": {
          "filename": "lib/stability.ts",
          "line": 59
        },
        "parameters": [
          {
            "name": "readonlyString",
            "type": {
              "primitive": "string"
            }
          },
          {
            "name": "mutableNumber",
            "optional": true,
            "type": {
              "primitive": "number"
            }
          }
        ]
      },
      "kind": "class",
      "locationInModule": {
        "filename": "lib/stability.ts",
        "line": 53
      },
      "methods": [
        {
          "docs": {
            "stability": "stable"
          },
          "locationInModule": {
            "filename": "lib/stability.ts",
            "line": 64
          },
          "name": "method"
        }
      ],
      "name": "StableClass",
      "properties": [
        {
          "docs": {
            "stability": "stable"
          },
          "immutable": true,
          "locationInModule": {
            "filename": "lib/stability.ts",
            "line": 55
          },
          "name": "readonlyProperty",
          "type": {
            "primitive": "string"
          }
        },
        {
          "docs": {
            "stability": "stable"
          },
          "locationInModule": {
            "filename": "lib/stability.ts",
            "line": 57
          },
          "name": "mutableProperty",
          "optional": true,
          "type": {
            "primitive": "number"
          }
        }
      ]
    },
    "jsii-calc.StableEnum": {
      "assembly": "jsii-calc",
      "docs": {
        "stability": "stable"
      },
      "fqn": "jsii-calc.StableEnum",
      "kind": "enum",
      "locationInModule": {
        "filename": "lib/stability.ts",
        "line": 69
      },
      "members": [
        {
          "docs": {
            "stability": "stable"
          },
          "name": "OPTION_A"
        },
        {
          "docs": {
            "stability": "stable"
          },
          "name": "OPTION_B"
        }
      ],
      "name": "StableEnum"
    },
    "jsii-calc.StableStruct": {
      "assembly": "jsii-calc",
      "datatype": true,
      "docs": {
        "stability": "stable"
      },
      "fqn": "jsii-calc.StableStruct",
      "kind": "interface",
      "locationInModule": {
        "filename": "lib/stability.ts",
        "line": 41
      },
      "name": "StableStruct",
      "properties": [
        {
          "abstract": true,
          "docs": {
            "stability": "stable"
          },
          "immutable": true,
          "locationInModule": {
            "filename": "lib/stability.ts",
            "line": 43
          },
          "name": "readonlyProperty",
          "type": {
            "primitive": "string"
          }
        }
      ]
    },
    "jsii-calc.StaticContext": {
      "assembly": "jsii-calc",
      "docs": {
        "remarks": "https://github.com/awslabs/aws-cdk/issues/2304",
        "stability": "stable",
        "summary": "This is used to validate the ability to use `this` from within a static context."
      },
      "fqn": "jsii-calc.StaticContext",
      "kind": "class",
      "locationInModule": {
        "filename": "lib/compliance.ts",
        "line": 1894
      },
      "methods": [
        {
          "docs": {
            "stability": "stable"
          },
          "locationInModule": {
            "filename": "lib/compliance.ts",
            "line": 1897
          },
          "name": "canAccessStaticContext",
          "returns": {
            "type": {
              "primitive": "boolean"
            }
          },
          "static": true
        }
      ],
      "name": "StaticContext",
      "properties": [
        {
          "docs": {
            "stability": "stable"
          },
          "locationInModule": {
            "filename": "lib/compliance.ts",
            "line": 1905
          },
          "name": "staticVariable",
          "static": true,
          "type": {
            "primitive": "boolean"
          }
        }
      ]
    },
    "jsii-calc.StaticHelloChild": {
      "assembly": "jsii-calc",
      "base": "jsii-calc.StaticHelloParent",
      "docs": {
        "stability": "stable"
      },
      "fqn": "jsii-calc.StaticHelloChild",
      "kind": "class",
      "locationInModule": {
        "filename": "lib/compliance.ts",
        "line": 2862
      },
      "methods": [
        {
          "docs": {
            "stability": "stable"
          },
          "locationInModule": {
            "filename": "lib/compliance.ts",
            "line": 2867
          },
          "name": "method",
          "overrides": "jsii-calc.StaticHelloParent",
          "static": true
        }
      ],
      "name": "StaticHelloChild",
      "properties": [
        {
          "docs": {
            "stability": "stable"
          },
          "immutable": true,
          "locationInModule": {
            "filename": "lib/compliance.ts",
            "line": 2863
          },
          "name": "property",
          "overrides": "jsii-calc.StaticHelloParent",
          "static": true,
          "type": {
            "primitive": "number"
          }
        }
      ]
    },
    "jsii-calc.StaticHelloParent": {
      "assembly": "jsii-calc",
      "docs": {
        "remarks": "The difference is fairly minor (for typical use-cases, the end result is the\nsame), however this has implications on what the generated code should look\nlike.",
        "stability": "stable",
        "summary": "Static methods that override parent class are technically overrides (the inheritance of statics is part of the ES6 specification), but certain other languages such as Java do not carry statics in the inheritance chain at all, so they cannot be overridden, only hidden."
      },
      "fqn": "jsii-calc.StaticHelloParent",
      "initializer": {
        "docs": {
          "stability": "stable"
        }
      },
      "kind": "class",
      "locationInModule": {
        "filename": "lib/compliance.ts",
        "line": 2853
      },
      "methods": [
        {
          "docs": {
            "stability": "stable"
          },
          "locationInModule": {
            "filename": "lib/compliance.ts",
            "line": 2858
          },
          "name": "method",
          "static": true
        }
      ],
      "name": "StaticHelloParent",
      "properties": [
        {
          "docs": {
            "stability": "stable"
          },
          "immutable": true,
          "locationInModule": {
            "filename": "lib/compliance.ts",
            "line": 2854
          },
          "name": "property",
          "static": true,
          "type": {
            "primitive": "number"
          }
        }
      ]
    },
    "jsii-calc.Statics": {
      "assembly": "jsii-calc",
      "docs": {
        "stability": "stable"
      },
      "fqn": "jsii-calc.Statics",
      "initializer": {
        "docs": {
          "stability": "stable"
        },
        "locationInModule": {
          "filename": "lib/compliance.ts",
          "line": 690
        },
        "parameters": [
          {
            "name": "value",
            "type": {
              "primitive": "string"
            }
          }
        ]
      },
      "kind": "class",
      "locationInModule": {
        "filename": "lib/compliance.ts",
        "line": 689
      },
      "methods": [
        {
          "docs": {
            "stability": "stable",
            "summary": "Jsdocs for static method."
          },
          "locationInModule": {
            "filename": "lib/compliance.ts",
            "line": 696
          },
          "name": "staticMethod",
          "parameters": [
            {
              "docs": {
                "summary": "The name of the person to say hello to."
              },
              "name": "name",
              "type": {
                "primitive": "string"
              }
            }
          ],
          "returns": {
            "type": {
              "primitive": "string"
            }
          },
          "static": true
        },
        {
          "docs": {
            "stability": "stable"
          },
          "locationInModule": {
            "filename": "lib/compliance.ts",
            "line": 700
          },
          "name": "justMethod",
          "returns": {
            "type": {
              "primitive": "string"
            }
          }
        }
      ],
      "name": "Statics",
      "properties": [
        {
          "const": true,
          "docs": {
            "stability": "stable",
            "summary": "Constants may also use all-caps."
          },
          "immutable": true,
          "locationInModule": {
            "filename": "lib/compliance.ts",
            "line": 712
          },
          "name": "BAR",
          "static": true,
          "type": {
            "primitive": "number"
          }
        },
        {
          "const": true,
          "docs": {
            "stability": "stable"
          },
          "immutable": true,
          "locationInModule": {
            "filename": "lib/compliance.ts",
            "line": 741
          },
          "name": "ConstObj",
          "static": true,
          "type": {
            "fqn": "jsii-calc.DoubleTrouble"
          }
        },
        {
          "const": true,
          "docs": {
            "stability": "stable",
            "summary": "Jsdocs for static property."
          },
          "immutable": true,
          "locationInModule": {
            "filename": "lib/compliance.ts",
            "line": 707
          },
          "name": "Foo",
          "static": true,
          "type": {
            "primitive": "string"
          }
        },
        {
          "const": true,
          "docs": {
            "stability": "stable",
            "summary": "Constants can also use camelCase."
          },
          "immutable": true,
          "locationInModule": {
            "filename": "lib/compliance.ts",
            "line": 717
          },
          "name": "zooBar",
          "static": true,
          "type": {
            "collection": {
              "elementtype": {
                "primitive": "string"
              },
              "kind": "map"
            }
          }
        },
        {
          "docs": {
            "remarks": "Jsdocs for static setter.",
            "stability": "stable",
            "summary": "Jsdocs for static getter."
          },
          "locationInModule": {
            "filename": "lib/compliance.ts",
            "line": 726
          },
          "name": "instance",
          "static": true,
          "type": {
            "fqn": "jsii-calc.Statics"
          }
        },
        {
          "docs": {
            "stability": "stable"
          },
          "locationInModule": {
            "filename": "lib/compliance.ts",
            "line": 740
          },
          "name": "nonConstStatic",
          "static": true,
          "type": {
            "primitive": "number"
          }
        },
        {
          "docs": {
            "stability": "stable"
          },
          "immutable": true,
          "locationInModule": {
            "filename": "lib/compliance.ts",
            "line": 690
          },
          "name": "value",
          "type": {
            "primitive": "string"
          }
        }
      ]
    },
    "jsii-calc.StringEnum": {
      "assembly": "jsii-calc",
      "docs": {
        "stability": "stable"
      },
      "fqn": "jsii-calc.StringEnum",
      "kind": "enum",
      "locationInModule": {
        "filename": "lib/compliance.ts",
        "line": 39
      },
      "members": [
        {
          "docs": {
            "stability": "stable"
          },
          "name": "A"
        },
        {
          "docs": {
            "stability": "stable"
          },
          "name": "B"
        },
        {
          "docs": {
            "stability": "stable"
          },
          "name": "C"
        }
      ],
      "name": "StringEnum"
    },
    "jsii-calc.StripInternal": {
      "assembly": "jsii-calc",
      "docs": {
        "stability": "stable"
      },
      "fqn": "jsii-calc.StripInternal",
      "initializer": {
        "docs": {
          "stability": "stable"
        }
      },
      "kind": "class",
      "locationInModule": {
        "filename": "lib/compliance.ts",
        "line": 1679
      },
      "name": "StripInternal",
      "properties": [
        {
          "docs": {
            "stability": "stable"
          },
          "locationInModule": {
            "filename": "lib/compliance.ts",
            "line": 1680
          },
          "name": "youSeeMe",
          "type": {
            "primitive": "string"
          }
        }
      ]
    },
    "jsii-calc.StructA": {
      "assembly": "jsii-calc",
      "datatype": true,
      "docs": {
        "stability": "stable",
        "summary": "We can serialize and deserialize structs without silently ignoring optional fields."
      },
      "fqn": "jsii-calc.StructA",
      "kind": "interface",
      "locationInModule": {
        "filename": "lib/compliance.ts",
        "line": 2242
      },
      "name": "StructA",
      "properties": [
        {
          "abstract": true,
          "docs": {
            "stability": "stable"
          },
          "immutable": true,
          "locationInModule": {
            "filename": "lib/compliance.ts",
            "line": 2243
          },
          "name": "requiredString",
          "type": {
            "primitive": "string"
          }
        },
        {
          "abstract": true,
          "docs": {
            "stability": "stable"
          },
          "immutable": true,
          "locationInModule": {
            "filename": "lib/compliance.ts",
            "line": 2245
          },
          "name": "optionalNumber",
          "optional": true,
          "type": {
            "primitive": "number"
          }
        },
        {
          "abstract": true,
          "docs": {
            "stability": "stable"
          },
          "immutable": true,
          "locationInModule": {
            "filename": "lib/compliance.ts",
            "line": 2244
          },
          "name": "optionalString",
          "optional": true,
          "type": {
            "primitive": "string"
          }
        }
      ]
    },
    "jsii-calc.StructB": {
      "assembly": "jsii-calc",
      "datatype": true,
      "docs": {
        "stability": "stable",
        "summary": "This intentionally overlaps with StructA (where only requiredString is provided) to test htat the kernel properly disambiguates those."
      },
      "fqn": "jsii-calc.StructB",
      "kind": "interface",
      "locationInModule": {
        "filename": "lib/compliance.ts",
        "line": 2251
      },
      "name": "StructB",
      "properties": [
        {
          "abstract": true,
          "docs": {
            "stability": "stable"
          },
          "immutable": true,
          "locationInModule": {
            "filename": "lib/compliance.ts",
            "line": 2252
          },
          "name": "requiredString",
          "type": {
            "primitive": "string"
          }
        },
        {
          "abstract": true,
          "docs": {
            "stability": "stable"
          },
          "immutable": true,
          "locationInModule": {
            "filename": "lib/compliance.ts",
            "line": 2253
          },
          "name": "optionalBoolean",
          "optional": true,
          "type": {
            "primitive": "boolean"
          }
        },
        {
          "abstract": true,
          "docs": {
            "stability": "stable"
          },
          "immutable": true,
          "locationInModule": {
            "filename": "lib/compliance.ts",
            "line": 2254
          },
          "name": "optionalStructA",
          "optional": true,
          "type": {
            "fqn": "jsii-calc.StructA"
          }
        }
      ]
    },
    "jsii-calc.StructParameterType": {
      "assembly": "jsii-calc",
      "datatype": true,
      "docs": {
        "remarks": "See: https://github.com/aws/aws-cdk/issues/4302",
        "stability": "stable",
        "summary": "Verifies that, in languages that do keyword lifting (e.g: Python), having a struct member with the same name as a positional parameter results in the correct code being emitted."
      },
      "fqn": "jsii-calc.StructParameterType",
      "kind": "interface",
      "locationInModule": {
        "filename": "lib/compliance.ts",
        "line": 2680
      },
      "name": "StructParameterType",
      "properties": [
        {
          "abstract": true,
          "docs": {
            "stability": "stable"
          },
          "immutable": true,
          "locationInModule": {
            "filename": "lib/compliance.ts",
            "line": 2681
          },
          "name": "scope",
          "type": {
            "primitive": "string"
          }
        },
        {
          "abstract": true,
          "docs": {
            "stability": "stable"
          },
          "immutable": true,
          "locationInModule": {
            "filename": "lib/compliance.ts",
            "line": 2682
          },
          "name": "props",
          "optional": true,
          "type": {
            "primitive": "boolean"
          }
        }
      ]
    },
    "jsii-calc.StructPassing": {
      "assembly": "jsii-calc",
      "docs": {
        "stability": "external",
        "summary": "Just because we can."
      },
      "fqn": "jsii-calc.StructPassing",
      "initializer": {
        "docs": {
          "stability": "stable"
        }
      },
      "kind": "class",
      "locationInModule": {
        "filename": "lib/compliance.ts",
        "line": 2074
      },
      "methods": [
        {
          "docs": {
            "stability": "external"
          },
          "locationInModule": {
            "filename": "lib/compliance.ts",
            "line": 2086
          },
          "name": "howManyVarArgsDidIPass",
          "parameters": [
            {
              "name": "_positional",
              "type": {
                "primitive": "number"
              }
            },
            {
              "name": "inputs",
              "type": {
                "fqn": "jsii-calc.TopLevelStruct"
              },
              "variadic": true
            }
          ],
          "returns": {
            "type": {
              "primitive": "number"
            }
          },
          "static": true,
          "variadic": true
        },
        {
          "docs": {
            "stability": "external"
          },
          "locationInModule": {
            "filename": "lib/compliance.ts",
            "line": 2075
          },
          "name": "roundTrip",
          "parameters": [
            {
              "name": "_positional",
              "type": {
                "primitive": "number"
              }
            },
            {
              "name": "input",
              "type": {
                "fqn": "jsii-calc.TopLevelStruct"
              }
            }
          ],
          "returns": {
            "type": {
              "fqn": "jsii-calc.TopLevelStruct"
            }
          },
          "static": true
        }
      ],
      "name": "StructPassing"
    },
    "jsii-calc.StructUnionConsumer": {
      "assembly": "jsii-calc",
      "docs": {
        "stability": "stable"
      },
      "fqn": "jsii-calc.StructUnionConsumer",
      "kind": "class",
      "locationInModule": {
        "filename": "lib/compliance.ts",
        "line": 2256
      },
      "methods": [
        {
          "docs": {
            "stability": "stable"
          },
          "locationInModule": {
            "filename": "lib/compliance.ts",
            "line": 2257
          },
          "name": "isStructA",
          "parameters": [
            {
              "name": "struct",
              "type": {
                "union": {
                  "types": [
                    {
                      "fqn": "jsii-calc.StructA"
                    },
                    {
                      "fqn": "jsii-calc.StructB"
                    }
                  ]
                }
              }
            }
          ],
          "returns": {
            "type": {
              "primitive": "boolean"
            }
          },
          "static": true
        },
        {
          "docs": {
            "stability": "stable"
          },
          "locationInModule": {
            "filename": "lib/compliance.ts",
            "line": 2278
          },
          "name": "isStructB",
          "parameters": [
            {
              "name": "struct",
              "type": {
                "union": {
                  "types": [
                    {
                      "fqn": "jsii-calc.StructA"
                    },
                    {
                      "fqn": "jsii-calc.StructB"
                    }
                  ]
                }
              }
            }
          ],
          "returns": {
            "type": {
              "primitive": "boolean"
            }
          },
          "static": true
        }
      ],
      "name": "StructUnionConsumer"
    },
    "jsii-calc.StructWithEnum": {
      "assembly": "jsii-calc",
      "datatype": true,
      "docs": {
        "stability": "stable"
      },
      "fqn": "jsii-calc.StructWithEnum",
      "kind": "interface",
      "locationInModule": {
        "filename": "lib/compliance.ts",
        "line": 2879
      },
      "name": "StructWithEnum",
      "properties": [
        {
          "abstract": true,
          "docs": {
            "stability": "stable",
            "summary": "An enum value."
          },
          "immutable": true,
          "locationInModule": {
            "filename": "lib/compliance.ts",
            "line": 2883
          },
          "name": "foo",
          "type": {
            "fqn": "jsii-calc.StringEnum"
          }
        },
        {
          "abstract": true,
          "docs": {
            "default": "AllTypesEnum.YOUR_ENUM_VALUE",
            "stability": "stable",
            "summary": "Optional enum value (of type integer)."
          },
          "immutable": true,
          "locationInModule": {
            "filename": "lib/compliance.ts",
            "line": 2889
          },
          "name": "bar",
          "optional": true,
          "type": {
            "fqn": "jsii-calc.AllTypesEnum"
          }
        }
      ]
    },
    "jsii-calc.StructWithJavaReservedWords": {
      "assembly": "jsii-calc",
      "datatype": true,
      "docs": {
        "stability": "stable"
      },
      "fqn": "jsii-calc.StructWithJavaReservedWords",
      "kind": "interface",
      "locationInModule": {
        "filename": "lib/compliance.ts",
        "line": 2048
      },
      "name": "StructWithJavaReservedWords",
      "properties": [
        {
          "abstract": true,
          "docs": {
            "stability": "stable"
          },
          "immutable": true,
          "locationInModule": {
            "filename": "lib/compliance.ts",
            "line": 2049
          },
          "name": "default",
          "type": {
            "primitive": "string"
          }
        },
        {
          "abstract": true,
          "docs": {
            "stability": "stable"
          },
          "immutable": true,
          "locationInModule": {
            "filename": "lib/compliance.ts",
            "line": 2050
          },
          "name": "assert",
          "optional": true,
          "type": {
            "primitive": "string"
          }
        },
        {
          "abstract": true,
          "docs": {
            "stability": "stable"
          },
          "immutable": true,
          "locationInModule": {
            "filename": "lib/compliance.ts",
            "line": 2053
          },
          "name": "result",
          "optional": true,
          "type": {
            "primitive": "string"
          }
        },
        {
          "abstract": true,
          "docs": {
            "stability": "stable"
          },
          "immutable": true,
          "locationInModule": {
            "filename": "lib/compliance.ts",
            "line": 2054
          },
          "name": "that",
          "optional": true,
          "type": {
            "primitive": "string"
          }
        }
      ]
    },
    "jsii-calc.Sum": {
      "assembly": "jsii-calc",
      "base": "jsii-calc.composition.CompositeOperation",
      "docs": {
        "stability": "stable",
        "summary": "An operation that sums multiple values."
      },
      "fqn": "jsii-calc.Sum",
      "initializer": {
        "docs": {
          "stability": "stable"
        },
        "locationInModule": {
          "filename": "lib/calculator.ts",
          "line": 213
        }
      },
      "kind": "class",
      "locationInModule": {
        "filename": "lib/calculator.ts",
        "line": 205
      },
      "name": "Sum",
      "properties": [
        {
          "docs": {
            "remarks": "Must be implemented by derived classes.",
            "stability": "stable",
            "summary": "The expression that this operation consists of."
          },
          "immutable": true,
          "locationInModule": {
            "filename": "lib/calculator.ts",
            "line": 217
          },
          "name": "expression",
          "overrides": "jsii-calc.composition.CompositeOperation",
          "type": {
            "fqn": "@scope/jsii-calc-lib.NumericValue"
          }
        },
        {
          "docs": {
            "stability": "stable",
            "summary": "The parts to sum."
          },
          "locationInModule": {
            "filename": "lib/calculator.ts",
            "line": 209
          },
          "name": "parts",
          "type": {
            "collection": {
              "elementtype": {
                "fqn": "@scope/jsii-calc-lib.NumericValue"
              },
              "kind": "array"
            }
          }
        }
      ]
    },
    "jsii-calc.SupportsNiceJavaBuilder": {
      "assembly": "jsii-calc",
      "base": "jsii-calc.SupportsNiceJavaBuilderWithRequiredProps",
      "docs": {
        "stability": "stable"
      },
      "fqn": "jsii-calc.SupportsNiceJavaBuilder",
      "initializer": {
        "docs": {
          "stability": "stable"
        },
        "locationInModule": {
          "filename": "lib/compliance.ts",
          "line": 2183
        },
        "parameters": [
          {
            "docs": {
              "summary": "some identifier."
            },
            "name": "id",
            "type": {
              "primitive": "number"
            }
          },
          {
            "docs": {
              "summary": "the default value of `bar`."
            },
            "name": "defaultBar",
            "optional": true,
            "type": {
              "primitive": "number"
            }
          },
          {
            "docs": {
              "summary": "some props once can provide."
            },
            "name": "props",
            "optional": true,
            "type": {
              "fqn": "jsii-calc.SupportsNiceJavaBuilderProps"
            }
          },
          {
            "docs": {
              "summary": "a variadic continuation."
            },
            "name": "rest",
            "type": {
              "primitive": "string"
            },
            "variadic": true
          }
        ],
        "variadic": true
      },
      "kind": "class",
      "locationInModule": {
        "filename": "lib/compliance.ts",
        "line": 2173
      },
      "name": "SupportsNiceJavaBuilder",
      "properties": [
        {
          "docs": {
            "stability": "stable",
            "summary": "some identifier."
          },
          "immutable": true,
          "locationInModule": {
            "filename": "lib/compliance.ts",
            "line": 2184
          },
          "name": "id",
          "overrides": "jsii-calc.SupportsNiceJavaBuilderWithRequiredProps",
          "type": {
            "primitive": "number"
          }
        },
        {
          "docs": {
            "stability": "stable"
          },
          "immutable": true,
          "locationInModule": {
            "filename": "lib/compliance.ts",
            "line": 2174
          },
          "name": "rest",
          "type": {
            "collection": {
              "elementtype": {
                "primitive": "string"
              },
              "kind": "array"
            }
          }
        }
      ]
    },
    "jsii-calc.SupportsNiceJavaBuilderProps": {
      "assembly": "jsii-calc",
      "datatype": true,
      "docs": {
        "stability": "stable"
      },
      "fqn": "jsii-calc.SupportsNiceJavaBuilderProps",
      "kind": "interface",
      "locationInModule": {
        "filename": "lib/compliance.ts",
        "line": 2193
      },
      "name": "SupportsNiceJavaBuilderProps",
      "properties": [
        {
          "abstract": true,
          "docs": {
            "stability": "stable",
            "summary": "Some number, like 42."
          },
          "immutable": true,
          "locationInModule": {
            "filename": "lib/compliance.ts",
            "line": 2203
          },
          "name": "bar",
          "type": {
            "primitive": "number"
          }
        },
        {
          "abstract": true,
          "docs": {
            "remarks": "But here we are, doing it like we didn't care.",
            "stability": "stable",
            "summary": "An `id` field here is terrible API design, because the constructor of `SupportsNiceJavaBuilder` already has a parameter named `id`."
          },
          "immutable": true,
          "locationInModule": {
            "filename": "lib/compliance.ts",
            "line": 2198
          },
          "name": "id",
          "optional": true,
          "type": {
            "primitive": "string"
          }
        }
      ]
    },
    "jsii-calc.SupportsNiceJavaBuilderWithRequiredProps": {
      "assembly": "jsii-calc",
      "docs": {
        "stability": "stable",
        "summary": "We can generate fancy builders in Java for classes which take a mix of positional & struct parameters."
      },
      "fqn": "jsii-calc.SupportsNiceJavaBuilderWithRequiredProps",
      "initializer": {
        "docs": {
          "stability": "stable"
        },
        "locationInModule": {
          "filename": "lib/compliance.ts",
          "line": 2165
        },
        "parameters": [
          {
            "docs": {
              "summary": "some identifier of your choice."
            },
            "name": "id",
            "type": {
              "primitive": "number"
            }
          },
          {
            "docs": {
              "summary": "some properties."
            },
            "name": "props",
            "type": {
              "fqn": "jsii-calc.SupportsNiceJavaBuilderProps"
            }
          }
        ]
      },
      "kind": "class",
      "locationInModule": {
        "filename": "lib/compliance.ts",
        "line": 2157
      },
      "name": "SupportsNiceJavaBuilderWithRequiredProps",
      "properties": [
        {
          "docs": {
            "stability": "stable"
          },
          "immutable": true,
          "locationInModule": {
            "filename": "lib/compliance.ts",
            "line": 2159
          },
          "name": "bar",
          "type": {
            "primitive": "number"
          }
        },
        {
          "docs": {
            "stability": "stable",
            "summary": "some identifier of your choice."
          },
          "immutable": true,
          "locationInModule": {
            "filename": "lib/compliance.ts",
            "line": 2166
          },
          "name": "id",
          "type": {
            "primitive": "number"
          }
        },
        {
          "docs": {
            "stability": "stable"
          },
          "immutable": true,
          "locationInModule": {
            "filename": "lib/compliance.ts",
            "line": 2158
          },
          "name": "propId",
          "optional": true,
          "type": {
            "primitive": "string"
          }
        }
      ]
    },
    "jsii-calc.SyncVirtualMethods": {
      "assembly": "jsii-calc",
      "docs": {
        "stability": "stable"
      },
      "fqn": "jsii-calc.SyncVirtualMethods",
      "initializer": {
        "docs": {
          "stability": "stable"
        }
      },
      "kind": "class",
      "locationInModule": {
        "filename": "lib/compliance.ts",
        "line": 376
      },
      "methods": [
        {
          "async": true,
          "docs": {
            "stability": "stable"
          },
          "locationInModule": {
            "filename": "lib/compliance.ts",
            "line": 389
          },
          "name": "callerIsAsync",
          "returns": {
            "type": {
              "primitive": "number"
            }
          }
        },
        {
          "docs": {
            "stability": "stable"
          },
          "locationInModule": {
            "filename": "lib/compliance.ts",
            "line": 377
          },
          "name": "callerIsMethod",
          "returns": {
            "type": {
              "primitive": "number"
            }
          }
        },
        {
          "docs": {
            "stability": "stable"
          },
          "locationInModule": {
            "filename": "lib/compliance.ts",
            "line": 429
          },
          "name": "modifyOtherProperty",
          "parameters": [
            {
              "name": "value",
              "type": {
                "primitive": "string"
              }
            }
          ]
        },
        {
          "docs": {
            "stability": "stable"
          },
          "locationInModule": {
            "filename": "lib/compliance.ts",
            "line": 401
          },
          "name": "modifyValueOfTheProperty",
          "parameters": [
            {
              "name": "value",
              "type": {
                "primitive": "string"
              }
            }
          ]
        },
        {
          "docs": {
            "stability": "stable"
          },
          "locationInModule": {
            "filename": "lib/compliance.ts",
            "line": 442
          },
          "name": "readA",
          "returns": {
            "type": {
              "primitive": "number"
            }
          }
        },
        {
          "docs": {
            "stability": "stable"
          },
          "locationInModule": {
            "filename": "lib/compliance.ts",
            "line": 433
          },
          "name": "retrieveOtherProperty",
          "returns": {
            "type": {
              "primitive": "string"
            }
          }
        },
        {
          "docs": {
            "stability": "stable"
          },
          "locationInModule": {
            "filename": "lib/compliance.ts",
            "line": 413
          },
          "name": "retrieveReadOnlyProperty",
          "returns": {
            "type": {
              "primitive": "string"
            }
          }
        },
        {
          "docs": {
            "stability": "stable"
          },
          "locationInModule": {
            "filename": "lib/compliance.ts",
            "line": 405
          },
          "name": "retrieveValueOfTheProperty",
          "returns": {
            "type": {
              "primitive": "string"
            }
          }
        },
        {
          "docs": {
            "stability": "stable"
          },
          "locationInModule": {
            "filename": "lib/compliance.ts",
            "line": 393
          },
          "name": "virtualMethod",
          "parameters": [
            {
              "name": "n",
              "type": {
                "primitive": "number"
              }
            }
          ],
          "returns": {
            "type": {
              "primitive": "number"
            }
          }
        },
        {
          "docs": {
            "stability": "stable"
          },
          "locationInModule": {
            "filename": "lib/compliance.ts",
            "line": 446
          },
          "name": "writeA",
          "parameters": [
            {
              "name": "value",
              "type": {
                "primitive": "number"
              }
            }
          ]
        }
      ],
      "name": "SyncVirtualMethods",
      "properties": [
        {
          "docs": {
            "stability": "stable"
          },
          "immutable": true,
          "locationInModule": {
            "filename": "lib/compliance.ts",
            "line": 411
          },
          "name": "readonlyProperty",
          "type": {
            "primitive": "string"
          }
        },
        {
          "docs": {
            "stability": "stable"
          },
          "locationInModule": {
            "filename": "lib/compliance.ts",
            "line": 440
          },
          "name": "a",
          "type": {
            "primitive": "number"
          }
        },
        {
          "docs": {
            "stability": "stable"
          },
          "locationInModule": {
            "filename": "lib/compliance.ts",
            "line": 381
          },
          "name": "callerIsProperty",
          "type": {
            "primitive": "number"
          }
        },
        {
          "docs": {
            "stability": "stable"
          },
          "locationInModule": {
            "filename": "lib/compliance.ts",
            "line": 419
          },
          "name": "otherProperty",
          "type": {
            "primitive": "string"
          }
        },
        {
          "docs": {
            "stability": "stable"
          },
          "locationInModule": {
            "filename": "lib/compliance.ts",
            "line": 399
          },
          "name": "theProperty",
          "type": {
            "primitive": "string"
          }
        },
        {
          "docs": {
            "stability": "stable"
          },
          "locationInModule": {
            "filename": "lib/compliance.ts",
            "line": 427
          },
          "name": "valueOfOtherProperty",
          "type": {
            "primitive": "string"
          }
        }
      ]
    },
    "jsii-calc.TestStructWithEnum": {
      "assembly": "jsii-calc",
      "docs": {
        "stability": "stable"
      },
      "fqn": "jsii-calc.TestStructWithEnum",
      "initializer": {
        "docs": {
          "stability": "stable"
        }
      },
      "kind": "class",
      "locationInModule": {
        "filename": "lib/compliance.ts",
        "line": 2892
      },
      "methods": [
        {
          "docs": {
            "stability": "stable",
            "summary": "Returns true if `foo` is `StringEnum.A`."
          },
          "locationInModule": {
            "filename": "lib/compliance.ts",
            "line": 2896
          },
          "name": "isStringEnumA",
          "parameters": [
            {
              "name": "input",
              "type": {
                "fqn": "jsii-calc.StructWithEnum"
              }
            }
          ],
          "returns": {
            "type": {
              "primitive": "boolean"
            }
          }
        },
        {
          "docs": {
            "stability": "stable",
            "summary": "Returns true if `foo` is `StringEnum.B` and `bar` is `AllTypesEnum.THIS_IS_GREAT`."
          },
          "locationInModule": {
            "filename": "lib/compliance.ts",
            "line": 2903
          },
          "name": "isStringEnumB",
          "parameters": [
            {
              "name": "input",
              "type": {
                "fqn": "jsii-calc.StructWithEnum"
              }
            }
          ],
          "returns": {
            "type": {
              "primitive": "boolean"
            }
          }
        }
      ],
      "name": "TestStructWithEnum",
      "properties": [
        {
          "docs": {
            "stability": "stable",
            "summary": "Returns `foo: StringEnum.A`."
          },
          "immutable": true,
          "locationInModule": {
            "filename": "lib/compliance.ts",
            "line": 2922
          },
          "name": "structWithFoo",
          "type": {
            "fqn": "jsii-calc.StructWithEnum"
          }
        },
        {
          "docs": {
            "stability": "stable",
            "summary": "Returns `foo: StringEnum.C` and `bar: AllTypesEnum.MY_ENUM_VALUE`."
          },
          "immutable": true,
          "locationInModule": {
            "filename": "lib/compliance.ts",
            "line": 2912
          },
          "name": "structWithFooBar",
          "type": {
            "fqn": "jsii-calc.StructWithEnum"
          }
        }
      ]
    },
    "jsii-calc.Thrower": {
      "assembly": "jsii-calc",
      "docs": {
        "stability": "stable"
      },
      "fqn": "jsii-calc.Thrower",
      "initializer": {
        "docs": {
          "stability": "stable"
        }
      },
      "kind": "class",
      "locationInModule": {
        "filename": "lib/compliance.ts",
        "line": 651
      },
      "methods": [
        {
          "docs": {
            "stability": "stable"
          },
          "locationInModule": {
            "filename": "lib/compliance.ts",
            "line": 652
          },
          "name": "throwError"
        }
      ],
      "name": "Thrower"
    },
    "jsii-calc.TopLevelStruct": {
      "assembly": "jsii-calc",
      "datatype": true,
      "docs": {
        "stability": "stable"
      },
      "fqn": "jsii-calc.TopLevelStruct",
      "kind": "interface",
      "locationInModule": {
        "filename": "lib/compliance.ts",
        "line": 1999
      },
      "name": "TopLevelStruct",
      "properties": [
        {
          "abstract": true,
          "docs": {
            "stability": "stable",
            "summary": "This is a required field."
          },
          "immutable": true,
          "locationInModule": {
            "filename": "lib/compliance.ts",
            "line": 2003
          },
          "name": "required",
          "type": {
            "primitive": "string"
          }
        },
        {
          "abstract": true,
          "docs": {
            "stability": "stable",
            "summary": "A union to really stress test our serialization."
          },
          "immutable": true,
          "locationInModule": {
            "filename": "lib/compliance.ts",
            "line": 2013
          },
          "name": "secondLevel",
          "type": {
            "union": {
              "types": [
                {
                  "primitive": "number"
                },
                {
                  "fqn": "jsii-calc.SecondLevelStruct"
                }
              ]
            }
          }
        },
        {
          "abstract": true,
          "docs": {
            "stability": "stable",
            "summary": "You don't have to pass this."
          },
          "immutable": true,
          "locationInModule": {
            "filename": "lib/compliance.ts",
            "line": 2008
          },
          "name": "optional",
          "optional": true,
          "type": {
            "primitive": "string"
          }
        }
      ]
    },
    "jsii-calc.TwoMethodsWithSimilarCapitalization": {
      "assembly": "jsii-calc",
      "docs": {
        "see": "https://github.com/aws/jsii/issues/2508",
        "stability": "stable",
        "summary": "In TypeScript it is possible to have two methods with the same name but different capitalization."
      },
      "fqn": "jsii-calc.TwoMethodsWithSimilarCapitalization",
      "initializer": {
        "docs": {
          "stability": "stable"
        }
      },
      "kind": "class",
      "locationInModule": {
        "filename": "lib/compliance.ts",
        "line": 2965
      },
      "methods": [
        {
          "docs": {
            "stability": "stable"
          },
          "locationInModule": {
            "filename": "lib/compliance.ts",
            "line": 2966
          },
          "name": "toIsoString",
          "returns": {
            "type": {
              "primitive": "string"
            }
          }
        },
        {
          "docs": {
            "deprecated": "python requires that all alternatives are deprecated",
            "stability": "deprecated"
          },
          "locationInModule": {
            "filename": "lib/compliance.ts",
            "line": 2980
          },
          "name": "toIsOString",
          "returns": {
            "type": {
              "primitive": "string"
            }
          }
        },
        {
          "docs": {
            "deprecated": "python requires that all alternatives are deprecated",
            "stability": "deprecated"
          },
          "locationInModule": {
            "filename": "lib/compliance.ts",
            "line": 2973
          },
          "name": "toISOString",
          "returns": {
            "type": {
              "primitive": "string"
            }
          }
        }
      ],
      "name": "TwoMethodsWithSimilarCapitalization",
      "properties": [
        {
          "docs": {
            "stability": "stable"
          },
          "immutable": true,
          "locationInModule": {
            "filename": "lib/compliance.ts",
            "line": 2984
          },
          "name": "fooBar",
          "type": {
            "primitive": "number"
          }
        },
        {
          "docs": {
            "deprecated": "YES",
            "stability": "deprecated"
          },
          "immutable": true,
          "locationInModule": {
            "filename": "lib/compliance.ts",
            "line": 2989
          },
          "name": "fooBAR",
          "type": {
            "primitive": "number"
          }
        }
      ]
    },
    "jsii-calc.UmaskCheck": {
      "assembly": "jsii-calc",
      "docs": {
        "see": "https://github.com/aws/jsii/issues/1765",
        "stability": "stable",
        "summary": "Checks the current file permissions are cool (no funky UMASK down-scoping happened)."
      },
      "fqn": "jsii-calc.UmaskCheck",
      "kind": "class",
      "locationInModule": {
        "filename": "lib/compliance.ts",
        "line": 2754
      },
      "methods": [
        {
          "docs": {
            "stability": "stable",
            "summary": "This should return 0o644 (-rw-r--r--)."
          },
          "locationInModule": {
            "filename": "lib/compliance.ts",
            "line": 2758
          },
          "name": "mode",
          "returns": {
            "type": {
              "primitive": "number"
            }
          },
          "static": true
        }
      ],
      "name": "UmaskCheck"
    },
    "jsii-calc.UnaryOperation": {
      "abstract": true,
      "assembly": "jsii-calc",
      "base": "@scope/jsii-calc-lib.Operation",
      "docs": {
        "stability": "stable",
        "summary": "An operation on a single operand."
      },
      "fqn": "jsii-calc.UnaryOperation",
      "initializer": {
        "docs": {
          "stability": "stable"
        },
        "locationInModule": {
          "filename": "lib/calculator.ts",
          "line": 109
        },
        "parameters": [
          {
            "name": "operand",
            "type": {
              "fqn": "@scope/jsii-calc-lib.NumericValue"
            }
          }
        ]
      },
      "kind": "class",
      "locationInModule": {
        "filename": "lib/calculator.ts",
        "line": 108
      },
      "name": "UnaryOperation",
      "properties": [
        {
          "docs": {
            "stability": "stable"
          },
          "immutable": true,
          "locationInModule": {
            "filename": "lib/calculator.ts",
            "line": 109
          },
          "name": "operand",
          "type": {
            "fqn": "@scope/jsii-calc-lib.NumericValue"
          }
        }
      ]
    },
    "jsii-calc.UnionProperties": {
      "assembly": "jsii-calc",
      "datatype": true,
      "docs": {
        "stability": "stable"
      },
      "fqn": "jsii-calc.UnionProperties",
      "kind": "interface",
      "locationInModule": {
        "filename": "lib/compliance.ts",
        "line": 1112
      },
      "name": "UnionProperties",
      "properties": [
        {
          "abstract": true,
          "docs": {
            "stability": "stable"
          },
          "immutable": true,
          "locationInModule": {
            "filename": "lib/compliance.ts",
            "line": 1114
          },
          "name": "bar",
          "type": {
            "union": {
              "types": [
                {
                  "primitive": "string"
                },
                {
                  "primitive": "number"
                },
                {
                  "fqn": "jsii-calc.AllTypes"
                }
              ]
            }
          }
        },
        {
          "abstract": true,
          "docs": {
            "stability": "stable"
          },
          "immutable": true,
          "locationInModule": {
            "filename": "lib/compliance.ts",
            "line": 1113
          },
          "name": "foo",
          "optional": true,
          "type": {
            "union": {
              "types": [
                {
                  "primitive": "string"
                },
                {
                  "primitive": "number"
                }
              ]
            }
          }
        }
      ]
    },
    "jsii-calc.UpcasingReflectable": {
      "assembly": "jsii-calc",
      "docs": {
        "stability": "stable",
        "summary": "Ensures submodule-imported types from dependencies can be used correctly."
      },
      "fqn": "jsii-calc.UpcasingReflectable",
      "initializer": {
        "docs": {
          "stability": "stable"
        },
        "locationInModule": {
          "filename": "lib/submodules.ts",
          "line": 9
        },
        "parameters": [
          {
            "name": "delegate",
            "type": {
              "collection": {
                "elementtype": {
                  "primitive": "any"
                },
                "kind": "map"
              }
            }
          }
        ]
      },
      "interfaces": [
        "@scope/jsii-calc-lib.submodule.IReflectable"
      ],
      "kind": "class",
      "locationInModule": {
        "filename": "lib/submodules.ts",
        "line": 6
      },
      "name": "UpcasingReflectable",
      "properties": [
        {
          "const": true,
          "docs": {
            "stability": "stable"
          },
          "immutable": true,
          "locationInModule": {
            "filename": "lib/submodules.ts",
            "line": 7
          },
          "name": "reflector",
          "static": true,
          "type": {
            "fqn": "@scope/jsii-calc-lib.submodule.Reflector"
          }
        },
        {
          "docs": {
            "stability": "stable"
          },
          "immutable": true,
          "locationInModule": {
            "filename": "lib/submodules.ts",
            "line": 11
          },
          "name": "entries",
          "overrides": "@scope/jsii-calc-lib.submodule.IReflectable",
          "type": {
            "collection": {
              "elementtype": {
                "fqn": "@scope/jsii-calc-lib.submodule.ReflectableEntry"
              },
              "kind": "array"
            }
          }
        }
      ]
    },
    "jsii-calc.UseBundledDependency": {
      "assembly": "jsii-calc",
      "docs": {
        "stability": "stable"
      },
      "fqn": "jsii-calc.UseBundledDependency",
      "initializer": {
        "docs": {
          "stability": "stable"
        }
      },
      "kind": "class",
      "locationInModule": {
        "filename": "lib/compliance.ts",
        "line": 1117
      },
      "methods": [
        {
          "docs": {
            "stability": "stable"
          },
          "locationInModule": {
            "filename": "lib/compliance.ts",
            "line": 1118
          },
          "name": "value",
          "returns": {
            "type": {
              "primitive": "any"
            }
          }
        }
      ],
      "name": "UseBundledDependency"
    },
    "jsii-calc.UseCalcBase": {
      "assembly": "jsii-calc",
      "docs": {
        "stability": "stable",
        "summary": "Depend on a type from jsii-calc-base as a test for awslabs/jsii#128."
      },
      "fqn": "jsii-calc.UseCalcBase",
      "initializer": {
        "docs": {
          "stability": "stable"
        }
      },
      "kind": "class",
      "locationInModule": {
        "filename": "lib/compliance.ts",
        "line": 1168
      },
      "methods": [
        {
          "docs": {
            "stability": "stable"
          },
          "locationInModule": {
            "filename": "lib/compliance.ts",
            "line": 1169
          },
          "name": "hello",
          "returns": {
            "type": {
              "fqn": "@scope/jsii-calc-base.Base"
            }
          }
        }
      ],
      "name": "UseCalcBase"
    },
    "jsii-calc.UsesInterfaceWithProperties": {
      "assembly": "jsii-calc",
      "docs": {
        "stability": "stable"
      },
      "fqn": "jsii-calc.UsesInterfaceWithProperties",
      "initializer": {
        "docs": {
          "stability": "stable"
        },
        "locationInModule": {
          "filename": "lib/compliance.ts",
          "line": 597
        },
        "parameters": [
          {
            "name": "obj",
            "type": {
              "fqn": "jsii-calc.IInterfaceWithProperties"
            }
          }
        ]
      },
      "kind": "class",
      "locationInModule": {
        "filename": "lib/compliance.ts",
        "line": 596
      },
      "methods": [
        {
          "docs": {
            "stability": "stable"
          },
          "locationInModule": {
            "filename": "lib/compliance.ts",
            "line": 599
          },
          "name": "justRead",
          "returns": {
            "type": {
              "primitive": "string"
            }
          }
        },
        {
          "docs": {
            "stability": "stable"
          },
          "locationInModule": {
            "filename": "lib/compliance.ts",
            "line": 608
          },
          "name": "readStringAndNumber",
          "parameters": [
            {
              "name": "ext",
              "type": {
                "fqn": "jsii-calc.IInterfaceWithPropertiesExtension"
              }
            }
          ],
          "returns": {
            "type": {
              "primitive": "string"
            }
          }
        },
        {
          "docs": {
            "stability": "stable"
          },
          "locationInModule": {
            "filename": "lib/compliance.ts",
            "line": 603
          },
          "name": "writeAndRead",
          "parameters": [
            {
              "name": "value",
              "type": {
                "primitive": "string"
              }
            }
          ],
          "returns": {
            "type": {
              "primitive": "string"
            }
          }
        }
      ],
      "name": "UsesInterfaceWithProperties",
      "properties": [
        {
          "docs": {
            "stability": "stable"
          },
          "immutable": true,
          "locationInModule": {
            "filename": "lib/compliance.ts",
            "line": 597
          },
          "name": "obj",
          "type": {
            "fqn": "jsii-calc.IInterfaceWithProperties"
          }
        }
      ]
    },
    "jsii-calc.VariadicInvoker": {
      "assembly": "jsii-calc",
      "docs": {
        "stability": "stable"
      },
      "fqn": "jsii-calc.VariadicInvoker",
      "initializer": {
        "docs": {
          "stability": "stable"
        },
        "locationInModule": {
          "filename": "lib/compliance.ts",
          "line": 681
        },
        "parameters": [
          {
            "name": "method",
            "type": {
              "fqn": "jsii-calc.VariadicMethod"
            }
          }
        ]
      },
      "kind": "class",
      "locationInModule": {
        "filename": "lib/compliance.ts",
        "line": 680
      },
      "methods": [
        {
          "docs": {
            "stability": "stable"
          },
          "locationInModule": {
            "filename": "lib/compliance.ts",
            "line": 683
          },
          "name": "asArray",
          "parameters": [
            {
              "name": "values",
              "type": {
                "primitive": "number"
              },
              "variadic": true
            }
          ],
          "returns": {
            "type": {
              "collection": {
                "elementtype": {
                  "primitive": "number"
                },
                "kind": "array"
              }
            }
          },
          "variadic": true
        }
      ],
      "name": "VariadicInvoker"
    },
    "jsii-calc.VariadicMethod": {
      "assembly": "jsii-calc",
      "docs": {
        "stability": "stable"
      },
      "fqn": "jsii-calc.VariadicMethod",
      "initializer": {
        "docs": {
          "stability": "stable"
        },
        "locationInModule": {
          "filename": "lib/compliance.ts",
          "line": 667
        },
        "parameters": [
          {
            "docs": {
              "summary": "a prefix that will be use for all values returned by `#asArray`."
            },
            "name": "prefix",
            "type": {
              "primitive": "number"
            },
            "variadic": true
          }
        ],
        "variadic": true
      },
      "kind": "class",
      "locationInModule": {
        "filename": "lib/compliance.ts",
        "line": 661
      },
      "methods": [
        {
          "docs": {
            "stability": "stable"
          },
          "locationInModule": {
            "filename": "lib/compliance.ts",
            "line": 675
          },
          "name": "asArray",
          "parameters": [
            {
              "docs": {
                "summary": "the first element of the array to be returned (after the `prefix` provided at construction time)."
              },
              "name": "first",
              "type": {
                "primitive": "number"
              }
            },
            {
              "docs": {
                "summary": "other elements to be included in the array."
              },
              "name": "others",
              "type": {
                "primitive": "number"
              },
              "variadic": true
            }
          ],
          "returns": {
            "type": {
              "collection": {
                "elementtype": {
                  "primitive": "number"
                },
                "kind": "array"
              }
            }
          },
          "variadic": true
        }
      ],
      "name": "VariadicMethod"
    },
    "jsii-calc.VirtualMethodPlayground": {
      "assembly": "jsii-calc",
      "docs": {
        "stability": "stable"
      },
      "fqn": "jsii-calc.VirtualMethodPlayground",
      "initializer": {
        "docs": {
          "stability": "stable"
        }
      },
      "kind": "class",
      "locationInModule": {
        "filename": "lib/compliance.ts",
        "line": 451
      },
      "methods": [
        {
          "async": true,
          "docs": {
            "stability": "stable"
          },
          "locationInModule": {
            "filename": "lib/compliance.ts",
            "line": 476
          },
          "name": "overrideMeAsync",
          "parameters": [
            {
              "name": "index",
              "type": {
                "primitive": "number"
              }
            }
          ],
          "returns": {
            "type": {
              "primitive": "number"
            }
          }
        },
        {
          "docs": {
            "stability": "stable"
          },
          "locationInModule": {
            "filename": "lib/compliance.ts",
            "line": 480
          },
          "name": "overrideMeSync",
          "parameters": [
            {
              "name": "index",
              "type": {
                "primitive": "number"
              }
            }
          ],
          "returns": {
            "type": {
              "primitive": "number"
            }
          }
        },
        {
          "async": true,
          "docs": {
            "stability": "stable"
          },
          "locationInModule": {
            "filename": "lib/compliance.ts",
            "line": 458
          },
          "name": "parallelSumAsync",
          "parameters": [
            {
              "name": "count",
              "type": {
                "primitive": "number"
              }
            }
          ],
          "returns": {
            "type": {
              "primitive": "number"
            }
          }
        },
        {
          "async": true,
          "docs": {
            "stability": "stable"
          },
          "locationInModule": {
            "filename": "lib/compliance.ts",
            "line": 452
          },
          "name": "serialSumAsync",
          "parameters": [
            {
              "name": "count",
              "type": {
                "primitive": "number"
              }
            }
          ],
          "returns": {
            "type": {
              "primitive": "number"
            }
          }
        },
        {
          "docs": {
            "stability": "stable"
          },
          "locationInModule": {
            "filename": "lib/compliance.ts",
            "line": 468
          },
          "name": "sumSync",
          "parameters": [
            {
              "name": "count",
              "type": {
                "primitive": "number"
              }
            }
          ],
          "returns": {
            "type": {
              "primitive": "number"
            }
          }
        }
      ],
      "name": "VirtualMethodPlayground"
    },
    "jsii-calc.VoidCallback": {
      "abstract": true,
      "assembly": "jsii-calc",
      "docs": {
        "remarks": "- Implement `overrideMe` (method does not have to do anything).\n- Invoke `callMe`\n- Verify that `methodWasCalled` is `true`.",
        "stability": "stable",
        "summary": "This test is used to validate the runtimes can return correctly from a void callback."
      },
      "fqn": "jsii-calc.VoidCallback",
      "initializer": {
        "docs": {
          "stability": "stable"
        }
      },
      "kind": "class",
      "locationInModule": {
        "filename": "lib/compliance.ts",
        "line": 1923
      },
      "methods": [
        {
          "docs": {
            "stability": "stable"
          },
          "locationInModule": {
            "filename": "lib/compliance.ts",
            "line": 1928
          },
          "name": "callMe"
        },
        {
          "abstract": true,
          "docs": {
            "stability": "stable"
          },
          "locationInModule": {
            "filename": "lib/compliance.ts",
            "line": 1932
          },
          "name": "overrideMe",
          "protected": true
        }
      ],
      "name": "VoidCallback",
      "properties": [
        {
          "docs": {
            "stability": "stable"
          },
          "immutable": true,
          "locationInModule": {
            "filename": "lib/compliance.ts",
            "line": 1925
          },
          "name": "methodWasCalled",
          "type": {
            "primitive": "boolean"
          }
        }
      ]
    },
    "jsii-calc.WithPrivatePropertyInConstructor": {
      "assembly": "jsii-calc",
      "docs": {
        "stability": "stable",
        "summary": "Verifies that private property declarations in constructor arguments are hidden."
      },
      "fqn": "jsii-calc.WithPrivatePropertyInConstructor",
      "initializer": {
        "docs": {
          "stability": "stable"
        },
        "locationInModule": {
          "filename": "lib/compliance.ts",
          "line": 1939
        },
        "parameters": [
          {
            "name": "privateField",
            "optional": true,
            "type": {
              "primitive": "string"
            }
          }
        ]
      },
      "kind": "class",
      "locationInModule": {
        "filename": "lib/compliance.ts",
        "line": 1938
      },
      "name": "WithPrivatePropertyInConstructor",
      "properties": [
        {
          "docs": {
            "stability": "stable"
          },
          "immutable": true,
          "locationInModule": {
            "filename": "lib/compliance.ts",
            "line": 1941
          },
          "name": "success",
          "type": {
            "primitive": "boolean"
          }
        }
      ]
    },
    "jsii-calc.composition.CompositeOperation": {
      "abstract": true,
      "assembly": "jsii-calc",
      "base": "@scope/jsii-calc-lib.Operation",
      "docs": {
        "stability": "stable",
        "summary": "Abstract operation composed from an expression of other operations."
      },
      "fqn": "jsii-calc.composition.CompositeOperation",
      "initializer": {},
      "kind": "class",
      "locationInModule": {
        "filename": "lib/calculator.ts",
        "line": 146
      },
      "methods": [
        {
          "docs": {
            "stability": "stable",
            "summary": "(deprecated) String representation of the value."
          },
          "locationInModule": {
            "filename": "lib/calculator.ts",
            "line": 172
          },
          "name": "toString",
          "overrides": "@scope/jsii-calc-lib.Operation",
          "returns": {
            "type": {
              "primitive": "string"
            }
          }
        }
      ],
      "name": "CompositeOperation",
      "namespace": "composition",
      "properties": [
        {
          "abstract": true,
          "docs": {
            "remarks": "Must be implemented by derived classes.",
            "stability": "stable",
            "summary": "The expression that this operation consists of."
          },
          "immutable": true,
          "locationInModule": {
            "filename": "lib/calculator.ts",
            "line": 170
          },
          "name": "expression",
          "type": {
            "fqn": "@scope/jsii-calc-lib.NumericValue"
          }
        },
        {
          "docs": {
            "stability": "stable",
            "summary": "(deprecated) The value."
          },
          "immutable": true,
          "locationInModule": {
            "filename": "lib/calculator.ts",
            "line": 162
          },
          "name": "value",
          "overrides": "@scope/jsii-calc-lib.NumericValue",
          "type": {
            "primitive": "number"
          }
        },
        {
          "docs": {
            "stability": "stable",
            "summary": "A set of postfixes to include in a decorated .toString()."
          },
          "locationInModule": {
            "filename": "lib/calculator.ts",
            "line": 160
          },
          "name": "decorationPostfixes",
          "type": {
            "collection": {
              "elementtype": {
                "primitive": "string"
              },
              "kind": "array"
            }
          }
        },
        {
          "docs": {
            "stability": "stable",
            "summary": "A set of prefixes to include in a decorated .toString()."
          },
          "locationInModule": {
            "filename": "lib/calculator.ts",
            "line": 155
          },
          "name": "decorationPrefixes",
          "type": {
            "collection": {
              "elementtype": {
                "primitive": "string"
              },
              "kind": "array"
            }
          }
        },
        {
          "docs": {
            "stability": "stable",
            "summary": "The .toString() style."
          },
          "locationInModule": {
            "filename": "lib/calculator.ts",
            "line": 150
          },
          "name": "stringStyle",
          "type": {
            "fqn": "jsii-calc.composition.CompositeOperation.CompositionStringStyle"
          }
        }
      ]
    },
    "jsii-calc.composition.CompositeOperation.CompositionStringStyle": {
      "assembly": "jsii-calc",
      "docs": {
        "stability": "stable",
        "summary": "Style of .toString() output for CompositeOperation."
      },
      "fqn": "jsii-calc.composition.CompositeOperation.CompositionStringStyle",
      "kind": "enum",
      "locationInModule": {
        "filename": "lib/calculator.ts",
        "line": 192
      },
      "members": [
        {
          "docs": {
            "stability": "stable",
            "summary": "Normal string expression."
          },
          "name": "NORMAL"
        },
        {
          "docs": {
            "stability": "stable",
            "summary": "Decorated string expression."
          },
          "name": "DECORATED"
        }
      ],
      "name": "CompositionStringStyle",
      "namespace": "composition.CompositeOperation"
    },
    "jsii-calc.module2530.MyClass": {
      "assembly": "jsii-calc",
      "docs": {
        "see": "https://github.com/aws/jsii/issues/2530",
        "stability": "stable",
        "summary": "Verifies a method with parameters \"_\" can be generated."
      },
      "fqn": "jsii-calc.module2530.MyClass",
      "initializer": {
        "docs": {
          "stability": "stable"
        },
        "locationInModule": {
          "filename": "lib/module2530/index.ts",
          "line": 10
        },
        "parameters": [
          {
            "name": "_",
            "type": {
              "primitive": "number"
            }
          }
        ]
      },
      "kind": "class",
      "locationInModule": {
        "filename": "lib/module2530/index.ts",
        "line": 5
      },
      "methods": [
        {
          "docs": {
            "stability": "stable"
          },
          "locationInModule": {
            "filename": "lib/module2530/index.ts",
            "line": 6
          },
          "name": "bar",
          "parameters": [
            {
              "name": "_",
              "type": {
                "primitive": "boolean"
              }
            }
          ],
          "static": true
        },
        {
          "docs": {
            "stability": "stable"
          },
          "locationInModule": {
            "filename": "lib/module2530/index.ts",
            "line": 14
          },
          "name": "foo",
          "parameters": [
            {
              "name": "_",
              "type": {
                "primitive": "string"
              }
            }
          ]
        }
      ],
      "name": "MyClass",
      "namespace": "module2530"
    },
<<<<<<< HEAD
=======
    "jsii-calc.module2617.OnlyStatics": {
      "assembly": "jsii-calc",
      "docs": {
        "stability": "stable"
      },
      "fqn": "jsii-calc.module2617.OnlyStatics",
      "kind": "class",
      "locationInModule": {
        "filename": "lib/module2617/index.ts",
        "line": 3
      },
      "methods": [
        {
          "docs": {
            "stability": "stable"
          },
          "locationInModule": {
            "filename": "lib/module2617/index.ts",
            "line": 7
          },
          "name": "bar",
          "static": true
        },
        {
          "docs": {
            "stability": "stable"
          },
          "locationInModule": {
            "filename": "lib/module2617/index.ts",
            "line": 4
          },
          "name": "foo",
          "static": true
        }
      ],
      "name": "OnlyStatics",
      "namespace": "module2617"
    },
>>>>>>> 25528fb1
    "jsii-calc.module2647.ExtendAndImplement": {
      "assembly": "jsii-calc",
      "base": "@scope/jsii-calc-lib.BaseFor2647",
      "docs": {
        "see": "https://github.com/aws/jsii/issues/2647",
        "stability": "stable",
        "summary": "This class falls into the category of \"multiple bases\" from a different module from a go code gen perspective."
      },
      "fqn": "jsii-calc.module2647.ExtendAndImplement",
      "initializer": {
        "docs": {
          "stability": "deprecated"
        },
        "locationInModule": {
          "filename": "lib/index.ts",
          "line": 121
        },
        "parameters": [
          {
            "name": "very",
            "type": {
              "fqn": "@scope/jsii-calc-base-of-base.Very"
            }
          }
        ]
      },
      "interfaces": [
        "@scope/jsii-calc-lib.IFriendly"
      ],
      "kind": "class",
      "locationInModule": {
        "filename": "lib/module2647/index.ts",
        "line": 9
      },
      "methods": [
        {
          "docs": {
            "stability": "stable",
            "summary": "(deprecated) Say hello!"
          },
          "locationInModule": {
            "filename": "lib/module2647/index.ts",
            "line": 14
          },
          "name": "hello",
          "overrides": "@scope/jsii-calc-lib.IFriendly",
          "returns": {
            "type": {
              "primitive": "string"
            }
          }
        },
        {
          "docs": {
            "stability": "stable"
          },
          "locationInModule": {
            "filename": "lib/module2647/index.ts",
            "line": 10
          },
          "name": "localMethod",
          "returns": {
            "type": {
              "primitive": "string"
            }
          }
        }
      ],
      "name": "ExtendAndImplement",
      "namespace": "module2647"
    },
    "jsii-calc.module2689.methods.MyClass": {
      "assembly": "jsii-calc",
      "docs": {
        "stability": "stable"
      },
      "fqn": "jsii-calc.module2689.methods.MyClass",
      "initializer": {
        "docs": {
          "stability": "stable"
        }
      },
      "kind": "class",
      "locationInModule": {
        "filename": "lib/module2689/methods/index.ts",
        "line": 4
      },
      "methods": [
        {
          "docs": {
            "stability": "stable"
          },
          "locationInModule": {
            "filename": "lib/module2689/methods/index.ts",
            "line": 9
          },
          "name": "bar",
          "parameters": [
            {
              "name": "_bar",
              "type": {
                "collection": {
                  "elementtype": {
                    "fqn": "@scope/jsii-calc-base.BaseProps"
                  },
                  "kind": "map"
                }
              }
            }
          ]
        },
        {
          "docs": {
            "stability": "stable"
          },
          "locationInModule": {
            "filename": "lib/module2689/methods/index.ts",
            "line": 5
          },
          "name": "foo",
          "parameters": [
            {
              "name": "_values",
              "type": {
                "collection": {
                  "elementtype": {
                    "fqn": "@scope/jsii-calc-lib.Number"
                  },
                  "kind": "array"
                }
              }
            }
          ]
        }
      ],
      "name": "MyClass",
      "namespace": "module2689.methods"
    },
    "jsii-calc.module2689.props.MyClass": {
      "assembly": "jsii-calc",
      "docs": {
        "stability": "stable"
      },
      "fqn": "jsii-calc.module2689.props.MyClass",
      "initializer": {
        "docs": {
          "stability": "stable"
        }
      },
      "kind": "class",
      "locationInModule": {
        "filename": "lib/module2689/props/index.ts",
        "line": 4
      },
      "name": "MyClass",
      "namespace": "module2689.props",
      "properties": [
        {
          "docs": {
            "stability": "stable"
          },
          "immutable": true,
          "locationInModule": {
            "filename": "lib/module2689/props/index.ts",
            "line": 6
          },
          "name": "bar",
          "type": {
            "collection": {
              "elementtype": {
                "fqn": "@scope/jsii-calc-base.BaseProps"
              },
              "kind": "map"
            }
          }
        },
        {
          "docs": {
            "stability": "stable"
          },
          "immutable": true,
          "locationInModule": {
            "filename": "lib/module2689/props/index.ts",
            "line": 5
          },
          "name": "foo",
          "type": {
            "collection": {
              "elementtype": {
                "fqn": "@scope/jsii-calc-lib.Number"
              },
              "kind": "array"
            }
          }
        }
      ]
    },
    "jsii-calc.module2689.retval.MyClass": {
      "assembly": "jsii-calc",
      "docs": {
        "stability": "stable"
      },
      "fqn": "jsii-calc.module2689.retval.MyClass",
      "initializer": {
        "docs": {
          "stability": "stable"
        }
      },
      "kind": "class",
      "locationInModule": {
        "filename": "lib/module2689/retval/index.ts",
        "line": 4
      },
      "methods": [
        {
          "docs": {
            "stability": "stable"
          },
          "locationInModule": {
            "filename": "lib/module2689/retval/index.ts",
            "line": 9
          },
          "name": "bar",
          "returns": {
            "type": {
              "collection": {
                "elementtype": {
                  "fqn": "@scope/jsii-calc-base.BaseProps"
                },
                "kind": "map"
              }
            }
          }
        },
        {
          "docs": {
            "stability": "stable"
          },
          "locationInModule": {
            "filename": "lib/module2689/retval/index.ts",
            "line": 5
          },
          "name": "foo",
          "returns": {
            "type": {
              "collection": {
                "elementtype": {
                  "fqn": "@scope/jsii-calc-lib.Number"
                },
                "kind": "array"
              }
            }
          }
        }
      ],
      "name": "MyClass",
      "namespace": "module2689.retval"
    },
    "jsii-calc.module2689.structs.MyStruct": {
      "assembly": "jsii-calc",
      "datatype": true,
      "docs": {
        "stability": "stable"
      },
      "fqn": "jsii-calc.module2689.structs.MyStruct",
      "kind": "interface",
      "locationInModule": {
        "filename": "lib/module2689/structs/index.ts",
        "line": 4
      },
      "name": "MyStruct",
      "namespace": "module2689.structs",
      "properties": [
        {
          "abstract": true,
          "docs": {
            "stability": "stable"
          },
          "immutable": true,
          "locationInModule": {
            "filename": "lib/module2689/structs/index.ts",
            "line": 6
          },
          "name": "baseMap",
          "type": {
            "collection": {
              "elementtype": {
                "fqn": "@scope/jsii-calc-base.BaseProps"
              },
              "kind": "map"
            }
          }
        },
        {
          "abstract": true,
          "docs": {
            "stability": "stable"
          },
          "immutable": true,
          "locationInModule": {
            "filename": "lib/module2689/structs/index.ts",
            "line": 5
          },
          "name": "numbers",
          "type": {
            "collection": {
              "elementtype": {
                "fqn": "@scope/jsii-calc-lib.Number"
              },
              "kind": "array"
            }
          }
        }
      ]
    },
    "jsii-calc.module2692.submodule1.Bar": {
      "assembly": "jsii-calc",
      "datatype": true,
      "docs": {
        "stability": "stable"
      },
      "fqn": "jsii-calc.module2692.submodule1.Bar",
      "kind": "interface",
      "locationInModule": {
        "filename": "lib/module2692/submodule1/index.ts",
        "line": 1
      },
      "name": "Bar",
      "namespace": "module2692.submodule1",
      "properties": [
        {
          "abstract": true,
          "docs": {
            "stability": "stable"
          },
          "immutable": true,
          "locationInModule": {
            "filename": "lib/module2692/submodule1/index.ts",
            "line": 2
          },
          "name": "bar1",
          "type": {
            "primitive": "string"
          }
        }
      ]
    },
    "jsii-calc.module2692.submodule2.Bar": {
      "assembly": "jsii-calc",
      "datatype": true,
      "docs": {
        "stability": "stable"
      },
      "fqn": "jsii-calc.module2692.submodule2.Bar",
      "kind": "interface",
      "locationInModule": {
        "filename": "lib/module2692/submodule2/index.ts",
        "line": 3
      },
      "name": "Bar",
      "namespace": "module2692.submodule2",
      "properties": [
        {
          "abstract": true,
          "docs": {
            "stability": "stable"
          },
          "immutable": true,
          "locationInModule": {
            "filename": "lib/module2692/submodule2/index.ts",
            "line": 4
          },
          "name": "bar2",
          "type": {
            "primitive": "string"
          }
        }
      ]
    },
    "jsii-calc.module2692.submodule2.Foo": {
      "assembly": "jsii-calc",
      "datatype": true,
      "docs": {
        "stability": "stable"
      },
      "fqn": "jsii-calc.module2692.submodule2.Foo",
      "interfaces": [
        "jsii-calc.module2692.submodule2.Bar",
        "jsii-calc.module2692.submodule1.Bar"
      ],
      "kind": "interface",
      "locationInModule": {
        "filename": "lib/module2692/submodule2/index.ts",
        "line": 7
      },
      "name": "Foo",
      "namespace": "module2692.submodule2",
      "properties": [
        {
          "abstract": true,
          "docs": {
            "stability": "stable"
          },
          "immutable": true,
          "locationInModule": {
            "filename": "lib/module2692/submodule2/index.ts",
            "line": 8
          },
          "name": "foo2",
          "type": {
            "primitive": "string"
          }
        }
      ]
    },
    "jsii-calc.module2700.Base": {
      "assembly": "jsii-calc",
      "docs": {
        "stability": "stable"
      },
      "fqn": "jsii-calc.module2700.Base",
      "initializer": {
        "docs": {
          "stability": "stable"
        }
      },
      "interfaces": [
        "jsii-calc.module2700.IFoo"
      ],
      "kind": "class",
      "locationInModule": {
        "filename": "lib/module2700/index.ts",
        "line": 6
      },
      "methods": [
        {
          "docs": {
            "stability": "stable"
          },
          "locationInModule": {
            "filename": "lib/module2700/index.ts",
            "line": 8
          },
          "name": "bar",
          "overrides": "jsii-calc.module2700.IFoo",
          "returns": {
            "type": {
              "primitive": "string"
            }
          }
        }
      ],
      "name": "Base",
      "namespace": "module2700",
      "properties": [
        {
          "docs": {
            "stability": "stable"
          },
          "immutable": true,
          "locationInModule": {
            "filename": "lib/module2700/index.ts",
            "line": 7
          },
          "name": "baz",
          "overrides": "jsii-calc.module2700.IFoo",
          "type": {
            "primitive": "number"
          }
        }
      ]
    },
    "jsii-calc.module2700.Derived": {
      "assembly": "jsii-calc",
      "base": "jsii-calc.module2700.Base",
      "docs": {
        "stability": "stable"
      },
      "fqn": "jsii-calc.module2700.Derived",
      "initializer": {
        "docs": {
          "stability": "stable"
        }
      },
      "interfaces": [
        "jsii-calc.module2700.IFoo"
      ],
      "kind": "class",
      "locationInModule": {
        "filename": "lib/module2700/index.ts",
        "line": 13
      },
      "methods": [
        {
          "docs": {
            "stability": "stable"
          },
          "locationInModule": {
            "filename": "lib/module2700/index.ts",
            "line": 14
          },
          "name": "zoo",
          "returns": {
            "type": {
              "primitive": "string"
            }
          }
        }
      ],
      "name": "Derived",
      "namespace": "module2700"
    },
    "jsii-calc.module2700.IFoo": {
      "assembly": "jsii-calc",
      "docs": {
        "stability": "stable"
      },
      "fqn": "jsii-calc.module2700.IFoo",
      "kind": "interface",
      "locationInModule": {
        "filename": "lib/module2700/index.ts",
        "line": 1
      },
      "methods": [
        {
          "abstract": true,
          "docs": {
            "stability": "stable"
          },
          "locationInModule": {
            "filename": "lib/module2700/index.ts",
            "line": 2
          },
          "name": "bar",
          "returns": {
            "type": {
              "primitive": "string"
            }
          }
        }
      ],
      "name": "IFoo",
      "namespace": "module2700",
      "properties": [
        {
          "abstract": true,
          "docs": {
            "stability": "stable"
          },
          "immutable": true,
          "locationInModule": {
            "filename": "lib/module2700/index.ts",
            "line": 3
          },
          "name": "baz",
          "type": {
            "primitive": "number"
          }
        }
      ]
    },
    "jsii-calc.nodirect.sub1.TypeFromSub1": {
      "assembly": "jsii-calc",
      "docs": {
        "stability": "stable"
      },
      "fqn": "jsii-calc.nodirect.sub1.TypeFromSub1",
      "initializer": {
        "docs": {
          "stability": "stable"
        }
      },
      "kind": "class",
      "locationInModule": {
        "filename": "lib/no-direct-types/sub1/index.ts",
        "line": 1
      },
      "methods": [
        {
          "docs": {
            "stability": "stable"
          },
          "locationInModule": {
            "filename": "lib/no-direct-types/sub1/index.ts",
            "line": 2
          },
          "name": "sub1",
          "returns": {
            "type": {
              "primitive": "string"
            }
          }
        }
      ],
      "name": "TypeFromSub1",
      "namespace": "nodirect.sub1"
    },
    "jsii-calc.nodirect.sub2.TypeFromSub2": {
      "assembly": "jsii-calc",
      "docs": {
        "stability": "stable"
      },
      "fqn": "jsii-calc.nodirect.sub2.TypeFromSub2",
      "initializer": {
        "docs": {
          "stability": "stable"
        }
      },
      "kind": "class",
      "locationInModule": {
        "filename": "lib/no-direct-types/sub2/index.ts",
        "line": 1
      },
      "methods": [
        {
          "docs": {
            "stability": "stable"
          },
          "locationInModule": {
            "filename": "lib/no-direct-types/sub2/index.ts",
            "line": 2
          },
          "name": "sub2",
          "returns": {
            "type": {
              "primitive": "string"
            }
          }
        }
      ],
      "name": "TypeFromSub2",
      "namespace": "nodirect.sub2"
    },
    "jsii-calc.onlystatic.OnlyStaticMethods": {
      "assembly": "jsii-calc",
      "docs": {
        "stability": "stable",
        "summary": "Test for https://github.com/aws/jsii/issues/2617."
      },
      "fqn": "jsii-calc.onlystatic.OnlyStaticMethods",
      "kind": "class",
      "locationInModule": {
        "filename": "lib/only-static/index.ts",
        "line": 4
      },
      "methods": [
        {
          "docs": {
            "stability": "stable"
          },
          "locationInModule": {
            "filename": "lib/only-static/index.ts",
            "line": 5
          },
          "name": "staticMethod",
          "returns": {
            "type": {
              "primitive": "string"
            }
          },
          "static": true
        }
      ],
      "name": "OnlyStaticMethods",
      "namespace": "onlystatic"
    },
    "jsii-calc.submodule.Default": {
      "assembly": "jsii-calc",
      "datatype": true,
      "docs": {
        "see": "https://github.com/aws/jsii/issues/2637",
        "stability": "stable",
        "summary": "A struct named \"Default\"."
      },
      "fqn": "jsii-calc.submodule.Default",
      "kind": "interface",
      "locationInModule": {
        "filename": "lib/submodule/issue2637.ts",
        "line": 6
      },
      "name": "Default",
      "namespace": "submodule",
      "properties": [
        {
          "abstract": true,
          "docs": {
            "stability": "stable"
          },
          "immutable": true,
          "locationInModule": {
            "filename": "lib/submodule/issue2637.ts",
            "line": 7
          },
          "name": "foo",
          "type": {
            "primitive": "number"
          }
        }
      ]
    },
    "jsii-calc.submodule.MyClass": {
      "assembly": "jsii-calc",
      "docs": {
        "stability": "stable"
      },
      "fqn": "jsii-calc.submodule.MyClass",
      "initializer": {
        "docs": {
          "stability": "stable"
        },
        "locationInModule": {
          "filename": "lib/submodule/my-class.ts",
          "line": 12
        },
        "parameters": [
          {
            "name": "props",
            "type": {
              "fqn": "jsii-calc.submodule.child.SomeStruct"
            }
          }
        ]
      },
      "interfaces": [
        "jsii-calc.submodule.nested_submodule.deeplyNested.INamespaced"
      ],
      "kind": "class",
      "locationInModule": {
        "filename": "lib/submodule/my-class.ts",
        "line": 6
      },
      "methods": [
        {
          "docs": {
            "stability": "stable"
          },
          "locationInModule": {
            "filename": "lib/submodule/my-class.ts",
            "line": 14
          },
          "name": "methodWithSpecialParam",
          "parameters": [
            {
              "name": "param",
              "type": {
                "fqn": "jsii-calc.submodule.param.SpecialParameter"
              }
            }
          ],
          "returns": {
            "type": {
              "primitive": "string"
            }
          }
        }
      ],
      "name": "MyClass",
      "namespace": "submodule",
      "properties": [
        {
          "docs": {
            "stability": "stable"
          },
          "immutable": true,
          "locationInModule": {
            "filename": "lib/submodule/my-class.ts",
            "line": 9
          },
          "name": "awesomeness",
          "type": {
            "fqn": "jsii-calc.submodule.child.Awesomeness"
          }
        },
        {
          "docs": {
            "stability": "stable"
          },
          "immutable": true,
          "locationInModule": {
            "filename": "lib/submodule/my-class.ts",
            "line": 7
          },
          "name": "definedAt",
          "overrides": "jsii-calc.submodule.nested_submodule.deeplyNested.INamespaced",
          "type": {
            "primitive": "string"
          }
        },
        {
          "docs": {
            "stability": "stable"
          },
          "immutable": true,
          "locationInModule": {
            "filename": "lib/submodule/my-class.ts",
            "line": 8
          },
          "name": "goodness",
          "type": {
            "fqn": "jsii-calc.submodule.child.Goodness"
          }
        },
        {
          "docs": {
            "stability": "stable"
          },
          "immutable": true,
          "locationInModule": {
            "filename": "lib/submodule/my-class.ts",
            "line": 12
          },
          "name": "props",
          "type": {
            "fqn": "jsii-calc.submodule.child.SomeStruct"
          }
        },
        {
          "docs": {
            "stability": "stable"
          },
          "locationInModule": {
            "filename": "lib/submodule/my-class.ts",
            "line": 10
          },
          "name": "allTypes",
          "optional": true,
          "type": {
            "fqn": "jsii-calc.AllTypes"
          }
        }
      ]
    },
    "jsii-calc.submodule.back_references.MyClassReference": {
      "assembly": "jsii-calc",
      "datatype": true,
      "docs": {
        "stability": "stable"
      },
      "fqn": "jsii-calc.submodule.back_references.MyClassReference",
      "kind": "interface",
      "locationInModule": {
        "filename": "lib/submodule/refers-to-parent/index.ts",
        "line": 3
      },
      "name": "MyClassReference",
      "namespace": "submodule.back_references",
      "properties": [
        {
          "abstract": true,
          "docs": {
            "stability": "stable"
          },
          "immutable": true,
          "locationInModule": {
            "filename": "lib/submodule/refers-to-parent/index.ts",
            "line": 4
          },
          "name": "reference",
          "type": {
            "fqn": "jsii-calc.submodule.MyClass"
          }
        }
      ]
    },
    "jsii-calc.submodule.child.Awesomeness": {
      "assembly": "jsii-calc",
      "docs": {
        "stability": "stable"
      },
      "fqn": "jsii-calc.submodule.child.Awesomeness",
      "kind": "enum",
      "locationInModule": {
        "filename": "lib/submodule/child/index.ts",
        "line": 15
      },
      "members": [
        {
          "docs": {
            "stability": "stable",
            "summary": "It was awesome!"
          },
          "name": "AWESOME"
        }
      ],
      "name": "Awesomeness",
      "namespace": "submodule.child"
    },
    "jsii-calc.submodule.child.Goodness": {
      "assembly": "jsii-calc",
      "docs": {
        "stability": "stable"
      },
      "fqn": "jsii-calc.submodule.child.Goodness",
      "kind": "enum",
      "locationInModule": {
        "filename": "lib/submodule/child/index.ts",
        "line": 5
      },
      "members": [
        {
          "docs": {
            "stability": "stable",
            "summary": "It's pretty good."
          },
          "name": "PRETTY_GOOD"
        },
        {
          "docs": {
            "stability": "stable",
            "summary": "It's really good."
          },
          "name": "REALLY_GOOD"
        },
        {
          "docs": {
            "stability": "stable",
            "summary": "It's amazingly good."
          },
          "name": "AMAZINGLY_GOOD"
        }
      ],
      "name": "Goodness",
      "namespace": "submodule.child"
    },
    "jsii-calc.submodule.child.InnerClass": {
      "assembly": "jsii-calc",
      "docs": {
        "stability": "stable"
      },
      "fqn": "jsii-calc.submodule.child.InnerClass",
      "initializer": {
        "docs": {
          "stability": "stable"
        }
      },
      "kind": "class",
      "locationInModule": {
        "filename": "lib/submodule/child/index.ts",
        "line": 37
      },
      "name": "InnerClass",
      "namespace": "submodule.child",
      "properties": [
        {
          "const": true,
          "docs": {
            "stability": "stable"
          },
          "immutable": true,
          "locationInModule": {
            "filename": "lib/submodule/child/index.ts",
            "line": 38
          },
          "name": "staticProp",
          "static": true,
          "type": {
            "fqn": "jsii-calc.submodule.child.SomeStruct"
          }
        }
      ]
    },
    "jsii-calc.submodule.child.KwargsProps": {
      "assembly": "jsii-calc",
      "datatype": true,
      "docs": {
        "stability": "stable"
      },
      "fqn": "jsii-calc.submodule.child.KwargsProps",
      "interfaces": [
        "jsii-calc.submodule.child.SomeStruct"
      ],
      "kind": "interface",
      "locationInModule": {
        "filename": "lib/submodule/child/index.ts",
        "line": 41
      },
      "name": "KwargsProps",
      "namespace": "submodule.child",
      "properties": [
        {
          "abstract": true,
          "docs": {
            "stability": "stable"
          },
          "immutable": true,
          "locationInModule": {
            "filename": "lib/submodule/child/index.ts",
            "line": 42
          },
          "name": "extra",
          "optional": true,
          "type": {
            "primitive": "string"
          }
        }
      ]
    },
    "jsii-calc.submodule.child.OuterClass": {
      "assembly": "jsii-calc",
      "docs": {
        "see": ": https://github.com/aws/jsii/pull/1706",
        "stability": "stable",
        "summary": "Checks that classes can self-reference during initialization."
      },
      "fqn": "jsii-calc.submodule.child.OuterClass",
      "initializer": {
        "docs": {
          "stability": "stable"
        },
        "locationInModule": {
          "filename": "lib/submodule/child/index.ts",
          "line": 27
        }
      },
      "kind": "class",
      "locationInModule": {
        "filename": "lib/submodule/child/index.ts",
        "line": 24
      },
      "name": "OuterClass",
      "namespace": "submodule.child",
      "properties": [
        {
          "docs": {
            "stability": "stable"
          },
          "immutable": true,
          "locationInModule": {
            "filename": "lib/submodule/child/index.ts",
            "line": 25
          },
          "name": "innerClass",
          "type": {
            "fqn": "jsii-calc.submodule.child.InnerClass"
          }
        }
      ]
    },
    "jsii-calc.submodule.child.SomeEnum": {
      "assembly": "jsii-calc",
      "docs": {
        "stability": "stable"
      },
      "fqn": "jsii-calc.submodule.child.SomeEnum",
      "kind": "enum",
      "locationInModule": {
        "filename": "lib/submodule/child/index.ts",
        "line": 31
      },
      "members": [
        {
          "docs": {
            "stability": "stable"
          },
          "name": "SOME"
        }
      ],
      "name": "SomeEnum",
      "namespace": "submodule.child"
    },
    "jsii-calc.submodule.child.SomeStruct": {
      "assembly": "jsii-calc",
      "datatype": true,
      "docs": {
        "stability": "stable"
      },
      "fqn": "jsii-calc.submodule.child.SomeStruct",
      "kind": "interface",
      "locationInModule": {
        "filename": "lib/submodule/child/index.ts",
        "line": 34
      },
      "name": "SomeStruct",
      "namespace": "submodule.child",
      "properties": [
        {
          "abstract": true,
          "docs": {
            "stability": "stable"
          },
          "immutable": true,
          "locationInModule": {
            "filename": "lib/submodule/child/index.ts",
            "line": 35
          },
          "name": "prop",
          "type": {
            "fqn": "jsii-calc.submodule.child.SomeEnum"
          }
        }
      ]
    },
    "jsii-calc.submodule.child.Structure": {
      "assembly": "jsii-calc",
      "datatype": true,
      "docs": {
        "stability": "stable"
      },
      "fqn": "jsii-calc.submodule.child.Structure",
      "kind": "interface",
      "locationInModule": {
        "filename": "lib/submodule/child/index.ts",
        "line": 1
      },
      "name": "Structure",
      "namespace": "submodule.child",
      "properties": [
        {
          "abstract": true,
          "docs": {
            "stability": "stable"
          },
          "immutable": true,
          "locationInModule": {
            "filename": "lib/submodule/child/index.ts",
            "line": 2
          },
          "name": "bool",
          "type": {
            "primitive": "boolean"
          }
        }
      ]
    },
    "jsii-calc.submodule.isolated.Kwargs": {
      "assembly": "jsii-calc",
      "docs": {
        "stability": "stable",
        "summary": "Ensures imports are correctly registered for kwargs lifted properties from super-structs."
      },
      "fqn": "jsii-calc.submodule.isolated.Kwargs",
      "kind": "class",
      "locationInModule": {
        "filename": "lib/submodule/isolated.ts",
        "line": 7
      },
      "methods": [
        {
          "docs": {
            "stability": "stable"
          },
          "locationInModule": {
            "filename": "lib/submodule/isolated.ts",
            "line": 8
          },
          "name": "method",
          "parameters": [
            {
              "name": "props",
              "optional": true,
              "type": {
                "fqn": "jsii-calc.submodule.child.KwargsProps"
              }
            }
          ],
          "returns": {
            "type": {
              "primitive": "boolean"
            }
          },
          "static": true
        }
      ],
      "name": "Kwargs",
      "namespace": "submodule.isolated"
    },
    "jsii-calc.submodule.nested_submodule.Namespaced": {
      "abstract": true,
      "assembly": "jsii-calc",
      "docs": {
        "stability": "stable"
      },
      "fqn": "jsii-calc.submodule.nested_submodule.Namespaced",
      "interfaces": [
        "jsii-calc.submodule.nested_submodule.deeplyNested.INamespaced"
      ],
      "kind": "class",
      "locationInModule": {
        "filename": "lib/submodule/nested_submodule.ts",
        "line": 12
      },
      "name": "Namespaced",
      "namespace": "submodule.nested_submodule",
      "properties": [
        {
          "docs": {
            "stability": "stable"
          },
          "immutable": true,
          "locationInModule": {
            "filename": "lib/submodule/nested_submodule.ts",
            "line": 13
          },
          "name": "definedAt",
          "overrides": "jsii-calc.submodule.nested_submodule.deeplyNested.INamespaced",
          "type": {
            "primitive": "string"
          }
        },
        {
          "abstract": true,
          "docs": {
            "stability": "stable"
          },
          "immutable": true,
          "locationInModule": {
            "filename": "lib/submodule/nested_submodule.ts",
            "line": 14
          },
          "name": "goodness",
          "type": {
            "fqn": "jsii-calc.submodule.child.Goodness"
          }
        }
      ]
    },
    "jsii-calc.submodule.nested_submodule.deeplyNested.INamespaced": {
      "assembly": "jsii-calc",
      "docs": {
        "stability": "stable"
      },
      "fqn": "jsii-calc.submodule.nested_submodule.deeplyNested.INamespaced",
      "kind": "interface",
      "locationInModule": {
        "filename": "lib/submodule/nested_submodule.ts",
        "line": 7
      },
      "name": "INamespaced",
      "namespace": "submodule.nested_submodule.deeplyNested",
      "properties": [
        {
          "abstract": true,
          "docs": {
            "stability": "stable"
          },
          "immutable": true,
          "locationInModule": {
            "filename": "lib/submodule/nested_submodule.ts",
            "line": 8
          },
          "name": "definedAt",
          "type": {
            "primitive": "string"
          }
        }
      ]
    },
    "jsii-calc.submodule.param.SpecialParameter": {
      "assembly": "jsii-calc",
      "datatype": true,
      "docs": {
        "stability": "stable"
      },
      "fqn": "jsii-calc.submodule.param.SpecialParameter",
      "kind": "interface",
      "locationInModule": {
        "filename": "lib/submodule/param/index.ts",
        "line": 1
      },
      "name": "SpecialParameter",
      "namespace": "submodule.param",
      "properties": [
        {
          "abstract": true,
          "docs": {
            "stability": "stable"
          },
          "immutable": true,
          "locationInModule": {
            "filename": "lib/submodule/param/index.ts",
            "line": 2
          },
          "name": "value",
          "type": {
            "primitive": "string"
          }
        }
      ]
    },
    "jsii-calc.submodule.returnsparam.ReturnsSpecialParameter": {
      "assembly": "jsii-calc",
      "docs": {
        "stability": "stable"
      },
      "fqn": "jsii-calc.submodule.returnsparam.ReturnsSpecialParameter",
      "initializer": {
        "docs": {
          "stability": "stable"
        }
      },
      "kind": "class",
      "locationInModule": {
        "filename": "lib/submodule/returns-param/index.ts",
        "line": 3
      },
      "methods": [
        {
          "docs": {
            "stability": "stable"
          },
          "locationInModule": {
            "filename": "lib/submodule/returns-param/index.ts",
            "line": 4
          },
          "name": "returnsSpecialParam",
          "returns": {
            "type": {
              "fqn": "jsii-calc.submodule.param.SpecialParameter"
            }
          }
        }
      ],
      "name": "ReturnsSpecialParameter",
      "namespace": "submodule.returnsparam"
    }
  },
  "version": "3.20.120",
<<<<<<< HEAD
  "fingerprint": "tN40QG7OJMwvZrncnCWdHHQjS9MvubkL128BGefSM1A="
=======
  "fingerprint": "0UwgWtQxMTELv9VFLdPFtg1Zv/tSVnARqKIjCAhYAgg="
>>>>>>> 25528fb1
}<|MERGE_RESOLUTION|>--- conflicted
+++ resolved
@@ -214,9 +214,6 @@
     "jsii-calc.module2530": {
       "locationInModule": {
         "filename": "lib/index.ts",
-<<<<<<< HEAD
-        "line": 17
-=======
         "line": 18
       }
     },
@@ -224,7 +221,6 @@
       "locationInModule": {
         "filename": "lib/index.ts",
         "line": 15
->>>>>>> 25528fb1
       }
     },
     "jsii-calc.module2647": {
@@ -236,11 +232,7 @@
     "jsii-calc.module2689": {
       "locationInModule": {
         "filename": "lib/index.ts",
-<<<<<<< HEAD
-        "line": 15
-=======
         "line": 16
->>>>>>> 25528fb1
       }
     },
     "jsii-calc.module2689.methods": {
@@ -270,11 +262,7 @@
     "jsii-calc.module2692": {
       "locationInModule": {
         "filename": "lib/index.ts",
-<<<<<<< HEAD
-        "line": 16
-=======
         "line": 17
->>>>>>> 25528fb1
       }
     },
     "jsii-calc.module2692.submodule1": {
@@ -292,11 +280,7 @@
     "jsii-calc.module2700": {
       "locationInModule": {
         "filename": "lib/index.ts",
-<<<<<<< HEAD
-        "line": 18
-=======
         "line": 19
->>>>>>> 25528fb1
       }
     },
     "jsii-calc.nodirect": {
@@ -14379,8 +14363,6 @@
       "name": "MyClass",
       "namespace": "module2530"
     },
-<<<<<<< HEAD
-=======
     "jsii-calc.module2617.OnlyStatics": {
       "assembly": "jsii-calc",
       "docs": {
@@ -14419,7 +14401,6 @@
       "name": "OnlyStatics",
       "namespace": "module2617"
     },
->>>>>>> 25528fb1
     "jsii-calc.module2647.ExtendAndImplement": {
       "assembly": "jsii-calc",
       "base": "@scope/jsii-calc-lib.BaseFor2647",
@@ -15737,9 +15718,5 @@
     }
   },
   "version": "3.20.120",
-<<<<<<< HEAD
-  "fingerprint": "tN40QG7OJMwvZrncnCWdHHQjS9MvubkL128BGefSM1A="
-=======
   "fingerprint": "0UwgWtQxMTELv9VFLdPFtg1Zv/tSVnARqKIjCAhYAgg="
->>>>>>> 25528fb1
 }