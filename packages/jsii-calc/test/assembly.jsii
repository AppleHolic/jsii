{
  "author": {
    "name": "Amazon Web Services",
    "organization": true,
    "roles": [
      "author"
    ],
    "url": "https://aws.amazon.com"
  },
  "bundled": {
    "@fixtures/jsii-calc-bundled": "^0.19.0"
  },
  "contributors": [
    {
      "name": "Elad Ben-Israel",
      "roles": [
        "maintainer"
      ],
      "url": "https://github.com/eladb"
    },
    {
      "name": "Rico Huijbers",
      "roles": [
        "maintainer"
      ],
      "url": "https://github.com/rix0rrr"
    },
    {
      "name": "Romain Marcadier-Muller",
      "roles": [
        "maintainer"
      ],
      "url": "https://github.com/RomainMuller"
    }
  ],
  "dependencies": {
    "@scope/jsii-calc-base": "^0.0.0",
    "@scope/jsii-calc-base-of-base": "^0.0.0",
    "@scope/jsii-calc-lib": "^0.0.0"
  },
  "dependencyClosure": {
    "@scope/jsii-calc-base": {
      "targets": {
        "dotnet": {
          "namespace": "Amazon.JSII.Tests.CalculatorNamespace.BaseNamespace",
          "packageId": "Amazon.JSII.Tests.CalculatorPackageId.BasePackageId"
        },
        "go": {},
        "java": {
          "maven": {
            "artifactId": "calculator-base",
            "groupId": "software.amazon.jsii.tests"
          },
          "package": "software.amazon.jsii.tests.calculator.base"
        },
        "js": {
          "npm": "@scope/jsii-calc-base"
        },
        "python": {
          "distName": "scope.jsii-calc-base",
          "module": "scope.jsii_calc_base"
        }
      }
    },
    "@scope/jsii-calc-base-of-base": {
      "targets": {
        "dotnet": {
          "namespace": "Amazon.JSII.Tests.CalculatorNamespace.BaseOfBaseNamespace",
          "packageId": "Amazon.JSII.Tests.CalculatorPackageId.BaseOfBasePackageId"
        },
        "go": {},
        "java": {
          "maven": {
            "artifactId": "calculator-base-of-base",
            "groupId": "software.amazon.jsii.tests"
          },
          "package": "software.amazon.jsii.tests.calculator.baseofbase"
        },
        "js": {
          "npm": "@scope/jsii-calc-base-of-base"
        },
        "python": {
          "distName": "scope.jsii-calc-base-of-base",
          "module": "scope.jsii_calc_base_of_base"
        }
      }
    },
    "@scope/jsii-calc-lib": {
      "submodules": {
        "@scope/jsii-calc-lib.submodule": {
          "locationInModule": {
            "filename": "lib/index.ts",
            "line": 112
          }
        }
      },
      "targets": {
        "dotnet": {
          "namespace": "Amazon.JSII.Tests.CalculatorNamespace.LibNamespace",
          "packageId": "Amazon.JSII.Tests.CalculatorPackageId.LibPackageId",
          "versionSuffix": "-devpreview"
        },
        "go": {},
        "java": {
          "maven": {
            "artifactId": "calculator-lib",
            "groupId": "software.amazon.jsii.tests",
            "versionSuffix": ".DEVPREVIEW"
          },
          "package": "software.amazon.jsii.tests.calculator.lib"
        },
        "js": {
          "npm": "@scope/jsii-calc-lib"
        },
        "python": {
          "distName": "scope.jsii-calc-lib",
          "module": "scope.jsii_calc_lib"
        }
      }
    }
  },
  "description": "A simple calcuator built on JSII.",
  "docs": {
    "stability": "experimental"
  },
  "homepage": "https://github.com/aws/jsii",
  "jsiiVersion": "0.0.0",
  "keywords": [
    "aws",
    "jsii",
    "test"
  ],
  "license": "Apache-2.0",
  "metadata": {
    "jsii:boolean": true,
    "jsii:number": 1337,
    "jsii:object": {
      "string": "yes!"
    }
  },
  "name": "jsii-calc",
  "readme": {
    "markdown": "# jsii Calculator\n\nThis library is used to demonstrate and test the features of JSII\n\n## How to use running sum API:\n\nFirst, create a calculator:\n\n```ts\nconst calculator = new calc.Calculator();\n```\n\nThen call some operations:\n\n\n```ts fixture=with-calculator\ncalculator.add(10);\n```\n\n## Code Samples\n\n```ts\n/* This is totes a magic comment in here, just you wait! */\nconst foo = 'bar';\n```\n"
  },
  "repository": {
    "directory": "packages/jsii-calc",
    "type": "git",
    "url": "https://github.com/aws/jsii.git"
  },
  "schema": "jsii/0.10.0",
  "submodules": {
    "@scope/jsii-calc-lib.submodule": {
      "locationInModule": {
        "filename": "../@scope/jsii-calc-lib/build/index.d.ts",
        "line": 94
      }
    },
    "jsii-calc.DerivedClassHasNoProperties": {
      "locationInModule": {
        "filename": "lib/compliance.ts",
        "line": 309
      }
    },
    "jsii-calc.InterfaceInNamespaceIncludesClasses": {
      "locationInModule": {
        "filename": "lib/compliance.ts",
        "line": 1082
      }
    },
    "jsii-calc.InterfaceInNamespaceOnlyInterface": {
      "locationInModule": {
        "filename": "lib/compliance.ts",
        "line": 1073
      }
    },
    "jsii-calc.PythonSelf": {
      "locationInModule": {
        "filename": "lib/compliance.ts",
        "line": 966
      }
    },
    "jsii-calc.composition": {
      "locationInModule": {
        "filename": "lib/calculator.ts",
        "line": 127
      }
    },
    "jsii-calc.submodule": {
      "locationInModule": {
        "filename": "lib/index.ts",
        "line": 8
      }
    },
    "jsii-calc.submodule.back_references": {
      "locationInModule": {
        "filename": "lib/submodule/index.ts",
        "line": 4
      }
    },
    "jsii-calc.submodule.child": {
      "locationInModule": {
        "filename": "lib/submodule/index.ts",
        "line": 1
      }
    },
    "jsii-calc.submodule.nested_submodule": {
      "locationInModule": {
        "filename": "lib/submodule/nested_submodule.ts",
        "line": 3
      }
    },
    "jsii-calc.submodule.nested_submodule.deeplyNested": {
      "locationInModule": {
        "filename": "lib/submodule/nested_submodule.ts",
        "line": 4
      }
    }
  },
  "targets": {
    "dotnet": {
      "iconUrl": "https://sdk-for-net.amazonwebservices.com/images/AWSLogo128x128.png",
      "namespace": "Amazon.JSII.Tests.CalculatorNamespace",
      "packageId": "Amazon.JSII.Tests.CalculatorPackageId"
    },
    "go": {},
    "java": {
      "maven": {
        "artifactId": "calculator",
        "groupId": "software.amazon.jsii.tests"
      },
      "package": "software.amazon.jsii.tests.calculator"
    },
    "js": {
      "npm": "jsii-calc"
    },
    "python": {
      "distName": "jsii-calc",
      "module": "jsii_calc"
    }
  },
  "types": {
    "jsii-calc.AbstractClass": {
      "abstract": true,
      "assembly": "jsii-calc",
      "base": "jsii-calc.AbstractClassBase",
      "docs": {
        "stability": "experimental"
      },
      "fqn": "jsii-calc.AbstractClass",
      "initializer": {},
      "interfaces": [
        "jsii-calc.IInterfaceImplementedByAbstractClass"
      ],
      "kind": "class",
      "locationInModule": {
        "filename": "lib/compliance.ts",
        "line": 1125
      },
      "methods": [
        {
          "abstract": true,
          "docs": {
            "stability": "experimental"
          },
          "locationInModule": {
            "filename": "lib/compliance.ts",
            "line": 1130
          },
          "name": "abstractMethod",
          "parameters": [
            {
              "name": "name",
              "type": {
                "primitive": "string"
              }
            }
          ],
          "returns": {
            "type": {
              "primitive": "string"
            }
          }
        },
        {
          "docs": {
            "stability": "experimental"
          },
          "locationInModule": {
            "filename": "lib/compliance.ts",
            "line": 1126
          },
          "name": "nonAbstractMethod",
          "returns": {
            "type": {
              "primitive": "number"
            }
          }
        }
      ],
      "name": "AbstractClass",
      "properties": [
        {
          "docs": {
            "stability": "experimental"
          },
          "immutable": true,
          "locationInModule": {
            "filename": "lib/compliance.ts",
            "line": 1132
          },
          "name": "propFromInterface",
          "overrides": "jsii-calc.IInterfaceImplementedByAbstractClass",
          "type": {
            "primitive": "string"
          }
        }
      ]
    },
    "jsii-calc.AbstractClassBase": {
      "abstract": true,
      "assembly": "jsii-calc",
      "docs": {
        "stability": "experimental"
      },
      "fqn": "jsii-calc.AbstractClassBase",
      "initializer": {},
      "kind": "class",
      "locationInModule": {
        "filename": "lib/compliance.ts",
        "line": 1121
      },
      "name": "AbstractClassBase",
      "properties": [
        {
          "abstract": true,
          "docs": {
            "stability": "experimental"
          },
          "immutable": true,
          "locationInModule": {
            "filename": "lib/compliance.ts",
            "line": 1122
          },
          "name": "abstractProperty",
          "type": {
            "primitive": "string"
          }
        }
      ]
    },
    "jsii-calc.AbstractClassReturner": {
      "assembly": "jsii-calc",
      "docs": {
        "stability": "experimental"
      },
      "fqn": "jsii-calc.AbstractClassReturner",
      "initializer": {},
      "kind": "class",
      "locationInModule": {
        "filename": "lib/compliance.ts",
        "line": 1147
      },
      "methods": [
        {
          "docs": {
            "stability": "experimental"
          },
          "locationInModule": {
            "filename": "lib/compliance.ts",
            "line": 1148
          },
          "name": "giveMeAbstract",
          "returns": {
            "type": {
              "fqn": "jsii-calc.AbstractClass"
            }
          }
        },
        {
          "docs": {
            "stability": "experimental"
          },
          "locationInModule": {
            "filename": "lib/compliance.ts",
            "line": 1152
          },
          "name": "giveMeInterface",
          "returns": {
            "type": {
              "fqn": "jsii-calc.IInterfaceImplementedByAbstractClass"
            }
          }
        }
      ],
      "name": "AbstractClassReturner",
      "properties": [
        {
          "docs": {
            "stability": "experimental"
          },
          "immutable": true,
          "locationInModule": {
            "filename": "lib/compliance.ts",
            "line": 1156
          },
          "name": "returnAbstractFromProperty",
          "type": {
            "fqn": "jsii-calc.AbstractClassBase"
          }
        }
      ]
    },
    "jsii-calc.AbstractSuite": {
      "abstract": true,
      "assembly": "jsii-calc",
      "docs": {
        "stability": "experimental",
        "summary": "Ensures abstract members implementations correctly register overrides in various languages."
      },
      "fqn": "jsii-calc.AbstractSuite",
      "initializer": {},
      "kind": "class",
      "locationInModule": {
        "filename": "lib/calculator.ts",
        "line": 401
      },
      "methods": [
        {
          "abstract": true,
          "docs": {
            "stability": "experimental"
          },
          "locationInModule": {
            "filename": "lib/calculator.ts",
            "line": 403
          },
          "name": "someMethod",
          "parameters": [
            {
              "name": "str",
              "type": {
                "primitive": "string"
              }
            }
          ],
          "protected": true,
          "returns": {
            "type": {
              "primitive": "string"
            }
          }
        },
        {
          "docs": {
            "stability": "experimental",
            "summary": "Sets `seed` to `this.property`, then calls `someMethod` with `this.property` and returns the result."
          },
          "locationInModule": {
            "filename": "lib/calculator.ts",
            "line": 409
          },
          "name": "workItAll",
          "parameters": [
            {
              "docs": {
                "summary": "a `string`."
              },
              "name": "seed",
              "type": {
                "primitive": "string"
              }
            }
          ],
          "returns": {
            "type": {
              "primitive": "string"
            }
          }
        }
      ],
      "name": "AbstractSuite",
      "properties": [
        {
          "abstract": true,
          "docs": {
            "stability": "experimental"
          },
          "locationInModule": {
            "filename": "lib/calculator.ts",
            "line": 402
          },
          "name": "property",
          "protected": true,
          "type": {
            "primitive": "string"
          }
        }
      ]
    },
    "jsii-calc.Add": {
      "assembly": "jsii-calc",
      "base": "jsii-calc.BinaryOperation",
      "docs": {
        "stability": "experimental",
        "summary": "The \"+\" binary operation."
      },
      "fqn": "jsii-calc.Add",
      "initializer": {
        "docs": {
          "stability": "experimental",
          "summary": "Creates a BinaryOperation."
        },
        "parameters": [
          {
            "docs": {
              "summary": "Left-hand side operand."
            },
            "name": "lhs",
            "type": {
              "fqn": "@scope/jsii-calc-lib.Value"
            }
          },
          {
            "docs": {
              "summary": "Right-hand side operand."
            },
            "name": "rhs",
            "type": {
              "fqn": "@scope/jsii-calc-lib.Value"
            }
          }
        ]
      },
      "kind": "class",
      "locationInModule": {
        "filename": "lib/calculator.ts",
        "line": 55
      },
      "methods": [
        {
          "docs": {
            "stability": "experimental",
            "summary": "String representation of the value."
          },
          "locationInModule": {
            "filename": "lib/calculator.ts",
            "line": 60
          },
          "name": "toString",
          "overrides": "@scope/jsii-calc-lib.Operation",
          "returns": {
            "type": {
              "primitive": "string"
            }
          }
        }
      ],
      "name": "Add",
      "properties": [
        {
          "docs": {
            "stability": "experimental",
            "summary": "The value."
          },
          "immutable": true,
          "locationInModule": {
            "filename": "lib/calculator.ts",
            "line": 56
          },
          "name": "value",
          "overrides": "@scope/jsii-calc-lib.Value",
          "type": {
            "primitive": "number"
          }
        }
      ]
    },
    "jsii-calc.AllTypes": {
      "assembly": "jsii-calc",
      "docs": {
        "remarks": "The setters will validate\nthat the value set is of the expected type and throw otherwise.",
        "stability": "experimental",
        "summary": "This class includes property for all types supported by jsii."
      },
      "fqn": "jsii-calc.AllTypes",
      "initializer": {},
      "kind": "class",
      "locationInModule": {
        "filename": "lib/compliance.ts",
        "line": 52
      },
      "methods": [
        {
          "docs": {
            "stability": "experimental"
          },
          "locationInModule": {
            "filename": "lib/compliance.ts",
            "line": 220
          },
          "name": "anyIn",
          "parameters": [
            {
              "name": "inp",
              "type": {
                "primitive": "any"
              }
            }
          ]
        },
        {
          "docs": {
            "stability": "experimental"
          },
          "locationInModule": {
            "filename": "lib/compliance.ts",
            "line": 212
          },
          "name": "anyOut",
          "returns": {
            "type": {
              "primitive": "any"
            }
          }
        },
        {
          "docs": {
            "stability": "experimental"
          },
          "locationInModule": {
            "filename": "lib/compliance.ts",
            "line": 207
          },
          "name": "enumMethod",
          "parameters": [
            {
              "name": "value",
              "type": {
                "fqn": "jsii-calc.StringEnum"
              }
            }
          ],
          "returns": {
            "type": {
              "fqn": "jsii-calc.StringEnum"
            }
          }
        }
      ],
      "name": "AllTypes",
      "properties": [
        {
          "docs": {
            "stability": "experimental"
          },
          "immutable": true,
          "locationInModule": {
            "filename": "lib/compliance.ts",
            "line": 203
          },
          "name": "enumPropertyValue",
          "type": {
            "primitive": "number"
          }
        },
        {
          "docs": {
            "stability": "experimental"
          },
          "locationInModule": {
            "filename": "lib/compliance.ts",
            "line": 167
          },
          "name": "anyArrayProperty",
          "type": {
            "collection": {
              "elementtype": {
                "primitive": "any"
              },
              "kind": "array"
            }
          }
        },
        {
          "docs": {
            "stability": "experimental"
          },
          "locationInModule": {
            "filename": "lib/compliance.ts",
            "line": 168
          },
          "name": "anyMapProperty",
          "type": {
            "collection": {
              "elementtype": {
                "primitive": "any"
              },
              "kind": "map"
            }
          }
        },
        {
          "docs": {
            "stability": "experimental"
          },
          "locationInModule": {
            "filename": "lib/compliance.ts",
            "line": 166
          },
          "name": "anyProperty",
          "type": {
            "primitive": "any"
          }
        },
        {
          "docs": {
            "stability": "experimental"
          },
          "locationInModule": {
            "filename": "lib/compliance.ts",
            "line": 152
          },
          "name": "arrayProperty",
          "type": {
            "collection": {
              "elementtype": {
                "primitive": "string"
              },
              "kind": "array"
            }
          }
        },
        {
          "docs": {
            "stability": "experimental"
          },
          "locationInModule": {
            "filename": "lib/compliance.ts",
            "line": 58
          },
          "name": "booleanProperty",
          "type": {
            "primitive": "boolean"
          }
        },
        {
          "docs": {
            "stability": "experimental"
          },
          "locationInModule": {
            "filename": "lib/compliance.ts",
            "line": 104
          },
          "name": "dateProperty",
          "type": {
            "primitive": "date"
          }
        },
        {
          "docs": {
            "stability": "experimental"
          },
          "locationInModule": {
            "filename": "lib/compliance.ts",
            "line": 187
          },
          "name": "enumProperty",
          "type": {
            "fqn": "jsii-calc.AllTypesEnum"
          }
        },
        {
          "docs": {
            "stability": "experimental"
          },
          "locationInModule": {
            "filename": "lib/compliance.ts",
            "line": 121
          },
          "name": "jsonProperty",
          "type": {
            "primitive": "json"
          }
        },
        {
          "docs": {
            "stability": "experimental"
          },
          "locationInModule": {
            "filename": "lib/compliance.ts",
            "line": 137
          },
          "name": "mapProperty",
          "type": {
            "collection": {
              "elementtype": {
                "fqn": "@scope/jsii-calc-lib.Number"
              },
              "kind": "map"
            }
          }
        },
        {
          "docs": {
            "stability": "experimental"
          },
          "locationInModule": {
            "filename": "lib/compliance.ts",
            "line": 89
          },
          "name": "numberProperty",
          "type": {
            "primitive": "number"
          }
        },
        {
          "docs": {
            "stability": "experimental"
          },
          "locationInModule": {
            "filename": "lib/compliance.ts",
            "line": 73
          },
          "name": "stringProperty",
          "type": {
            "primitive": "string"
          }
        },
        {
          "docs": {
            "stability": "experimental"
          },
          "locationInModule": {
            "filename": "lib/compliance.ts",
            "line": 179
          },
          "name": "unionArrayProperty",
          "type": {
            "collection": {
              "elementtype": {
                "union": {
                  "types": [
                    {
                      "primitive": "number"
                    },
                    {
                      "fqn": "@scope/jsii-calc-lib.Value"
                    }
                  ]
                }
              },
              "kind": "array"
            }
          }
        },
        {
          "docs": {
            "stability": "experimental"
          },
          "locationInModule": {
            "filename": "lib/compliance.ts",
            "line": 180
          },
          "name": "unionMapProperty",
          "type": {
            "collection": {
              "elementtype": {
                "union": {
                  "types": [
                    {
                      "primitive": "string"
                    },
                    {
                      "primitive": "number"
                    },
                    {
                      "fqn": "@scope/jsii-calc-lib.Number"
                    }
                  ]
                }
              },
              "kind": "map"
            }
          }
        },
        {
          "docs": {
            "stability": "experimental"
          },
          "locationInModule": {
            "filename": "lib/compliance.ts",
            "line": 178
          },
          "name": "unionProperty",
          "type": {
            "union": {
              "types": [
                {
                  "primitive": "string"
                },
                {
                  "primitive": "number"
                },
                {
                  "fqn": "jsii-calc.Multiply"
                },
                {
                  "fqn": "@scope/jsii-calc-lib.Number"
                }
              ]
            }
          }
        },
        {
          "docs": {
            "stability": "experimental"
          },
          "locationInModule": {
            "filename": "lib/compliance.ts",
            "line": 173
          },
          "name": "unknownArrayProperty",
          "type": {
            "collection": {
              "elementtype": {
                "primitive": "any"
              },
              "kind": "array"
            }
          }
        },
        {
          "docs": {
            "stability": "experimental"
          },
          "locationInModule": {
            "filename": "lib/compliance.ts",
            "line": 174
          },
          "name": "unknownMapProperty",
          "type": {
            "collection": {
              "elementtype": {
                "primitive": "any"
              },
              "kind": "map"
            }
          }
        },
        {
          "docs": {
            "stability": "experimental"
          },
          "locationInModule": {
            "filename": "lib/compliance.ts",
            "line": 172
          },
          "name": "unknownProperty",
          "type": {
            "primitive": "any"
          }
        },
        {
          "docs": {
            "stability": "experimental"
          },
          "locationInModule": {
            "filename": "lib/compliance.ts",
            "line": 184
          },
          "name": "optionalEnumValue",
          "optional": true,
          "type": {
            "fqn": "jsii-calc.StringEnum"
          }
        }
      ]
    },
    "jsii-calc.AllTypesEnum": {
      "assembly": "jsii-calc",
      "docs": {
        "stability": "experimental"
      },
      "fqn": "jsii-calc.AllTypesEnum",
      "kind": "enum",
      "locationInModule": {
        "filename": "lib/compliance.ts",
        "line": 22
      },
      "members": [
        {
          "docs": {
            "stability": "experimental"
          },
          "name": "MY_ENUM_VALUE"
        },
        {
          "docs": {
            "stability": "experimental"
          },
          "name": "YOUR_ENUM_VALUE"
        },
        {
          "docs": {
            "stability": "experimental"
          },
          "name": "THIS_IS_GREAT"
        }
      ],
      "name": "AllTypesEnum"
    },
    "jsii-calc.AllowedMethodNames": {
      "assembly": "jsii-calc",
      "docs": {
        "stability": "experimental"
      },
      "fqn": "jsii-calc.AllowedMethodNames",
      "initializer": {},
      "kind": "class",
      "locationInModule": {
        "filename": "lib/compliance.ts",
        "line": 606
      },
      "methods": [
        {
          "docs": {
            "stability": "experimental"
          },
          "locationInModule": {
            "filename": "lib/compliance.ts",
            "line": 615
          },
          "name": "getBar",
          "parameters": [
            {
              "name": "_p1",
              "type": {
                "primitive": "string"
              }
            },
            {
              "name": "_p2",
              "type": {
                "primitive": "number"
              }
            }
          ]
        },
        {
          "docs": {
            "stability": "experimental",
            "summary": "getXxx() is not allowed (see negatives), but getXxx(a, ...) is okay."
          },
          "locationInModule": {
            "filename": "lib/compliance.ts",
            "line": 611
          },
          "name": "getFoo",
          "parameters": [
            {
              "name": "withParam",
              "type": {
                "primitive": "string"
              }
            }
          ],
          "returns": {
            "type": {
              "primitive": "string"
            }
          }
        },
        {
          "docs": {
            "stability": "experimental"
          },
          "locationInModule": {
            "filename": "lib/compliance.ts",
            "line": 626
          },
          "name": "setBar",
          "parameters": [
            {
              "name": "_x",
              "type": {
                "primitive": "string"
              }
            },
            {
              "name": "_y",
              "type": {
                "primitive": "number"
              }
            },
            {
              "name": "_z",
              "type": {
                "primitive": "boolean"
              }
            }
          ]
        },
        {
          "docs": {
            "stability": "experimental",
            "summary": "setFoo(x) is not allowed (see negatives), but setXxx(a, b, ...) is okay."
          },
          "locationInModule": {
            "filename": "lib/compliance.ts",
            "line": 622
          },
          "name": "setFoo",
          "parameters": [
            {
              "name": "_x",
              "type": {
                "primitive": "string"
              }
            },
            {
              "name": "_y",
              "type": {
                "primitive": "number"
              }
            }
          ]
        }
      ],
      "name": "AllowedMethodNames"
    },
    "jsii-calc.AmbiguousParameters": {
      "assembly": "jsii-calc",
      "docs": {
        "stability": "experimental"
      },
      "fqn": "jsii-calc.AmbiguousParameters",
      "initializer": {
        "docs": {
          "stability": "experimental"
        },
        "parameters": [
          {
            "name": "scope",
            "type": {
              "fqn": "jsii-calc.Bell"
            }
          },
          {
            "name": "props",
            "type": {
              "fqn": "jsii-calc.StructParameterType"
            }
          }
        ]
      },
      "kind": "class",
      "locationInModule": {
        "filename": "lib/compliance.ts",
        "line": 2450
      },
      "name": "AmbiguousParameters",
      "properties": [
        {
          "docs": {
            "stability": "experimental"
          },
          "immutable": true,
          "locationInModule": {
            "filename": "lib/compliance.ts",
            "line": 2451
          },
          "name": "props",
          "type": {
            "fqn": "jsii-calc.StructParameterType"
          }
        },
        {
          "docs": {
            "stability": "experimental"
          },
          "immutable": true,
          "locationInModule": {
            "filename": "lib/compliance.ts",
            "line": 2451
          },
          "name": "scope",
          "type": {
            "fqn": "jsii-calc.Bell"
          }
        }
      ]
    },
    "jsii-calc.AnonymousImplementationProvider": {
      "assembly": "jsii-calc",
      "docs": {
        "stability": "experimental"
      },
      "fqn": "jsii-calc.AnonymousImplementationProvider",
      "initializer": {},
      "interfaces": [
        "jsii-calc.IAnonymousImplementationProvider"
      ],
      "kind": "class",
      "locationInModule": {
        "filename": "lib/compliance.ts",
        "line": 2001
      },
      "methods": [
        {
          "docs": {
            "stability": "experimental"
          },
          "locationInModule": {
            "filename": "lib/compliance.ts",
            "line": 2004
          },
          "name": "provideAsClass",
          "overrides": "jsii-calc.IAnonymousImplementationProvider",
          "returns": {
            "type": {
              "fqn": "jsii-calc.Implementation"
            }
          }
        },
        {
          "docs": {
            "stability": "experimental"
          },
          "locationInModule": {
            "filename": "lib/compliance.ts",
            "line": 2008
          },
          "name": "provideAsInterface",
          "overrides": "jsii-calc.IAnonymousImplementationProvider",
          "returns": {
            "type": {
              "fqn": "jsii-calc.IAnonymouslyImplementMe"
            }
          }
        }
      ],
      "name": "AnonymousImplementationProvider"
    },
    "jsii-calc.AsyncVirtualMethods": {
      "assembly": "jsii-calc",
      "docs": {
        "stability": "experimental"
      },
      "fqn": "jsii-calc.AsyncVirtualMethods",
      "initializer": {},
      "kind": "class",
      "locationInModule": {
        "filename": "lib/compliance.ts",
        "line": 321
      },
      "methods": [
        {
          "async": true,
          "docs": {
            "stability": "experimental"
          },
          "locationInModule": {
            "filename": "lib/compliance.ts",
            "line": 322
          },
          "name": "callMe",
          "returns": {
            "type": {
              "primitive": "number"
            }
          }
        },
        {
          "async": true,
          "docs": {
            "stability": "experimental",
            "summary": "Just calls \"overrideMeToo\"."
          },
          "locationInModule": {
            "filename": "lib/compliance.ts",
            "line": 337
          },
          "name": "callMe2",
          "returns": {
            "type": {
              "primitive": "number"
            }
          }
        },
        {
          "async": true,
          "docs": {
            "remarks": "This is a \"double promise\" situation, which\nmeans that callbacks are not going to be available immediate, but only\nafter an \"immediates\" cycle.",
            "stability": "experimental",
            "summary": "This method calls the \"callMe\" async method indirectly, which will then invoke a virtual method."
          },
          "locationInModule": {
            "filename": "lib/compliance.ts",
            "line": 347
          },
          "name": "callMeDoublePromise",
          "returns": {
            "type": {
              "primitive": "number"
            }
          }
        },
        {
          "docs": {
            "stability": "experimental"
          },
          "locationInModule": {
            "filename": "lib/compliance.ts",
            "line": 355
          },
          "name": "dontOverrideMe",
          "returns": {
            "type": {
              "primitive": "number"
            }
          }
        },
        {
          "async": true,
          "docs": {
            "stability": "experimental"
          },
          "locationInModule": {
            "filename": "lib/compliance.ts",
            "line": 326
          },
          "name": "overrideMe",
          "parameters": [
            {
              "name": "mult",
              "type": {
                "primitive": "number"
              }
            }
          ],
          "returns": {
            "type": {
              "primitive": "number"
            }
          }
        },
        {
          "async": true,
          "docs": {
            "stability": "experimental"
          },
          "locationInModule": {
            "filename": "lib/compliance.ts",
            "line": 330
          },
          "name": "overrideMeToo",
          "returns": {
            "type": {
              "primitive": "number"
            }
          }
        }
      ],
      "name": "AsyncVirtualMethods"
    },
    "jsii-calc.AugmentableClass": {
      "assembly": "jsii-calc",
      "docs": {
        "stability": "experimental"
      },
      "fqn": "jsii-calc.AugmentableClass",
      "initializer": {},
      "kind": "class",
      "locationInModule": {
        "filename": "lib/compliance.ts",
        "line": 1379
      },
      "methods": [
        {
          "docs": {
            "stability": "experimental"
          },
          "locationInModule": {
            "filename": "lib/compliance.ts",
            "line": 1380
          },
          "name": "methodOne"
        },
        {
          "docs": {
            "stability": "experimental"
          },
          "locationInModule": {
            "filename": "lib/compliance.ts",
            "line": 1386
          },
          "name": "methodTwo"
        }
      ],
      "name": "AugmentableClass"
    },
    "jsii-calc.BaseJsii976": {
      "assembly": "jsii-calc",
      "docs": {
        "stability": "experimental"
      },
      "fqn": "jsii-calc.BaseJsii976",
      "initializer": {},
      "kind": "class",
      "locationInModule": {
        "filename": "lib/compliance.ts",
        "line": 2244
      },
      "name": "BaseJsii976"
    },
    "jsii-calc.Bell": {
      "assembly": "jsii-calc",
      "docs": {
        "stability": "experimental"
      },
      "fqn": "jsii-calc.Bell",
      "initializer": {},
      "interfaces": [
        "jsii-calc.IBell"
      ],
      "kind": "class",
      "locationInModule": {
        "filename": "lib/compliance.ts",
        "line": 2188
      },
      "methods": [
        {
          "docs": {
            "stability": "experimental"
          },
          "locationInModule": {
            "filename": "lib/compliance.ts",
            "line": 2191
          },
          "name": "ring",
          "overrides": "jsii-calc.IBell"
        }
      ],
      "name": "Bell",
      "properties": [
        {
          "docs": {
            "stability": "experimental"
          },
          "locationInModule": {
            "filename": "lib/compliance.ts",
            "line": 2189
          },
          "name": "rung",
          "type": {
            "primitive": "boolean"
          }
        }
      ]
    },
    "jsii-calc.BinaryOperation": {
      "abstract": true,
      "assembly": "jsii-calc",
      "base": "@scope/jsii-calc-lib.Operation",
      "docs": {
        "stability": "experimental",
        "summary": "Represents an operation with two operands."
      },
      "fqn": "jsii-calc.BinaryOperation",
      "initializer": {
        "docs": {
          "stability": "experimental",
          "summary": "Creates a BinaryOperation."
        },
        "parameters": [
          {
            "docs": {
              "summary": "Left-hand side operand."
            },
            "name": "lhs",
            "type": {
              "fqn": "@scope/jsii-calc-lib.Value"
            }
          },
          {
            "docs": {
              "summary": "Right-hand side operand."
            },
            "name": "rhs",
            "type": {
              "fqn": "@scope/jsii-calc-lib.Value"
            }
          }
        ]
      },
      "interfaces": [
        "@scope/jsii-calc-lib.IFriendly"
      ],
      "kind": "class",
      "locationInModule": {
        "filename": "lib/calculator.ts",
        "line": 37
      },
      "methods": [
        {
          "docs": {
            "stability": "experimental",
            "summary": "Say hello!"
          },
          "locationInModule": {
            "filename": "lib/calculator.ts",
            "line": 47
          },
          "name": "hello",
          "overrides": "@scope/jsii-calc-lib.IFriendly",
          "returns": {
            "type": {
              "primitive": "string"
            }
          }
        }
      ],
      "name": "BinaryOperation",
      "properties": [
        {
          "docs": {
            "stability": "experimental",
            "summary": "Left-hand side operand."
          },
          "immutable": true,
          "locationInModule": {
            "filename": "lib/calculator.ts",
            "line": 43
          },
          "name": "lhs",
          "type": {
            "fqn": "@scope/jsii-calc-lib.Value"
          }
        },
        {
          "docs": {
            "stability": "experimental",
            "summary": "Right-hand side operand."
          },
          "immutable": true,
          "locationInModule": {
            "filename": "lib/calculator.ts",
            "line": 43
          },
          "name": "rhs",
          "type": {
            "fqn": "@scope/jsii-calc-lib.Value"
          }
        }
      ]
    },
    "jsii-calc.Calculator": {
      "assembly": "jsii-calc",
      "base": "jsii-calc.composition.CompositeOperation",
      "docs": {
        "example": "const calculator = new calc.Calculator();\ncalculator.add(5);\ncalculator.mul(3);\nconsole.log(calculator.expression.value);",
        "remarks": "Here's how you use it:\n\n```ts\nconst calculator = new calc.Calculator();\ncalculator.add(5);\ncalculator.mul(3);\nconsole.log(calculator.expression.value);\n```\n\nI will repeat this example again, but in an @example tag.",
        "stability": "experimental",
        "summary": "A calculator which maintains a current value and allows adding operations."
      },
      "fqn": "jsii-calc.Calculator",
      "initializer": {
        "docs": {
          "stability": "experimental",
          "summary": "Creates a Calculator object."
        },
        "parameters": [
          {
            "docs": {
              "summary": "Initialization properties."
            },
            "name": "props",
            "optional": true,
            "type": {
              "fqn": "jsii-calc.CalculatorProps"
            }
          }
        ]
      },
      "kind": "class",
      "locationInModule": {
        "filename": "lib/calculator.ts",
        "line": 273
      },
      "methods": [
        {
          "docs": {
            "stability": "experimental",
            "summary": "Adds a number to the current value."
          },
          "locationInModule": {
            "filename": "lib/calculator.ts",
            "line": 312
          },
          "name": "add",
          "parameters": [
            {
              "name": "value",
              "type": {
                "primitive": "number"
              }
            }
          ]
        },
        {
          "docs": {
            "stability": "experimental",
            "summary": "Multiplies the current value by a number."
          },
          "locationInModule": {
            "filename": "lib/calculator.ts",
            "line": 319
          },
          "name": "mul",
          "parameters": [
            {
              "name": "value",
              "type": {
                "primitive": "number"
              }
            }
          ]
        },
        {
          "docs": {
            "stability": "experimental",
            "summary": "Negates the current value."
          },
          "locationInModule": {
            "filename": "lib/calculator.ts",
            "line": 333
          },
          "name": "neg"
        },
        {
          "docs": {
            "stability": "experimental",
            "summary": "Raises the current value by a power."
          },
          "locationInModule": {
            "filename": "lib/calculator.ts",
            "line": 326
          },
          "name": "pow",
          "parameters": [
            {
              "name": "value",
              "type": {
                "primitive": "number"
              }
            }
          ]
        },
        {
          "docs": {
            "stability": "experimental",
            "summary": "Returns teh value of the union property (if defined)."
          },
          "locationInModule": {
            "filename": "lib/calculator.ts",
            "line": 352
          },
          "name": "readUnionValue",
          "returns": {
            "type": {
              "primitive": "number"
            }
          }
        }
      ],
      "name": "Calculator",
      "properties": [
        {
          "docs": {
            "stability": "experimental",
            "summary": "Returns the expression."
          },
          "immutable": true,
          "locationInModule": {
            "filename": "lib/calculator.ts",
            "line": 340
          },
          "name": "expression",
          "overrides": "jsii-calc.composition.CompositeOperation",
          "type": {
            "fqn": "@scope/jsii-calc-lib.Value"
          }
        },
        {
          "docs": {
            "stability": "experimental",
            "summary": "A log of all operations."
          },
          "immutable": true,
          "locationInModule": {
            "filename": "lib/calculator.ts",
            "line": 302
          },
          "name": "operationsLog",
          "type": {
            "collection": {
              "elementtype": {
                "fqn": "@scope/jsii-calc-lib.Value"
              },
              "kind": "array"
            }
          }
        },
        {
          "docs": {
            "stability": "experimental",
            "summary": "A map of per operation name of all operations performed."
          },
          "immutable": true,
          "locationInModule": {
            "filename": "lib/calculator.ts",
            "line": 297
          },
          "name": "operationsMap",
          "type": {
            "collection": {
              "elementtype": {
                "collection": {
                  "elementtype": {
                    "fqn": "@scope/jsii-calc-lib.Value"
                  },
                  "kind": "array"
                }
              },
              "kind": "map"
            }
          }
        },
        {
          "docs": {
            "stability": "experimental",
            "summary": "The current value."
          },
          "locationInModule": {
            "filename": "lib/calculator.ts",
            "line": 292
          },
          "name": "curr",
          "type": {
            "fqn": "@scope/jsii-calc-lib.Value"
          }
        },
        {
          "docs": {
            "stability": "experimental",
            "summary": "The maximum value allows in this calculator."
          },
          "locationInModule": {
            "filename": "lib/calculator.ts",
            "line": 307
          },
          "name": "maxValue",
          "optional": true,
          "type": {
            "primitive": "number"
          }
        },
        {
          "docs": {
            "stability": "experimental",
            "summary": "Example of a property that accepts a union of types."
          },
          "locationInModule": {
            "filename": "lib/calculator.ts",
            "line": 347
          },
          "name": "unionProperty",
          "optional": true,
          "type": {
            "union": {
              "types": [
                {
                  "fqn": "jsii-calc.Add"
                },
                {
                  "fqn": "jsii-calc.Multiply"
                },
                {
                  "fqn": "jsii-calc.Power"
                }
              ]
            }
          }
        }
      ]
    },
    "jsii-calc.CalculatorProps": {
      "assembly": "jsii-calc",
      "datatype": true,
      "docs": {
        "stability": "experimental",
        "summary": "Properties for Calculator."
      },
      "fqn": "jsii-calc.CalculatorProps",
      "kind": "interface",
      "locationInModule": {
        "filename": "lib/calculator.ts",
        "line": 234
      },
      "name": "CalculatorProps",
      "properties": [
        {
          "abstract": true,
          "docs": {
            "default": "0",
            "remarks": "NOTE: Any number works here, it's fine.",
            "stability": "experimental",
            "summary": "The initial value of the calculator."
          },
          "immutable": true,
          "locationInModule": {
            "filename": "lib/calculator.ts",
            "line": 242
          },
          "name": "initialValue",
          "optional": true,
          "type": {
            "primitive": "number"
          }
        },
        {
          "abstract": true,
          "docs": {
            "default": "none",
            "stability": "experimental",
            "summary": "The maximum value the calculator can store."
          },
          "immutable": true,
          "locationInModule": {
            "filename": "lib/calculator.ts",
            "line": 249
          },
          "name": "maximumValue",
          "optional": true,
          "type": {
            "primitive": "number"
          }
        }
      ]
    },
    "jsii-calc.ChildStruct982": {
      "assembly": "jsii-calc",
      "datatype": true,
      "docs": {
        "stability": "experimental"
      },
      "fqn": "jsii-calc.ChildStruct982",
      "interfaces": [
        "jsii-calc.ParentStruct982"
      ],
      "kind": "interface",
      "locationInModule": {
        "filename": "lib/compliance.ts",
        "line": 2269
      },
      "name": "ChildStruct982",
      "properties": [
        {
          "abstract": true,
          "docs": {
            "stability": "experimental"
          },
          "immutable": true,
          "locationInModule": {
            "filename": "lib/compliance.ts",
            "line": 2270
          },
          "name": "bar",
          "type": {
            "primitive": "number"
          }
        }
      ]
    },
    "jsii-calc.ClassThatImplementsTheInternalInterface": {
      "assembly": "jsii-calc",
      "docs": {
        "stability": "experimental"
      },
      "fqn": "jsii-calc.ClassThatImplementsTheInternalInterface",
      "initializer": {},
      "interfaces": [
        "jsii-calc.INonInternalInterface"
      ],
      "kind": "class",
      "locationInModule": {
        "filename": "lib/compliance.ts",
        "line": 1621
      },
      "name": "ClassThatImplementsTheInternalInterface",
      "properties": [
        {
          "docs": {
            "stability": "experimental"
          },
          "locationInModule": {
            "filename": "lib/compliance.ts",
            "line": 1622
          },
          "name": "a",
          "overrides": "jsii-calc.IAnotherPublicInterface",
          "type": {
            "primitive": "string"
          }
        },
        {
          "docs": {
            "stability": "experimental"
          },
          "locationInModule": {
            "filename": "lib/compliance.ts",
            "line": 1623
          },
          "name": "b",
          "overrides": "jsii-calc.INonInternalInterface",
          "type": {
            "primitive": "string"
          }
        },
        {
          "docs": {
            "stability": "experimental"
          },
          "locationInModule": {
            "filename": "lib/compliance.ts",
            "line": 1624
          },
          "name": "c",
          "overrides": "jsii-calc.INonInternalInterface",
          "type": {
            "primitive": "string"
          }
        },
        {
          "docs": {
            "stability": "experimental"
          },
          "locationInModule": {
            "filename": "lib/compliance.ts",
            "line": 1625
          },
          "name": "d",
          "type": {
            "primitive": "string"
          }
        }
      ]
    },
    "jsii-calc.ClassThatImplementsThePrivateInterface": {
      "assembly": "jsii-calc",
      "docs": {
        "stability": "experimental"
      },
      "fqn": "jsii-calc.ClassThatImplementsThePrivateInterface",
      "initializer": {},
      "interfaces": [
        "jsii-calc.INonInternalInterface"
      ],
      "kind": "class",
      "locationInModule": {
        "filename": "lib/compliance.ts",
        "line": 1628
      },
      "name": "ClassThatImplementsThePrivateInterface",
      "properties": [
        {
          "docs": {
            "stability": "experimental"
          },
          "locationInModule": {
            "filename": "lib/compliance.ts",
            "line": 1629
          },
          "name": "a",
          "overrides": "jsii-calc.IAnotherPublicInterface",
          "type": {
            "primitive": "string"
          }
        },
        {
          "docs": {
            "stability": "experimental"
          },
          "locationInModule": {
            "filename": "lib/compliance.ts",
            "line": 1630
          },
          "name": "b",
          "overrides": "jsii-calc.INonInternalInterface",
          "type": {
            "primitive": "string"
          }
        },
        {
          "docs": {
            "stability": "experimental"
          },
          "locationInModule": {
            "filename": "lib/compliance.ts",
            "line": 1631
          },
          "name": "c",
          "overrides": "jsii-calc.INonInternalInterface",
          "type": {
            "primitive": "string"
          }
        },
        {
          "docs": {
            "stability": "experimental"
          },
          "locationInModule": {
            "filename": "lib/compliance.ts",
            "line": 1632
          },
          "name": "e",
          "type": {
            "primitive": "string"
          }
        }
      ]
    },
    "jsii-calc.ClassWithCollections": {
      "assembly": "jsii-calc",
      "docs": {
        "stability": "experimental"
      },
      "fqn": "jsii-calc.ClassWithCollections",
      "initializer": {
        "docs": {
          "stability": "experimental"
        },
        "parameters": [
          {
            "name": "map",
            "type": {
              "collection": {
                "elementtype": {
                  "primitive": "string"
                },
                "kind": "map"
              }
            }
          },
          {
            "name": "array",
            "type": {
              "collection": {
                "elementtype": {
                  "primitive": "string"
                },
                "kind": "array"
              }
            }
          }
        ]
      },
      "kind": "class",
      "locationInModule": {
        "filename": "lib/compliance.ts",
        "line": 1908
      },
      "methods": [
        {
          "docs": {
            "stability": "experimental"
          },
          "locationInModule": {
            "filename": "lib/compliance.ts",
            "line": 1920
          },
          "name": "createAList",
          "returns": {
            "type": {
              "collection": {
                "elementtype": {
                  "primitive": "string"
                },
                "kind": "array"
              }
            }
          },
          "static": true
        },
        {
          "docs": {
            "stability": "experimental"
          },
          "locationInModule": {
            "filename": "lib/compliance.ts",
            "line": 1924
          },
          "name": "createAMap",
          "returns": {
            "type": {
              "collection": {
                "elementtype": {
                  "primitive": "string"
                },
                "kind": "map"
              }
            }
          },
          "static": true
        }
      ],
      "name": "ClassWithCollections",
      "properties": [
        {
          "docs": {
            "stability": "experimental"
          },
          "locationInModule": {
            "filename": "lib/compliance.ts",
            "line": 1913
          },
          "name": "staticArray",
          "static": true,
          "type": {
            "collection": {
              "elementtype": {
                "primitive": "string"
              },
              "kind": "array"
            }
          }
        },
        {
          "docs": {
            "stability": "experimental"
          },
          "locationInModule": {
            "filename": "lib/compliance.ts",
            "line": 1912
          },
          "name": "staticMap",
          "static": true,
          "type": {
            "collection": {
              "elementtype": {
                "primitive": "string"
              },
              "kind": "map"
            }
          }
        },
        {
          "docs": {
            "stability": "experimental"
          },
          "locationInModule": {
            "filename": "lib/compliance.ts",
            "line": 1910
          },
          "name": "array",
          "type": {
            "collection": {
              "elementtype": {
                "primitive": "string"
              },
              "kind": "array"
            }
          }
        },
        {
          "docs": {
            "stability": "experimental"
          },
          "locationInModule": {
            "filename": "lib/compliance.ts",
            "line": 1909
          },
          "name": "map",
          "type": {
            "collection": {
              "elementtype": {
                "primitive": "string"
              },
              "kind": "map"
            }
          }
        }
      ]
    },
    "jsii-calc.ClassWithDocs": {
      "assembly": "jsii-calc",
      "docs": {
        "custom": {
          "customAttribute": "hasAValue"
        },
        "example": "function anExample() {\n}",
        "remarks": "The docs are great. They're a bunch of tags.",
        "see": "https://aws.amazon.com/",
        "stability": "stable",
        "summary": "This class has docs."
      },
      "fqn": "jsii-calc.ClassWithDocs",
      "initializer": {},
      "kind": "class",
      "locationInModule": {
        "filename": "lib/compliance.ts",
        "line": 1694
      },
      "name": "ClassWithDocs"
    },
    "jsii-calc.ClassWithJavaReservedWords": {
      "assembly": "jsii-calc",
      "docs": {
        "stability": "experimental"
      },
      "fqn": "jsii-calc.ClassWithJavaReservedWords",
      "initializer": {
        "docs": {
          "stability": "experimental"
        },
        "parameters": [
          {
            "name": "int",
            "type": {
              "primitive": "string"
            }
          }
        ]
      },
      "kind": "class",
      "locationInModule": {
        "filename": "lib/compliance.ts",
        "line": 1861
      },
      "methods": [
        {
          "docs": {
            "stability": "experimental"
          },
          "locationInModule": {
            "filename": "lib/compliance.ts",
            "line": 1868
          },
          "name": "import",
          "parameters": [
            {
              "name": "assert",
              "type": {
                "primitive": "string"
              }
            }
          ],
          "returns": {
            "type": {
              "primitive": "string"
            }
          }
        }
      ],
      "name": "ClassWithJavaReservedWords",
      "properties": [
        {
          "docs": {
            "stability": "experimental"
          },
          "immutable": true,
          "locationInModule": {
            "filename": "lib/compliance.ts",
            "line": 1862
          },
          "name": "int",
          "type": {
            "primitive": "string"
          }
        }
      ]
    },
    "jsii-calc.ClassWithMutableObjectLiteralProperty": {
      "assembly": "jsii-calc",
      "docs": {
        "stability": "experimental"
      },
      "fqn": "jsii-calc.ClassWithMutableObjectLiteralProperty",
      "initializer": {},
      "kind": "class",
      "locationInModule": {
        "filename": "lib/compliance.ts",
        "line": 1167
      },
      "name": "ClassWithMutableObjectLiteralProperty",
      "properties": [
        {
          "docs": {
            "stability": "experimental"
          },
          "locationInModule": {
            "filename": "lib/compliance.ts",
            "line": 1168
          },
          "name": "mutableObject",
          "type": {
            "fqn": "jsii-calc.IMutableObjectLiteral"
          }
        }
      ]
    },
    "jsii-calc.ClassWithPrivateConstructorAndAutomaticProperties": {
      "assembly": "jsii-calc",
      "docs": {
        "stability": "experimental",
        "summary": "Class that implements interface properties automatically, but using a private constructor."
      },
      "fqn": "jsii-calc.ClassWithPrivateConstructorAndAutomaticProperties",
      "interfaces": [
        "jsii-calc.IInterfaceWithProperties"
      ],
      "kind": "class",
      "locationInModule": {
        "filename": "lib/compliance.ts",
        "line": 1194
      },
      "methods": [
        {
          "docs": {
            "stability": "experimental"
          },
          "locationInModule": {
            "filename": "lib/compliance.ts",
            "line": 1195
          },
          "name": "create",
          "parameters": [
            {
              "name": "readOnlyString",
              "type": {
                "primitive": "string"
              }
            },
            {
              "name": "readWriteString",
              "type": {
                "primitive": "string"
              }
            }
          ],
          "returns": {
            "type": {
              "fqn": "jsii-calc.ClassWithPrivateConstructorAndAutomaticProperties"
            }
          },
          "static": true
        }
      ],
      "name": "ClassWithPrivateConstructorAndAutomaticProperties",
      "properties": [
        {
          "docs": {
            "stability": "experimental"
          },
          "immutable": true,
          "locationInModule": {
            "filename": "lib/compliance.ts",
            "line": 1199
          },
          "name": "readOnlyString",
          "overrides": "jsii-calc.IInterfaceWithProperties",
          "type": {
            "primitive": "string"
          }
        },
        {
          "docs": {
            "stability": "experimental"
          },
          "locationInModule": {
            "filename": "lib/compliance.ts",
            "line": 1199
          },
          "name": "readWriteString",
          "overrides": "jsii-calc.IInterfaceWithProperties",
          "type": {
            "primitive": "string"
          }
        }
      ]
    },
    "jsii-calc.ConfusingToJackson": {
      "assembly": "jsii-calc",
      "docs": {
        "see": "https://github.com/aws/aws-cdk/issues/4080",
        "stability": "experimental",
        "summary": "This tries to confuse Jackson by having overloaded property setters."
      },
      "fqn": "jsii-calc.ConfusingToJackson",
      "kind": "class",
      "locationInModule": {
        "filename": "lib/compliance.ts",
        "line": 2408
      },
      "methods": [
        {
          "docs": {
            "stability": "experimental"
          },
          "locationInModule": {
            "filename": "lib/compliance.ts",
            "line": 2409
          },
          "name": "makeInstance",
          "returns": {
            "type": {
              "fqn": "jsii-calc.ConfusingToJackson"
            }
          },
          "static": true
        },
        {
          "docs": {
            "stability": "experimental"
          },
          "locationInModule": {
            "filename": "lib/compliance.ts",
            "line": 2413
          },
          "name": "makeStructInstance",
          "returns": {
            "type": {
              "fqn": "jsii-calc.ConfusingToJacksonStruct"
            }
          },
          "static": true
        }
      ],
      "name": "ConfusingToJackson",
      "properties": [
        {
          "docs": {
            "stability": "experimental"
          },
          "locationInModule": {
            "filename": "lib/compliance.ts",
            "line": 2417
          },
          "name": "unionProperty",
          "optional": true,
          "type": {
            "union": {
              "types": [
                {
                  "fqn": "@scope/jsii-calc-lib.IFriendly"
                },
                {
                  "collection": {
                    "elementtype": {
                      "union": {
                        "types": [
                          {
                            "fqn": "@scope/jsii-calc-lib.IFriendly"
                          },
                          {
                            "fqn": "jsii-calc.AbstractClass"
                          }
                        ]
                      }
                    },
                    "kind": "array"
                  }
                }
              ]
            }
          }
        }
      ]
    },
    "jsii-calc.ConfusingToJacksonStruct": {
      "assembly": "jsii-calc",
      "datatype": true,
      "docs": {
        "stability": "experimental"
      },
      "fqn": "jsii-calc.ConfusingToJacksonStruct",
      "kind": "interface",
      "locationInModule": {
        "filename": "lib/compliance.ts",
        "line": 2421
      },
      "name": "ConfusingToJacksonStruct",
      "properties": [
        {
          "abstract": true,
          "docs": {
            "stability": "experimental"
          },
          "immutable": true,
          "locationInModule": {
            "filename": "lib/compliance.ts",
            "line": 2422
          },
          "name": "unionProperty",
          "optional": true,
          "type": {
            "union": {
              "types": [
                {
                  "fqn": "@scope/jsii-calc-lib.IFriendly"
                },
                {
                  "collection": {
                    "elementtype": {
                      "union": {
                        "types": [
                          {
                            "fqn": "@scope/jsii-calc-lib.IFriendly"
                          },
                          {
                            "fqn": "jsii-calc.AbstractClass"
                          }
                        ]
                      }
                    },
                    "kind": "array"
                  }
                }
              ]
            }
          }
        }
      ]
    },
    "jsii-calc.ConstructorPassesThisOut": {
      "assembly": "jsii-calc",
      "docs": {
        "stability": "experimental"
      },
      "fqn": "jsii-calc.ConstructorPassesThisOut",
      "initializer": {
        "docs": {
          "stability": "experimental"
        },
        "parameters": [
          {
            "name": "consumer",
            "type": {
              "fqn": "jsii-calc.PartiallyInitializedThisConsumer"
            }
          }
        ]
      },
      "kind": "class",
      "locationInModule": {
        "filename": "lib/compliance.ts",
        "line": 1653
      },
      "name": "ConstructorPassesThisOut"
    },
    "jsii-calc.Constructors": {
      "assembly": "jsii-calc",
      "docs": {
        "stability": "experimental"
      },
      "fqn": "jsii-calc.Constructors",
      "initializer": {},
      "kind": "class",
      "locationInModule": {
        "filename": "lib/compliance.ts",
        "line": 1418
      },
      "methods": [
        {
          "docs": {
            "stability": "experimental"
          },
          "locationInModule": {
            "filename": "lib/compliance.ts",
            "line": 1435
          },
          "name": "hiddenInterface",
          "returns": {
            "type": {
              "fqn": "jsii-calc.IPublicInterface"
            }
          },
          "static": true
        },
        {
          "docs": {
            "stability": "experimental"
          },
          "locationInModule": {
            "filename": "lib/compliance.ts",
            "line": 1439
          },
          "name": "hiddenInterfaces",
          "returns": {
            "type": {
              "collection": {
                "elementtype": {
                  "fqn": "jsii-calc.IPublicInterface"
                },
                "kind": "array"
              }
            }
          },
          "static": true
        },
        {
          "docs": {
            "stability": "experimental"
          },
          "locationInModule": {
            "filename": "lib/compliance.ts",
            "line": 1443
          },
          "name": "hiddenSubInterfaces",
          "returns": {
            "type": {
              "collection": {
                "elementtype": {
                  "fqn": "jsii-calc.IPublicInterface"
                },
                "kind": "array"
              }
            }
          },
          "static": true
        },
        {
          "docs": {
            "stability": "experimental"
          },
          "locationInModule": {
            "filename": "lib/compliance.ts",
            "line": 1419
          },
          "name": "makeClass",
          "returns": {
            "type": {
              "fqn": "jsii-calc.PublicClass"
            }
          },
          "static": true
        },
        {
          "docs": {
            "stability": "experimental"
          },
          "locationInModule": {
            "filename": "lib/compliance.ts",
            "line": 1423
          },
          "name": "makeInterface",
          "returns": {
            "type": {
              "fqn": "jsii-calc.IPublicInterface"
            }
          },
          "static": true
        },
        {
          "docs": {
            "stability": "experimental"
          },
          "locationInModule": {
            "filename": "lib/compliance.ts",
            "line": 1427
          },
          "name": "makeInterface2",
          "returns": {
            "type": {
              "fqn": "jsii-calc.IPublicInterface2"
            }
          },
          "static": true
        },
        {
          "docs": {
            "stability": "experimental"
          },
          "locationInModule": {
            "filename": "lib/compliance.ts",
            "line": 1431
          },
          "name": "makeInterfaces",
          "returns": {
            "type": {
              "collection": {
                "elementtype": {
                  "fqn": "jsii-calc.IPublicInterface"
                },
                "kind": "array"
              }
            }
          },
          "static": true
        }
      ],
      "name": "Constructors"
    },
    "jsii-calc.ConsumePureInterface": {
      "assembly": "jsii-calc",
      "docs": {
        "stability": "experimental"
      },
      "fqn": "jsii-calc.ConsumePureInterface",
      "initializer": {
        "docs": {
          "stability": "experimental"
        },
        "parameters": [
          {
            "name": "delegate",
            "type": {
              "fqn": "jsii-calc.IStructReturningDelegate"
            }
          }
        ]
      },
      "kind": "class",
      "locationInModule": {
        "filename": "lib/compliance.ts",
        "line": 2431
      },
      "methods": [
        {
          "docs": {
            "stability": "experimental"
          },
          "locationInModule": {
            "filename": "lib/compliance.ts",
            "line": 2434
          },
          "name": "workItBaby",
          "returns": {
            "type": {
              "fqn": "jsii-calc.StructB"
            }
          }
        }
      ],
      "name": "ConsumePureInterface"
    },
    "jsii-calc.ConsumerCanRingBell": {
      "assembly": "jsii-calc",
      "docs": {
        "remarks": "Check that if a JSII consumer implements IConsumerWithInterfaceParam, they can call\nthe method on the argument that they're passed...",
        "stability": "experimental",
        "summary": "Test calling back to consumers that implement interfaces."
      },
      "fqn": "jsii-calc.ConsumerCanRingBell",
      "initializer": {},
      "kind": "class",
      "locationInModule": {
        "filename": "lib/compliance.ts",
        "line": 2073
      },
      "methods": [
        {
          "docs": {
            "remarks": "Returns whether the bell was rung.",
            "stability": "experimental",
            "summary": "...if the interface is implemented using an object literal."
          },
          "locationInModule": {
            "filename": "lib/compliance.ts",
            "line": 2079
          },
          "name": "staticImplementedByObjectLiteral",
          "parameters": [
            {
              "name": "ringer",
              "type": {
                "fqn": "jsii-calc.IBellRinger"
              }
            }
          ],
          "returns": {
            "type": {
              "primitive": "boolean"
            }
          },
          "static": true
        },
        {
          "docs": {
            "remarks": "Return whether the bell was rung.",
            "stability": "experimental",
            "summary": "...if the interface is implemented using a private class."
          },
          "locationInModule": {
            "filename": "lib/compliance.ts",
            "line": 2105
          },
          "name": "staticImplementedByPrivateClass",
          "parameters": [
            {
              "name": "ringer",
              "type": {
                "fqn": "jsii-calc.IBellRinger"
              }
            }
          ],
          "returns": {
            "type": {
              "primitive": "boolean"
            }
          },
          "static": true
        },
        {
          "docs": {
            "remarks": "Return whether the bell was rung.",
            "stability": "experimental",
            "summary": "...if the interface is implemented using a public class."
          },
          "locationInModule": {
            "filename": "lib/compliance.ts",
            "line": 2094
          },
          "name": "staticImplementedByPublicClass",
          "parameters": [
            {
              "name": "ringer",
              "type": {
                "fqn": "jsii-calc.IBellRinger"
              }
            }
          ],
          "returns": {
            "type": {
              "primitive": "boolean"
            }
          },
          "static": true
        },
        {
          "docs": {
            "remarks": "Return whether the bell was rung.",
            "stability": "experimental",
            "summary": "If the parameter is a concrete class instead of an interface."
          },
          "locationInModule": {
            "filename": "lib/compliance.ts",
            "line": 2116
          },
          "name": "staticWhenTypedAsClass",
          "parameters": [
            {
              "name": "ringer",
              "type": {
                "fqn": "jsii-calc.IConcreteBellRinger"
              }
            }
          ],
          "returns": {
            "type": {
              "primitive": "boolean"
            }
          },
          "static": true
        },
        {
          "docs": {
            "remarks": "Returns whether the bell was rung.",
            "stability": "experimental",
            "summary": "...if the interface is implemented using an object literal."
          },
          "locationInModule": {
            "filename": "lib/compliance.ts",
            "line": 2126
          },
          "name": "implementedByObjectLiteral",
          "parameters": [
            {
              "name": "ringer",
              "type": {
                "fqn": "jsii-calc.IBellRinger"
              }
            }
          ],
          "returns": {
            "type": {
              "primitive": "boolean"
            }
          }
        },
        {
          "docs": {
            "remarks": "Return whether the bell was rung.",
            "stability": "experimental",
            "summary": "...if the interface is implemented using a private class."
          },
          "locationInModule": {
            "filename": "lib/compliance.ts",
            "line": 2152
          },
          "name": "implementedByPrivateClass",
          "parameters": [
            {
              "name": "ringer",
              "type": {
                "fqn": "jsii-calc.IBellRinger"
              }
            }
          ],
          "returns": {
            "type": {
              "primitive": "boolean"
            }
          }
        },
        {
          "docs": {
            "remarks": "Return whether the bell was rung.",
            "stability": "experimental",
            "summary": "...if the interface is implemented using a public class."
          },
          "locationInModule": {
            "filename": "lib/compliance.ts",
            "line": 2141
          },
          "name": "implementedByPublicClass",
          "parameters": [
            {
              "name": "ringer",
              "type": {
                "fqn": "jsii-calc.IBellRinger"
              }
            }
          ],
          "returns": {
            "type": {
              "primitive": "boolean"
            }
          }
        },
        {
          "docs": {
            "remarks": "Return whether the bell was rung.",
            "stability": "experimental",
            "summary": "If the parameter is a concrete class instead of an interface."
          },
          "locationInModule": {
            "filename": "lib/compliance.ts",
            "line": 2163
          },
          "name": "whenTypedAsClass",
          "parameters": [
            {
              "name": "ringer",
              "type": {
                "fqn": "jsii-calc.IConcreteBellRinger"
              }
            }
          ],
          "returns": {
            "type": {
              "primitive": "boolean"
            }
          }
        }
      ],
      "name": "ConsumerCanRingBell"
    },
    "jsii-calc.ConsumersOfThisCrazyTypeSystem": {
      "assembly": "jsii-calc",
      "docs": {
        "stability": "experimental"
      },
      "fqn": "jsii-calc.ConsumersOfThisCrazyTypeSystem",
      "initializer": {},
      "kind": "class",
      "locationInModule": {
        "filename": "lib/compliance.ts",
        "line": 1635
      },
      "methods": [
        {
          "docs": {
            "stability": "experimental"
          },
          "locationInModule": {
            "filename": "lib/compliance.ts",
            "line": 1636
          },
          "name": "consumeAnotherPublicInterface",
          "parameters": [
            {
              "name": "obj",
              "type": {
                "fqn": "jsii-calc.IAnotherPublicInterface"
              }
            }
          ],
          "returns": {
            "type": {
              "primitive": "string"
            }
          }
        },
        {
          "docs": {
            "stability": "experimental"
          },
          "locationInModule": {
            "filename": "lib/compliance.ts",
            "line": 1640
          },
          "name": "consumeNonInternalInterface",
          "parameters": [
            {
              "name": "obj",
              "type": {
                "fqn": "jsii-calc.INonInternalInterface"
              }
            }
          ],
          "returns": {
            "type": {
              "primitive": "any"
            }
          }
        }
      ],
      "name": "ConsumersOfThisCrazyTypeSystem"
    },
    "jsii-calc.DataRenderer": {
      "assembly": "jsii-calc",
      "docs": {
        "stability": "experimental",
        "summary": "Verifies proper type handling through dynamic overrides."
      },
      "fqn": "jsii-calc.DataRenderer",
      "initializer": {
        "docs": {
          "stability": "experimental"
        }
      },
      "kind": "class",
      "locationInModule": {
        "filename": "lib/compliance.ts",
        "line": 1791
      },
      "methods": [
        {
          "docs": {
            "stability": "experimental"
          },
          "locationInModule": {
            "filename": "lib/compliance.ts",
            "line": 1794
          },
          "name": "render",
          "parameters": [
            {
              "name": "data",
              "optional": true,
              "type": {
                "fqn": "@scope/jsii-calc-lib.MyFirstStruct"
              }
            }
          ],
          "returns": {
            "type": {
              "primitive": "string"
            }
          }
        },
        {
          "docs": {
            "stability": "experimental"
          },
          "locationInModule": {
            "filename": "lib/compliance.ts",
            "line": 1798
          },
          "name": "renderArbitrary",
          "parameters": [
            {
              "name": "data",
              "type": {
                "collection": {
                  "elementtype": {
                    "primitive": "any"
                  },
                  "kind": "map"
                }
              }
            }
          ],
          "returns": {
            "type": {
              "primitive": "string"
            }
          }
        },
        {
          "docs": {
            "stability": "experimental"
          },
          "locationInModule": {
            "filename": "lib/compliance.ts",
            "line": 1802
          },
          "name": "renderMap",
          "parameters": [
            {
              "name": "map",
              "type": {
                "collection": {
                  "elementtype": {
                    "primitive": "any"
                  },
                  "kind": "map"
                }
              }
            }
          ],
          "returns": {
            "type": {
              "primitive": "string"
            }
          }
        }
      ],
      "name": "DataRenderer"
    },
    "jsii-calc.DefaultedConstructorArgument": {
      "assembly": "jsii-calc",
      "docs": {
        "stability": "experimental"
      },
      "fqn": "jsii-calc.DefaultedConstructorArgument",
      "initializer": {
        "docs": {
          "stability": "experimental"
        },
        "parameters": [
          {
            "name": "arg1",
            "optional": true,
            "type": {
              "primitive": "number"
            }
          },
          {
            "name": "arg2",
            "optional": true,
            "type": {
              "primitive": "string"
            }
          },
          {
            "name": "arg3",
            "optional": true,
            "type": {
              "primitive": "date"
            }
          }
        ]
      },
      "kind": "class",
      "locationInModule": {
        "filename": "lib/compliance.ts",
        "line": 302
      },
      "name": "DefaultedConstructorArgument",
      "properties": [
        {
          "docs": {
            "stability": "experimental"
          },
          "immutable": true,
          "locationInModule": {
            "filename": "lib/compliance.ts",
            "line": 303
          },
          "name": "arg1",
          "type": {
            "primitive": "number"
          }
        },
        {
          "docs": {
            "stability": "experimental"
          },
          "immutable": true,
          "locationInModule": {
            "filename": "lib/compliance.ts",
            "line": 305
          },
          "name": "arg3",
          "type": {
            "primitive": "date"
          }
        },
        {
          "docs": {
            "stability": "experimental"
          },
          "immutable": true,
          "locationInModule": {
            "filename": "lib/compliance.ts",
            "line": 304
          },
          "name": "arg2",
          "optional": true,
          "type": {
            "primitive": "string"
          }
        }
      ]
    },
    "jsii-calc.Demonstrate982": {
      "assembly": "jsii-calc",
      "docs": {
        "remarks": "call #takeThis() -> An ObjectRef will be provisioned for the value (it'll be re-used!)\n2. call #takeThisToo() -> The ObjectRef from before will need to be down-cased to the ParentStruct982 type",
        "stability": "experimental",
        "summary": "1."
      },
      "fqn": "jsii-calc.Demonstrate982",
      "initializer": {
        "docs": {
          "stability": "experimental"
        }
      },
      "kind": "class",
      "locationInModule": {
        "filename": "lib/compliance.ts",
        "line": 2276
      },
      "methods": [
        {
          "docs": {
            "stability": "experimental",
            "summary": "It's dangerous to go alone!"
          },
          "locationInModule": {
            "filename": "lib/compliance.ts",
            "line": 2283
          },
          "name": "takeThis",
          "returns": {
            "type": {
              "fqn": "jsii-calc.ChildStruct982"
            }
          },
          "static": true
        },
        {
          "docs": {
            "stability": "experimental",
            "summary": "It's dangerous to go alone!"
          },
          "locationInModule": {
            "filename": "lib/compliance.ts",
            "line": 2288
          },
          "name": "takeThisToo",
          "returns": {
            "type": {
              "fqn": "jsii-calc.ParentStruct982"
            }
          },
          "static": true
        }
      ],
      "name": "Demonstrate982"
    },
    "jsii-calc.DeprecatedClass": {
      "assembly": "jsii-calc",
      "docs": {
        "deprecated": "a pretty boring class",
        "stability": "deprecated"
      },
      "fqn": "jsii-calc.DeprecatedClass",
      "initializer": {
        "docs": {
          "deprecated": "this constructor is \"just\" okay",
          "stability": "deprecated"
        },
        "parameters": [
          {
            "name": "readonlyString",
            "type": {
              "primitive": "string"
            }
          },
          {
            "name": "mutableNumber",
            "optional": true,
            "type": {
              "primitive": "number"
            }
          }
        ]
      },
      "kind": "class",
      "locationInModule": {
        "filename": "lib/stability.ts",
        "line": 85
      },
      "methods": [
        {
          "docs": {
            "deprecated": "it was a bad idea",
            "stability": "deprecated"
          },
          "locationInModule": {
            "filename": "lib/stability.ts",
            "line": 96
          },
          "name": "method"
        }
      ],
      "name": "DeprecatedClass",
      "properties": [
        {
          "docs": {
            "deprecated": "this is not always \"wazoo\", be ready to be disappointed",
            "stability": "deprecated"
          },
          "immutable": true,
          "locationInModule": {
            "filename": "lib/stability.ts",
            "line": 87
          },
          "name": "readonlyProperty",
          "type": {
            "primitive": "string"
          }
        },
        {
          "docs": {
            "deprecated": "shouldn't have been mutable",
            "stability": "deprecated"
          },
          "locationInModule": {
            "filename": "lib/stability.ts",
            "line": 89
          },
          "name": "mutableProperty",
          "optional": true,
          "type": {
            "primitive": "number"
          }
        }
      ]
    },
    "jsii-calc.DeprecatedEnum": {
      "assembly": "jsii-calc",
      "docs": {
        "deprecated": "your deprecated selection of bad options",
        "stability": "deprecated"
      },
      "fqn": "jsii-calc.DeprecatedEnum",
      "kind": "enum",
      "locationInModule": {
        "filename": "lib/stability.ts",
        "line": 99
      },
      "members": [
        {
          "docs": {
            "deprecated": "option A is not great",
            "stability": "deprecated"
          },
          "name": "OPTION_A"
        },
        {
          "docs": {
            "deprecated": "option B is kinda bad, too",
            "stability": "deprecated"
          },
          "name": "OPTION_B"
        }
      ],
      "name": "DeprecatedEnum"
    },
    "jsii-calc.DeprecatedStruct": {
      "assembly": "jsii-calc",
      "datatype": true,
      "docs": {
        "deprecated": "it just wraps a string",
        "stability": "deprecated"
      },
      "fqn": "jsii-calc.DeprecatedStruct",
      "kind": "interface",
      "locationInModule": {
        "filename": "lib/stability.ts",
        "line": 73
      },
      "name": "DeprecatedStruct",
      "properties": [
        {
          "abstract": true,
          "docs": {
            "deprecated": "well, yeah",
            "stability": "deprecated"
          },
          "immutable": true,
          "locationInModule": {
            "filename": "lib/stability.ts",
            "line": 75
          },
          "name": "readonlyProperty",
          "type": {
            "primitive": "string"
          }
        }
      ]
    },
    "jsii-calc.DerivedClassHasNoProperties.Base": {
      "assembly": "jsii-calc",
      "docs": {
        "stability": "experimental"
      },
      "fqn": "jsii-calc.DerivedClassHasNoProperties.Base",
      "initializer": {},
      "kind": "class",
      "locationInModule": {
        "filename": "lib/compliance.ts",
        "line": 311
      },
      "name": "Base",
      "namespace": "DerivedClassHasNoProperties",
      "properties": [
        {
          "docs": {
            "stability": "experimental"
          },
          "locationInModule": {
            "filename": "lib/compliance.ts",
            "line": 312
          },
          "name": "prop",
          "type": {
            "primitive": "string"
          }
        }
      ]
    },
    "jsii-calc.DerivedClassHasNoProperties.Derived": {
      "assembly": "jsii-calc",
      "base": "jsii-calc.DerivedClassHasNoProperties.Base",
      "docs": {
        "stability": "experimental"
      },
      "fqn": "jsii-calc.DerivedClassHasNoProperties.Derived",
      "initializer": {},
      "kind": "class",
      "locationInModule": {
        "filename": "lib/compliance.ts",
        "line": 315
      },
      "name": "Derived",
      "namespace": "DerivedClassHasNoProperties"
    },
    "jsii-calc.DerivedStruct": {
      "assembly": "jsii-calc",
      "datatype": true,
      "docs": {
        "stability": "experimental",
        "summary": "A struct which derives from another struct."
      },
      "fqn": "jsii-calc.DerivedStruct",
      "interfaces": [
        "@scope/jsii-calc-lib.MyFirstStruct"
      ],
      "kind": "interface",
      "locationInModule": {
        "filename": "lib/compliance.ts",
        "line": 533
      },
      "name": "DerivedStruct",
      "properties": [
        {
          "abstract": true,
          "docs": {
            "stability": "experimental"
          },
          "immutable": true,
          "locationInModule": {
            "filename": "lib/compliance.ts",
            "line": 539
          },
          "name": "anotherRequired",
          "type": {
            "primitive": "date"
          }
        },
        {
          "abstract": true,
          "docs": {
            "stability": "experimental"
          },
          "immutable": true,
          "locationInModule": {
            "filename": "lib/compliance.ts",
            "line": 538
          },
          "name": "bool",
          "type": {
            "primitive": "boolean"
          }
        },
        {
          "abstract": true,
          "docs": {
            "stability": "experimental",
            "summary": "An example of a non primitive property."
          },
          "immutable": true,
          "locationInModule": {
            "filename": "lib/compliance.ts",
            "line": 537
          },
          "name": "nonPrimitive",
          "type": {
            "fqn": "jsii-calc.DoubleTrouble"
          }
        },
        {
          "abstract": true,
          "docs": {
            "stability": "experimental",
            "summary": "This is optional."
          },
          "immutable": true,
          "locationInModule": {
            "filename": "lib/compliance.ts",
            "line": 545
          },
          "name": "anotherOptional",
          "optional": true,
          "type": {
            "collection": {
              "elementtype": {
                "fqn": "@scope/jsii-calc-lib.Value"
              },
              "kind": "map"
            }
          }
        },
        {
          "abstract": true,
          "docs": {
            "stability": "experimental"
          },
          "immutable": true,
          "locationInModule": {
            "filename": "lib/compliance.ts",
            "line": 541
          },
          "name": "optionalAny",
          "optional": true,
          "type": {
            "primitive": "any"
          }
        },
        {
          "abstract": true,
          "docs": {
            "stability": "experimental"
          },
          "immutable": true,
          "locationInModule": {
            "filename": "lib/compliance.ts",
            "line": 540
          },
          "name": "optionalArray",
          "optional": true,
          "type": {
            "collection": {
              "elementtype": {
                "primitive": "string"
              },
              "kind": "array"
            }
          }
        }
      ]
    },
    "jsii-calc.DiamondInheritanceBaseLevelStruct": {
      "assembly": "jsii-calc",
      "datatype": true,
      "docs": {
        "stability": "experimental"
      },
      "fqn": "jsii-calc.DiamondInheritanceBaseLevelStruct",
      "kind": "interface",
      "locationInModule": {
        "filename": "lib/compliance.ts",
        "line": 1836
      },
      "name": "DiamondInheritanceBaseLevelStruct",
      "properties": [
        {
          "abstract": true,
          "docs": {
            "stability": "experimental"
          },
          "immutable": true,
          "locationInModule": {
            "filename": "lib/compliance.ts",
            "line": 1837
          },
          "name": "baseLevelProperty",
          "type": {
            "primitive": "string"
          }
        }
      ]
    },
    "jsii-calc.DiamondInheritanceFirstMidLevelStruct": {
      "assembly": "jsii-calc",
      "datatype": true,
      "docs": {
        "stability": "experimental"
      },
      "fqn": "jsii-calc.DiamondInheritanceFirstMidLevelStruct",
      "interfaces": [
        "jsii-calc.DiamondInheritanceBaseLevelStruct"
      ],
      "kind": "interface",
      "locationInModule": {
        "filename": "lib/compliance.ts",
        "line": 1840
      },
      "name": "DiamondInheritanceFirstMidLevelStruct",
      "properties": [
        {
          "abstract": true,
          "docs": {
            "stability": "experimental"
          },
          "immutable": true,
          "locationInModule": {
            "filename": "lib/compliance.ts",
            "line": 1841
          },
          "name": "firstMidLevelProperty",
          "type": {
            "primitive": "string"
          }
        }
      ]
    },
    "jsii-calc.DiamondInheritanceSecondMidLevelStruct": {
      "assembly": "jsii-calc",
      "datatype": true,
      "docs": {
        "stability": "experimental"
      },
      "fqn": "jsii-calc.DiamondInheritanceSecondMidLevelStruct",
      "interfaces": [
        "jsii-calc.DiamondInheritanceBaseLevelStruct"
      ],
      "kind": "interface",
      "locationInModule": {
        "filename": "lib/compliance.ts",
        "line": 1844
      },
      "name": "DiamondInheritanceSecondMidLevelStruct",
      "properties": [
        {
          "abstract": true,
          "docs": {
            "stability": "experimental"
          },
          "immutable": true,
          "locationInModule": {
            "filename": "lib/compliance.ts",
            "line": 1845
          },
          "name": "secondMidLevelProperty",
          "type": {
            "primitive": "string"
          }
        }
      ]
    },
    "jsii-calc.DiamondInheritanceTopLevelStruct": {
      "assembly": "jsii-calc",
      "datatype": true,
      "docs": {
        "stability": "experimental"
      },
      "fqn": "jsii-calc.DiamondInheritanceTopLevelStruct",
      "interfaces": [
        "jsii-calc.DiamondInheritanceFirstMidLevelStruct",
        "jsii-calc.DiamondInheritanceSecondMidLevelStruct"
      ],
      "kind": "interface",
      "locationInModule": {
        "filename": "lib/compliance.ts",
        "line": 1848
      },
      "name": "DiamondInheritanceTopLevelStruct",
      "properties": [
        {
          "abstract": true,
          "docs": {
            "stability": "experimental"
          },
          "immutable": true,
          "locationInModule": {
            "filename": "lib/compliance.ts",
            "line": 1849
          },
          "name": "topLevelProperty",
          "type": {
            "primitive": "string"
          }
        }
      ]
    },
    "jsii-calc.DisappointingCollectionSource": {
      "assembly": "jsii-calc",
      "docs": {
        "remarks": "This source of collections is disappointing - it'll always give you nothing :(",
        "stability": "experimental",
        "summary": "Verifies that null/undefined can be returned for optional collections."
      },
      "fqn": "jsii-calc.DisappointingCollectionSource",
      "kind": "class",
      "locationInModule": {
        "filename": "lib/compliance.ts",
        "line": 2300
      },
      "name": "DisappointingCollectionSource",
      "properties": [
        {
          "const": true,
          "docs": {
            "remarks": "(Nah, just a billion dollars mistake!)",
            "stability": "experimental",
            "summary": "Some List of strings, maybe?"
          },
          "immutable": true,
          "locationInModule": {
            "filename": "lib/compliance.ts",
            "line": 2302
          },
          "name": "maybeList",
          "optional": true,
          "static": true,
          "type": {
            "collection": {
              "elementtype": {
                "primitive": "string"
              },
              "kind": "array"
            }
          }
        },
        {
          "const": true,
          "docs": {
            "remarks": "(Nah, just a billion dollars mistake!)",
            "stability": "experimental",
            "summary": "Some Map of strings to numbers, maybe?"
          },
          "immutable": true,
          "locationInModule": {
            "filename": "lib/compliance.ts",
            "line": 2304
          },
          "name": "maybeMap",
          "optional": true,
          "static": true,
          "type": {
            "collection": {
              "elementtype": {
                "primitive": "number"
              },
              "kind": "map"
            }
          }
        }
      ]
    },
    "jsii-calc.DoNotOverridePrivates": {
      "assembly": "jsii-calc",
      "docs": {
        "stability": "experimental"
      },
      "fqn": "jsii-calc.DoNotOverridePrivates",
      "initializer": {},
      "kind": "class",
      "locationInModule": {
        "filename": "lib/compliance.ts",
        "line": 1171
      },
      "methods": [
        {
          "docs": {
            "stability": "experimental"
          },
          "locationInModule": {
            "filename": "lib/compliance.ts",
            "line": 1186
          },
          "name": "changePrivatePropertyValue",
          "parameters": [
            {
              "name": "newValue",
              "type": {
                "primitive": "string"
              }
            }
          ]
        },
        {
          "docs": {
            "stability": "experimental"
          },
          "locationInModule": {
            "filename": "lib/compliance.ts",
            "line": 1178
          },
          "name": "privateMethodValue",
          "returns": {
            "type": {
              "primitive": "string"
            }
          }
        },
        {
          "docs": {
            "stability": "experimental"
          },
          "locationInModule": {
            "filename": "lib/compliance.ts",
            "line": 1182
          },
          "name": "privatePropertyValue",
          "returns": {
            "type": {
              "primitive": "string"
            }
          }
        }
      ],
      "name": "DoNotOverridePrivates"
    },
    "jsii-calc.DoNotRecognizeAnyAsOptional": {
      "assembly": "jsii-calc",
      "docs": {
        "stability": "experimental",
        "summary": "jsii#284: do not recognize \"any\" as an optional argument."
      },
      "fqn": "jsii-calc.DoNotRecognizeAnyAsOptional",
      "initializer": {},
      "kind": "class",
      "locationInModule": {
        "filename": "lib/compliance.ts",
        "line": 1220
      },
      "methods": [
        {
          "docs": {
            "stability": "experimental"
          },
          "locationInModule": {
            "filename": "lib/compliance.ts",
            "line": 1221
          },
          "name": "method",
          "parameters": [
            {
              "name": "_requiredAny",
              "type": {
                "primitive": "any"
              }
            },
            {
              "name": "_optionalAny",
              "optional": true,
              "type": {
                "primitive": "any"
              }
            },
            {
              "name": "_optionalString",
              "optional": true,
              "type": {
                "primitive": "string"
              }
            }
          ]
        }
      ],
      "name": "DoNotRecognizeAnyAsOptional"
    },
    "jsii-calc.DocumentedClass": {
      "assembly": "jsii-calc",
      "docs": {
        "remarks": "This is the meat of the TSDoc comment. It may contain\nmultiple lines and multiple paragraphs.\n\nMultiple paragraphs are separated by an empty line.",
        "stability": "stable",
        "summary": "Here's the first line of the TSDoc comment."
      },
      "fqn": "jsii-calc.DocumentedClass",
      "initializer": {},
      "kind": "class",
      "locationInModule": {
        "filename": "lib/documented.ts",
        "line": 11
      },
      "methods": [
        {
          "docs": {
            "remarks": "This will print out a friendly greeting intended for\nthe indicated person.",
            "returns": "A number that everyone knows very well",
            "stability": "stable",
            "summary": "Greet the indicated person."
          },
          "locationInModule": {
            "filename": "lib/documented.ts",
            "line": 22
          },
          "name": "greet",
          "parameters": [
            {
              "docs": {
                "summary": "The person to be greeted."
              },
              "name": "greetee",
              "optional": true,
              "type": {
                "fqn": "jsii-calc.Greetee"
              }
            }
          ],
          "returns": {
            "type": {
              "primitive": "number"
            }
          }
        },
        {
          "docs": {
            "stability": "experimental",
            "summary": "Say ¡Hola!"
          },
          "locationInModule": {
            "filename": "lib/documented.ts",
            "line": 32
          },
          "name": "hola"
        }
      ],
      "name": "DocumentedClass"
    },
    "jsii-calc.DontComplainAboutVariadicAfterOptional": {
      "assembly": "jsii-calc",
      "docs": {
        "stability": "experimental"
      },
      "fqn": "jsii-calc.DontComplainAboutVariadicAfterOptional",
      "initializer": {},
      "kind": "class",
      "locationInModule": {
        "filename": "lib/compliance.ts",
        "line": 1271
      },
      "methods": [
        {
          "docs": {
            "stability": "experimental"
          },
          "locationInModule": {
            "filename": "lib/compliance.ts",
            "line": 1272
          },
          "name": "optionalAndVariadic",
          "parameters": [
            {
              "name": "optional",
              "optional": true,
              "type": {
                "primitive": "string"
              }
            },
            {
              "name": "things",
              "type": {
                "primitive": "string"
              },
              "variadic": true
            }
          ],
          "returns": {
            "type": {
              "primitive": "string"
            }
          },
          "variadic": true
        }
      ],
      "name": "DontComplainAboutVariadicAfterOptional"
    },
    "jsii-calc.DoubleTrouble": {
      "assembly": "jsii-calc",
      "docs": {
        "stability": "experimental"
      },
      "fqn": "jsii-calc.DoubleTrouble",
      "initializer": {},
      "interfaces": [
        "jsii-calc.IFriendlyRandomGenerator"
      ],
      "kind": "class",
      "locationInModule": {
        "filename": "lib/compliance.ts",
        "line": 473
      },
      "methods": [
        {
          "docs": {
            "stability": "experimental",
            "summary": "Say hello!"
          },
          "locationInModule": {
            "filename": "lib/compliance.ts",
            "line": 478
          },
          "name": "hello",
          "overrides": "@scope/jsii-calc-lib.IFriendly",
          "returns": {
            "type": {
              "primitive": "string"
            }
          }
        },
        {
          "docs": {
            "stability": "experimental",
            "summary": "Returns another random number."
          },
          "locationInModule": {
            "filename": "lib/compliance.ts",
            "line": 474
          },
          "name": "next",
          "overrides": "jsii-calc.IRandomNumberGenerator",
          "returns": {
            "type": {
              "primitive": "number"
            }
          }
        }
      ],
      "name": "DoubleTrouble"
    },
    "jsii-calc.EnumDispenser": {
      "assembly": "jsii-calc",
      "docs": {
        "stability": "experimental"
      },
      "fqn": "jsii-calc.EnumDispenser",
      "kind": "class",
      "locationInModule": {
        "filename": "lib/compliance.ts",
        "line": 34
      },
      "methods": [
        {
          "docs": {
            "stability": "experimental"
          },
          "locationInModule": {
            "filename": "lib/compliance.ts",
            "line": 40
          },
          "name": "randomIntegerLikeEnum",
          "returns": {
            "type": {
              "fqn": "jsii-calc.AllTypesEnum"
            }
          },
          "static": true
        },
        {
          "docs": {
            "stability": "experimental"
          },
          "locationInModule": {
            "filename": "lib/compliance.ts",
            "line": 35
          },
          "name": "randomStringLikeEnum",
          "returns": {
            "type": {
              "fqn": "jsii-calc.StringEnum"
            }
          },
          "static": true
        }
      ],
      "name": "EnumDispenser"
    },
    "jsii-calc.EraseUndefinedHashValues": {
      "assembly": "jsii-calc",
      "docs": {
        "stability": "experimental"
      },
      "fqn": "jsii-calc.EraseUndefinedHashValues",
      "initializer": {},
      "kind": "class",
      "locationInModule": {
        "filename": "lib/compliance.ts",
        "line": 1474
      },
      "methods": [
        {
          "docs": {
            "remarks": "Used to check that undefined/null hash values\nare being erased when sending values from native code to JS.",
            "stability": "experimental",
            "summary": "Returns `true` if `key` is defined in `opts`."
          },
          "locationInModule": {
            "filename": "lib/compliance.ts",
            "line": 1479
          },
          "name": "doesKeyExist",
          "parameters": [
            {
              "name": "opts",
              "type": {
                "fqn": "jsii-calc.EraseUndefinedHashValuesOptions"
              }
            },
            {
              "name": "key",
              "type": {
                "primitive": "string"
              }
            }
          ],
          "returns": {
            "type": {
              "primitive": "boolean"
            }
          },
          "static": true
        },
        {
          "docs": {
            "stability": "experimental",
            "summary": "We expect \"prop1\" to be erased."
          },
          "locationInModule": {
            "filename": "lib/compliance.ts",
            "line": 1496
          },
          "name": "prop1IsNull",
          "returns": {
            "type": {
              "collection": {
                "elementtype": {
                  "primitive": "any"
                },
                "kind": "map"
              }
            }
          },
          "static": true
        },
        {
          "docs": {
            "stability": "experimental",
            "summary": "We expect \"prop2\" to be erased."
          },
          "locationInModule": {
            "filename": "lib/compliance.ts",
            "line": 1486
          },
          "name": "prop2IsUndefined",
          "returns": {
            "type": {
              "collection": {
                "elementtype": {
                  "primitive": "any"
                },
                "kind": "map"
              }
            }
          },
          "static": true
        }
      ],
      "name": "EraseUndefinedHashValues"
    },
    "jsii-calc.EraseUndefinedHashValuesOptions": {
      "assembly": "jsii-calc",
      "datatype": true,
      "docs": {
        "stability": "experimental"
      },
      "fqn": "jsii-calc.EraseUndefinedHashValuesOptions",
      "kind": "interface",
      "locationInModule": {
        "filename": "lib/compliance.ts",
        "line": 1469
      },
      "name": "EraseUndefinedHashValuesOptions",
      "properties": [
        {
          "abstract": true,
          "docs": {
            "stability": "experimental"
          },
          "immutable": true,
          "locationInModule": {
            "filename": "lib/compliance.ts",
            "line": 1470
          },
          "name": "option1",
          "optional": true,
          "type": {
            "primitive": "string"
          }
        },
        {
          "abstract": true,
          "docs": {
            "stability": "experimental"
          },
          "immutable": true,
          "locationInModule": {
            "filename": "lib/compliance.ts",
            "line": 1471
          },
          "name": "option2",
          "optional": true,
          "type": {
            "primitive": "string"
          }
        }
      ]
    },
    "jsii-calc.ExperimentalClass": {
      "assembly": "jsii-calc",
      "docs": {
        "stability": "experimental"
      },
      "fqn": "jsii-calc.ExperimentalClass",
      "initializer": {
        "docs": {
          "stability": "experimental"
        },
        "parameters": [
          {
            "name": "readonlyString",
            "type": {
              "primitive": "string"
            }
          },
          {
            "name": "mutableNumber",
            "optional": true,
            "type": {
              "primitive": "number"
            }
          }
        ]
      },
      "kind": "class",
      "locationInModule": {
        "filename": "lib/stability.ts",
        "line": 16
      },
      "methods": [
        {
          "docs": {
            "stability": "experimental"
          },
          "locationInModule": {
            "filename": "lib/stability.ts",
            "line": 28
          },
          "name": "method"
        }
      ],
      "name": "ExperimentalClass",
      "properties": [
        {
          "docs": {
            "stability": "experimental"
          },
          "immutable": true,
          "locationInModule": {
            "filename": "lib/stability.ts",
            "line": 18
          },
          "name": "readonlyProperty",
          "type": {
            "primitive": "string"
          }
        },
        {
          "docs": {
            "stability": "experimental"
          },
          "locationInModule": {
            "filename": "lib/stability.ts",
            "line": 20
          },
          "name": "mutableProperty",
          "optional": true,
          "type": {
            "primitive": "number"
          }
        }
      ]
    },
    "jsii-calc.ExperimentalEnum": {
      "assembly": "jsii-calc",
      "docs": {
        "stability": "experimental"
      },
      "fqn": "jsii-calc.ExperimentalEnum",
      "kind": "enum",
      "locationInModule": {
        "filename": "lib/stability.ts",
        "line": 31
      },
      "members": [
        {
          "docs": {
            "stability": "experimental"
          },
          "name": "OPTION_A"
        },
        {
          "docs": {
            "stability": "experimental"
          },
          "name": "OPTION_B"
        }
      ],
      "name": "ExperimentalEnum"
    },
    "jsii-calc.ExperimentalStruct": {
      "assembly": "jsii-calc",
      "datatype": true,
      "docs": {
        "stability": "experimental"
      },
      "fqn": "jsii-calc.ExperimentalStruct",
      "kind": "interface",
      "locationInModule": {
        "filename": "lib/stability.ts",
        "line": 4
      },
      "name": "ExperimentalStruct",
      "properties": [
        {
          "abstract": true,
          "docs": {
            "stability": "experimental"
          },
          "immutable": true,
          "locationInModule": {
            "filename": "lib/stability.ts",
            "line": 6
          },
          "name": "readonlyProperty",
          "type": {
            "primitive": "string"
          }
        }
      ]
    },
    "jsii-calc.ExportedBaseClass": {
      "assembly": "jsii-calc",
      "docs": {
        "stability": "experimental"
      },
      "fqn": "jsii-calc.ExportedBaseClass",
      "initializer": {
        "docs": {
          "stability": "experimental"
        },
        "parameters": [
          {
            "name": "success",
            "type": {
              "primitive": "boolean"
            }
          }
        ]
      },
      "kind": "class",
      "locationInModule": {
        "filename": "lib/compliance.ts",
        "line": 1356
      },
      "name": "ExportedBaseClass",
      "properties": [
        {
          "docs": {
            "stability": "experimental"
          },
          "immutable": true,
          "locationInModule": {
            "filename": "lib/compliance.ts",
            "line": 1357
          },
          "name": "success",
          "type": {
            "primitive": "boolean"
          }
        }
      ]
    },
    "jsii-calc.ExtendsInternalInterface": {
      "assembly": "jsii-calc",
      "datatype": true,
      "docs": {
        "stability": "experimental"
      },
      "fqn": "jsii-calc.ExtendsInternalInterface",
      "kind": "interface",
      "locationInModule": {
        "filename": "lib/compliance.ts",
        "line": 1577
      },
      "name": "ExtendsInternalInterface",
      "properties": [
        {
          "abstract": true,
          "docs": {
            "stability": "experimental"
          },
          "immutable": true,
          "locationInModule": {
            "filename": "lib/compliance.ts",
            "line": 1578
          },
          "name": "boom",
          "type": {
            "primitive": "boolean"
          }
        },
        {
          "abstract": true,
          "docs": {
            "stability": "experimental"
          },
          "immutable": true,
          "locationInModule": {
            "filename": "lib/compliance.ts",
            "line": 1526
          },
          "name": "prop",
          "type": {
            "primitive": "string"
          }
        }
      ]
    },
    "jsii-calc.ExternalClass": {
      "assembly": "jsii-calc",
      "docs": {
        "custom": {
          "external": "true"
        },
        "stability": "experimental"
      },
      "fqn": "jsii-calc.ExternalClass",
      "initializer": {
        "docs": {
          "custom": {
            "external": "true"
          },
          "stability": "experimental"
        },
        "parameters": [
          {
            "name": "readonlyString",
            "type": {
              "primitive": "string"
            }
          },
          {
            "name": "mutableNumber",
            "optional": true,
            "type": {
              "primitive": "number"
            }
          }
        ]
      },
      "kind": "class",
      "locationInModule": {
        "filename": "lib/stability.ts",
        "line": 119
      },
      "methods": [
        {
          "docs": {
            "custom": {
              "external": "true"
            },
            "stability": "experimental"
          },
          "locationInModule": {
            "filename": "lib/stability.ts",
            "line": 130
          },
          "name": "method"
        }
      ],
      "name": "ExternalClass",
      "properties": [
        {
          "docs": {
            "custom": {
              "external": "true"
            },
            "stability": "experimental"
          },
          "immutable": true,
          "locationInModule": {
            "filename": "lib/stability.ts",
            "line": 121
          },
          "name": "readonlyProperty",
          "type": {
            "primitive": "string"
          }
        },
        {
          "docs": {
            "custom": {
              "external": "true"
            },
            "stability": "experimental"
          },
          "locationInModule": {
            "filename": "lib/stability.ts",
            "line": 123
          },
          "name": "mutableProperty",
          "optional": true,
          "type": {
            "primitive": "number"
          }
        }
      ]
    },
    "jsii-calc.ExternalEnum": {
      "assembly": "jsii-calc",
      "docs": {
        "custom": {
          "external": "true"
        },
        "stability": "experimental"
      },
      "fqn": "jsii-calc.ExternalEnum",
      "kind": "enum",
      "locationInModule": {
        "filename": "lib/stability.ts",
        "line": 133
      },
      "members": [
        {
          "docs": {
            "custom": {
              "external": "true"
            },
            "stability": "experimental"
          },
          "name": "OPTION_A"
        },
        {
          "docs": {
            "custom": {
              "external": "true"
            },
            "stability": "experimental"
          },
          "name": "OPTION_B"
        }
      ],
      "name": "ExternalEnum"
    },
    "jsii-calc.ExternalStruct": {
      "assembly": "jsii-calc",
      "datatype": true,
      "docs": {
        "custom": {
          "external": "true"
        },
        "stability": "experimental"
      },
      "fqn": "jsii-calc.ExternalStruct",
      "kind": "interface",
      "locationInModule": {
        "filename": "lib/stability.ts",
        "line": 107
      },
      "name": "ExternalStruct",
      "properties": [
        {
          "abstract": true,
          "docs": {
            "custom": {
              "external": "true"
            },
            "stability": "experimental"
          },
          "immutable": true,
          "locationInModule": {
            "filename": "lib/stability.ts",
            "line": 109
          },
          "name": "readonlyProperty",
          "type": {
            "primitive": "string"
          }
        }
      ]
    },
    "jsii-calc.GiveMeStructs": {
      "assembly": "jsii-calc",
      "docs": {
        "stability": "experimental"
      },
      "fqn": "jsii-calc.GiveMeStructs",
      "initializer": {},
      "kind": "class",
      "locationInModule": {
        "filename": "lib/compliance.ts",
        "line": 548
      },
      "methods": [
        {
          "docs": {
            "stability": "experimental",
            "summary": "Accepts a struct of type DerivedStruct and returns a struct of type FirstStruct."
          },
          "locationInModule": {
            "filename": "lib/compliance.ts",
            "line": 566
          },
          "name": "derivedToFirst",
          "parameters": [
            {
              "name": "derived",
              "type": {
                "fqn": "jsii-calc.DerivedStruct"
              }
            }
          ],
          "returns": {
            "type": {
              "fqn": "@scope/jsii-calc-lib.MyFirstStruct"
            }
          }
        },
        {
          "docs": {
            "stability": "experimental",
            "summary": "Returns the boolean from a DerivedStruct struct."
          },
          "locationInModule": {
            "filename": "lib/compliance.ts",
            "line": 559
          },
          "name": "readDerivedNonPrimitive",
          "parameters": [
            {
              "name": "derived",
              "type": {
                "fqn": "jsii-calc.DerivedStruct"
              }
            }
          ],
          "returns": {
            "type": {
              "fqn": "jsii-calc.DoubleTrouble"
            }
          }
        },
        {
          "docs": {
            "stability": "experimental",
            "summary": "Returns the \"anumber\" from a MyFirstStruct struct;"
          },
          "locationInModule": {
            "filename": "lib/compliance.ts",
            "line": 552
          },
          "name": "readFirstNumber",
          "parameters": [
            {
              "name": "first",
              "type": {
                "fqn": "@scope/jsii-calc-lib.MyFirstStruct"
              }
            }
          ],
          "returns": {
            "type": {
              "primitive": "number"
            }
          }
        }
      ],
      "name": "GiveMeStructs",
      "properties": [
        {
          "docs": {
            "stability": "experimental"
          },
          "immutable": true,
          "locationInModule": {
            "filename": "lib/compliance.ts",
            "line": 570
          },
          "name": "structLiteral",
          "type": {
            "fqn": "@scope/jsii-calc-lib.StructWithOnlyOptionals"
          }
        }
      ]
    },
    "jsii-calc.Greetee": {
      "assembly": "jsii-calc",
      "datatype": true,
      "docs": {
        "stability": "experimental",
        "summary": "These are some arguments you can pass to a method."
      },
      "fqn": "jsii-calc.Greetee",
      "kind": "interface",
      "locationInModule": {
        "filename": "lib/documented.ts",
        "line": 40
      },
      "name": "Greetee",
      "properties": [
        {
          "abstract": true,
          "docs": {
            "default": "world",
            "stability": "experimental",
            "summary": "The name of the greetee."
          },
          "immutable": true,
          "locationInModule": {
            "filename": "lib/documented.ts",
            "line": 46
          },
          "name": "name",
          "optional": true,
          "type": {
            "primitive": "string"
          }
        }
      ]
    },
    "jsii-calc.GreetingAugmenter": {
      "assembly": "jsii-calc",
      "docs": {
        "stability": "experimental"
      },
      "fqn": "jsii-calc.GreetingAugmenter",
      "initializer": {},
      "kind": "class",
      "locationInModule": {
        "filename": "lib/compliance.ts",
        "line": 524
      },
      "methods": [
        {
          "docs": {
            "stability": "experimental"
          },
          "locationInModule": {
            "filename": "lib/compliance.ts",
            "line": 525
          },
          "name": "betterGreeting",
          "parameters": [
            {
              "name": "friendly",
              "type": {
                "fqn": "@scope/jsii-calc-lib.IFriendly"
              }
            }
          ],
          "returns": {
            "type": {
              "primitive": "string"
            }
          }
        }
      ],
      "name": "GreetingAugmenter"
    },
    "jsii-calc.IAnonymousImplementationProvider": {
      "assembly": "jsii-calc",
      "docs": {
        "stability": "experimental",
        "summary": "We can return an anonymous interface implementation from an override without losing the interface declarations."
      },
      "fqn": "jsii-calc.IAnonymousImplementationProvider",
      "kind": "interface",
      "locationInModule": {
        "filename": "lib/compliance.ts",
        "line": 1997
      },
      "methods": [
        {
          "abstract": true,
          "docs": {
            "stability": "experimental"
          },
          "locationInModule": {
            "filename": "lib/compliance.ts",
            "line": 1999
          },
          "name": "provideAsClass",
          "returns": {
            "type": {
              "fqn": "jsii-calc.Implementation"
            }
          }
        },
        {
          "abstract": true,
          "docs": {
            "stability": "experimental"
          },
          "locationInModule": {
            "filename": "lib/compliance.ts",
            "line": 1998
          },
          "name": "provideAsInterface",
          "returns": {
            "type": {
              "fqn": "jsii-calc.IAnonymouslyImplementMe"
            }
          }
        }
      ],
      "name": "IAnonymousImplementationProvider"
    },
    "jsii-calc.IAnonymouslyImplementMe": {
      "assembly": "jsii-calc",
      "docs": {
        "stability": "experimental"
      },
      "fqn": "jsii-calc.IAnonymouslyImplementMe",
      "kind": "interface",
      "locationInModule": {
        "filename": "lib/compliance.ts",
        "line": 2015
      },
      "methods": [
        {
          "abstract": true,
          "docs": {
            "stability": "experimental"
          },
          "locationInModule": {
            "filename": "lib/compliance.ts",
            "line": 2017
          },
          "name": "verb",
          "returns": {
            "type": {
              "primitive": "string"
            }
          }
        }
      ],
      "name": "IAnonymouslyImplementMe",
      "properties": [
        {
          "abstract": true,
          "docs": {
            "stability": "experimental"
          },
          "immutable": true,
          "locationInModule": {
            "filename": "lib/compliance.ts",
            "line": 2016
          },
          "name": "value",
          "type": {
            "primitive": "number"
          }
        }
      ]
    },
    "jsii-calc.IAnotherPublicInterface": {
      "assembly": "jsii-calc",
      "docs": {
        "stability": "experimental"
      },
      "fqn": "jsii-calc.IAnotherPublicInterface",
      "kind": "interface",
      "locationInModule": {
        "filename": "lib/compliance.ts",
        "line": 1598
      },
      "name": "IAnotherPublicInterface",
      "properties": [
        {
          "abstract": true,
          "docs": {
            "stability": "experimental"
          },
          "locationInModule": {
            "filename": "lib/compliance.ts",
            "line": 1599
          },
          "name": "a",
          "type": {
            "primitive": "string"
          }
        }
      ]
    },
    "jsii-calc.IBell": {
      "assembly": "jsii-calc",
      "docs": {
        "stability": "experimental"
      },
      "fqn": "jsii-calc.IBell",
      "kind": "interface",
      "locationInModule": {
        "filename": "lib/compliance.ts",
        "line": 2184
      },
      "methods": [
        {
          "abstract": true,
          "docs": {
            "stability": "experimental"
          },
          "locationInModule": {
            "filename": "lib/compliance.ts",
            "line": 2185
          },
          "name": "ring"
        }
      ],
      "name": "IBell"
    },
    "jsii-calc.IBellRinger": {
      "assembly": "jsii-calc",
      "docs": {
        "stability": "experimental",
        "summary": "Takes the object parameter as an interface."
      },
      "fqn": "jsii-calc.IBellRinger",
      "kind": "interface",
      "locationInModule": {
        "filename": "lib/compliance.ts",
        "line": 2173
      },
      "methods": [
        {
          "abstract": true,
          "docs": {
            "stability": "experimental"
          },
          "locationInModule": {
            "filename": "lib/compliance.ts",
            "line": 2174
          },
          "name": "yourTurn",
          "parameters": [
            {
              "name": "bell",
              "type": {
                "fqn": "jsii-calc.IBell"
              }
            }
          ]
        }
      ],
      "name": "IBellRinger"
    },
    "jsii-calc.IConcreteBellRinger": {
      "assembly": "jsii-calc",
      "docs": {
        "stability": "experimental",
        "summary": "Takes the object parameter as a calss."
      },
      "fqn": "jsii-calc.IConcreteBellRinger",
      "kind": "interface",
      "locationInModule": {
        "filename": "lib/compliance.ts",
        "line": 2180
      },
      "methods": [
        {
          "abstract": true,
          "docs": {
            "stability": "experimental"
          },
          "locationInModule": {
            "filename": "lib/compliance.ts",
            "line": 2181
          },
          "name": "yourTurn",
          "parameters": [
            {
              "name": "bell",
              "type": {
                "fqn": "jsii-calc.Bell"
              }
            }
          ]
        }
      ],
      "name": "IConcreteBellRinger"
    },
    "jsii-calc.IDeprecatedInterface": {
      "assembly": "jsii-calc",
      "docs": {
        "deprecated": "useless interface",
        "stability": "deprecated"
      },
      "fqn": "jsii-calc.IDeprecatedInterface",
      "kind": "interface",
      "locationInModule": {
        "filename": "lib/stability.ts",
        "line": 78
      },
      "methods": [
        {
          "abstract": true,
          "docs": {
            "deprecated": "services no purpose",
            "stability": "deprecated"
          },
          "locationInModule": {
            "filename": "lib/stability.ts",
            "line": 82
          },
          "name": "method"
        }
      ],
      "name": "IDeprecatedInterface",
      "properties": [
        {
          "abstract": true,
          "docs": {
            "deprecated": "could be better",
            "stability": "deprecated"
          },
          "locationInModule": {
            "filename": "lib/stability.ts",
            "line": 80
          },
          "name": "mutableProperty",
          "optional": true,
          "type": {
            "primitive": "number"
          }
        }
      ]
    },
    "jsii-calc.IExperimentalInterface": {
      "assembly": "jsii-calc",
      "docs": {
        "stability": "experimental"
      },
      "fqn": "jsii-calc.IExperimentalInterface",
      "kind": "interface",
      "locationInModule": {
        "filename": "lib/stability.ts",
        "line": 9
      },
      "methods": [
        {
          "abstract": true,
          "docs": {
            "stability": "experimental"
          },
          "locationInModule": {
            "filename": "lib/stability.ts",
            "line": 13
          },
          "name": "method"
        }
      ],
      "name": "IExperimentalInterface",
      "properties": [
        {
          "abstract": true,
          "docs": {
            "stability": "experimental"
          },
          "locationInModule": {
            "filename": "lib/stability.ts",
            "line": 11
          },
          "name": "mutableProperty",
          "optional": true,
          "type": {
            "primitive": "number"
          }
        }
      ]
    },
    "jsii-calc.IExtendsPrivateInterface": {
      "assembly": "jsii-calc",
      "docs": {
        "stability": "experimental"
      },
      "fqn": "jsii-calc.IExtendsPrivateInterface",
      "kind": "interface",
      "locationInModule": {
        "filename": "lib/compliance.ts",
        "line": 1589
      },
      "name": "IExtendsPrivateInterface",
      "properties": [
        {
          "abstract": true,
          "docs": {
            "stability": "experimental"
          },
          "immutable": true,
          "locationInModule": {
            "filename": "lib/compliance.ts",
            "line": 1590
          },
          "name": "moreThings",
          "type": {
            "collection": {
              "elementtype": {
                "primitive": "string"
              },
              "kind": "array"
            }
          }
        },
        {
          "abstract": true,
          "docs": {
            "stability": "experimental"
          },
          "locationInModule": {
            "filename": "lib/compliance.ts",
            "line": 1574
          },
          "name": "private",
          "type": {
            "primitive": "string"
          }
        }
      ]
    },
    "jsii-calc.IExternalInterface": {
      "assembly": "jsii-calc",
      "docs": {
        "custom": {
          "external": "true"
        },
        "stability": "experimental"
      },
      "fqn": "jsii-calc.IExternalInterface",
      "kind": "interface",
      "locationInModule": {
        "filename": "lib/stability.ts",
        "line": 112
      },
      "methods": [
        {
          "abstract": true,
          "docs": {
            "custom": {
              "external": "true"
            },
            "stability": "experimental"
          },
          "locationInModule": {
            "filename": "lib/stability.ts",
            "line": 116
          },
          "name": "method"
        }
      ],
      "name": "IExternalInterface",
      "properties": [
        {
          "abstract": true,
          "docs": {
            "custom": {
              "external": "true"
            },
            "stability": "experimental"
          },
          "locationInModule": {
            "filename": "lib/stability.ts",
            "line": 114
          },
          "name": "mutableProperty",
          "optional": true,
          "type": {
            "primitive": "number"
          }
        }
      ]
    },
    "jsii-calc.IFriendlier": {
      "assembly": "jsii-calc",
      "docs": {
        "stability": "experimental",
        "summary": "Even friendlier classes can implement this interface."
      },
      "fqn": "jsii-calc.IFriendlier",
      "interfaces": [
        "@scope/jsii-calc-lib.IFriendly"
      ],
      "kind": "interface",
      "locationInModule": {
        "filename": "lib/calculator.ts",
        "line": 6
      },
      "methods": [
        {
          "abstract": true,
          "docs": {
            "stability": "experimental",
            "summary": "Say farewell."
          },
          "locationInModule": {
            "filename": "lib/calculator.ts",
            "line": 16
          },
          "name": "farewell",
          "returns": {
            "type": {
              "primitive": "string"
            }
          }
        },
        {
          "abstract": true,
          "docs": {
            "returns": "A goodbye blessing.",
            "stability": "experimental",
            "summary": "Say goodbye."
          },
          "locationInModule": {
            "filename": "lib/calculator.ts",
            "line": 11
          },
          "name": "goodbye",
          "returns": {
            "type": {
              "primitive": "string"
            }
          }
        }
      ],
      "name": "IFriendlier"
    },
    "jsii-calc.IFriendlyRandomGenerator": {
      "assembly": "jsii-calc",
      "docs": {
        "stability": "experimental"
      },
      "fqn": "jsii-calc.IFriendlyRandomGenerator",
      "interfaces": [
        "jsii-calc.IRandomNumberGenerator",
        "@scope/jsii-calc-lib.IFriendly"
      ],
      "kind": "interface",
      "locationInModule": {
        "filename": "lib/calculator.ts",
        "line": 30
      },
      "name": "IFriendlyRandomGenerator"
    },
    "jsii-calc.IInterfaceImplementedByAbstractClass": {
      "assembly": "jsii-calc",
      "docs": {
        "stability": "experimental",
        "summary": "awslabs/jsii#220 Abstract return type."
      },
      "fqn": "jsii-calc.IInterfaceImplementedByAbstractClass",
      "kind": "interface",
      "locationInModule": {
        "filename": "lib/compliance.ts",
        "line": 1117
      },
      "name": "IInterfaceImplementedByAbstractClass",
      "properties": [
        {
          "abstract": true,
          "docs": {
            "stability": "experimental"
          },
          "immutable": true,
          "locationInModule": {
            "filename": "lib/compliance.ts",
            "line": 1118
          },
          "name": "propFromInterface",
          "type": {
            "primitive": "string"
          }
        }
      ]
    },
    "jsii-calc.IInterfaceThatShouldNotBeADataType": {
      "assembly": "jsii-calc",
      "docs": {
        "stability": "experimental",
        "summary": "Even though this interface has only properties, it is disqualified from being a datatype because it inherits from an interface that is not a datatype."
      },
      "fqn": "jsii-calc.IInterfaceThatShouldNotBeADataType",
      "interfaces": [
        "jsii-calc.IInterfaceWithMethods"
      ],
      "kind": "interface",
      "locationInModule": {
        "filename": "lib/compliance.ts",
        "line": 1213
      },
      "name": "IInterfaceThatShouldNotBeADataType",
      "properties": [
        {
          "abstract": true,
          "docs": {
            "stability": "experimental"
          },
          "immutable": true,
          "locationInModule": {
            "filename": "lib/compliance.ts",
            "line": 1214
          },
          "name": "otherValue",
          "type": {
            "primitive": "string"
          }
        }
      ]
    },
    "jsii-calc.IInterfaceWithInternal": {
      "assembly": "jsii-calc",
      "docs": {
        "stability": "experimental"
      },
      "fqn": "jsii-calc.IInterfaceWithInternal",
      "kind": "interface",
      "locationInModule": {
        "filename": "lib/compliance.ts",
        "line": 1537
      },
      "methods": [
        {
          "abstract": true,
          "docs": {
            "stability": "experimental"
          },
          "locationInModule": {
            "filename": "lib/compliance.ts",
            "line": 1538
          },
          "name": "visible"
        }
      ],
      "name": "IInterfaceWithInternal"
    },
    "jsii-calc.IInterfaceWithMethods": {
      "assembly": "jsii-calc",
      "docs": {
        "stability": "experimental"
      },
      "fqn": "jsii-calc.IInterfaceWithMethods",
      "kind": "interface",
      "locationInModule": {
        "filename": "lib/compliance.ts",
        "line": 1203
      },
      "methods": [
        {
          "abstract": true,
          "docs": {
            "stability": "experimental"
          },
          "locationInModule": {
            "filename": "lib/compliance.ts",
            "line": 1206
          },
          "name": "doThings"
        }
      ],
      "name": "IInterfaceWithMethods",
      "properties": [
        {
          "abstract": true,
          "docs": {
            "stability": "experimental"
          },
          "immutable": true,
          "locationInModule": {
            "filename": "lib/compliance.ts",
            "line": 1204
          },
          "name": "value",
          "type": {
            "primitive": "string"
          }
        }
      ]
    },
    "jsii-calc.IInterfaceWithOptionalMethodArguments": {
      "assembly": "jsii-calc",
      "docs": {
        "stability": "experimental",
        "summary": "awslabs/jsii#175 Interface proxies (and builders) do not respect optional arguments in methods."
      },
      "fqn": "jsii-calc.IInterfaceWithOptionalMethodArguments",
      "kind": "interface",
      "locationInModule": {
        "filename": "lib/compliance.ts",
        "line": 1097
      },
      "methods": [
        {
          "abstract": true,
          "docs": {
            "stability": "experimental"
          },
          "locationInModule": {
            "filename": "lib/compliance.ts",
            "line": 1098
          },
          "name": "hello",
          "parameters": [
            {
              "name": "arg1",
              "type": {
                "primitive": "string"
              }
            },
            {
              "name": "arg2",
              "optional": true,
              "type": {
                "primitive": "number"
              }
            }
          ]
        }
      ],
      "name": "IInterfaceWithOptionalMethodArguments"
    },
    "jsii-calc.IInterfaceWithProperties": {
      "assembly": "jsii-calc",
      "docs": {
        "stability": "experimental"
      },
      "fqn": "jsii-calc.IInterfaceWithProperties",
      "kind": "interface",
      "locationInModule": {
        "filename": "lib/compliance.ts",
        "line": 578
      },
      "name": "IInterfaceWithProperties",
      "properties": [
        {
          "abstract": true,
          "docs": {
            "stability": "experimental"
          },
          "immutable": true,
          "locationInModule": {
            "filename": "lib/compliance.ts",
            "line": 579
          },
          "name": "readOnlyString",
          "type": {
            "primitive": "string"
          }
        },
        {
          "abstract": true,
          "docs": {
            "stability": "experimental"
          },
          "locationInModule": {
            "filename": "lib/compliance.ts",
            "line": 580
          },
          "name": "readWriteString",
          "type": {
            "primitive": "string"
          }
        }
      ]
    },
    "jsii-calc.IInterfaceWithPropertiesExtension": {
      "assembly": "jsii-calc",
      "docs": {
        "stability": "experimental"
      },
      "fqn": "jsii-calc.IInterfaceWithPropertiesExtension",
      "interfaces": [
        "jsii-calc.IInterfaceWithProperties"
      ],
      "kind": "interface",
      "locationInModule": {
        "filename": "lib/compliance.ts",
        "line": 583
      },
      "name": "IInterfaceWithPropertiesExtension",
      "properties": [
        {
          "abstract": true,
          "docs": {
            "stability": "experimental"
          },
          "locationInModule": {
            "filename": "lib/compliance.ts",
            "line": 584
          },
          "name": "foo",
          "type": {
            "primitive": "number"
          }
        }
      ]
    },
    "jsii-calc.IJSII417Derived": {
      "assembly": "jsii-calc",
      "docs": {
        "stability": "experimental"
      },
      "fqn": "jsii-calc.IJSII417Derived",
      "interfaces": [
        "jsii-calc.IJSII417PublicBaseOfBase"
      ],
      "kind": "interface",
      "locationInModule": {
        "filename": "lib/erasures.ts",
        "line": 37
      },
      "methods": [
        {
          "abstract": true,
          "docs": {
            "stability": "experimental"
          },
          "locationInModule": {
            "filename": "lib/erasures.ts",
            "line": 35
          },
          "name": "bar"
        },
        {
          "abstract": true,
          "docs": {
            "stability": "experimental"
          },
          "locationInModule": {
            "filename": "lib/erasures.ts",
            "line": 38
          },
          "name": "baz"
        }
      ],
      "name": "IJSII417Derived",
      "properties": [
        {
          "abstract": true,
          "docs": {
            "stability": "experimental"
          },
          "immutable": true,
          "locationInModule": {
            "filename": "lib/erasures.ts",
            "line": 34
          },
          "name": "property",
          "type": {
            "primitive": "string"
          }
        }
      ]
    },
    "jsii-calc.IJSII417PublicBaseOfBase": {
      "assembly": "jsii-calc",
      "docs": {
        "stability": "experimental"
      },
      "fqn": "jsii-calc.IJSII417PublicBaseOfBase",
      "kind": "interface",
      "locationInModule": {
        "filename": "lib/erasures.ts",
        "line": 30
      },
      "methods": [
        {
          "abstract": true,
          "docs": {
            "stability": "experimental"
          },
          "locationInModule": {
            "filename": "lib/erasures.ts",
            "line": 31
          },
          "name": "foo"
        }
      ],
      "name": "IJSII417PublicBaseOfBase",
      "properties": [
        {
          "abstract": true,
          "docs": {
            "stability": "experimental"
          },
          "immutable": true,
          "locationInModule": {
            "filename": "lib/erasures.ts",
            "line": 28
          },
          "name": "hasRoot",
          "type": {
            "primitive": "boolean"
          }
        }
      ]
    },
    "jsii-calc.IJsii487External": {
      "assembly": "jsii-calc",
      "docs": {
        "stability": "experimental"
      },
      "fqn": "jsii-calc.IJsii487External",
      "kind": "interface",
      "locationInModule": {
        "filename": "lib/erasures.ts",
        "line": 45
      },
      "name": "IJsii487External"
    },
    "jsii-calc.IJsii487External2": {
      "assembly": "jsii-calc",
      "docs": {
        "stability": "experimental"
      },
      "fqn": "jsii-calc.IJsii487External2",
      "kind": "interface",
      "locationInModule": {
        "filename": "lib/erasures.ts",
        "line": 46
      },
      "name": "IJsii487External2"
    },
    "jsii-calc.IJsii496": {
      "assembly": "jsii-calc",
      "docs": {
        "stability": "experimental"
      },
      "fqn": "jsii-calc.IJsii496",
      "kind": "interface",
      "locationInModule": {
        "filename": "lib/erasures.ts",
        "line": 54
      },
      "name": "IJsii496"
    },
    "jsii-calc.IMutableObjectLiteral": {
      "assembly": "jsii-calc",
      "docs": {
        "stability": "experimental"
      },
      "fqn": "jsii-calc.IMutableObjectLiteral",
      "kind": "interface",
      "locationInModule": {
        "filename": "lib/compliance.ts",
        "line": 1163
      },
      "name": "IMutableObjectLiteral",
      "properties": [
        {
          "abstract": true,
          "docs": {
            "stability": "experimental"
          },
          "locationInModule": {
            "filename": "lib/compliance.ts",
            "line": 1164
          },
          "name": "value",
          "type": {
            "primitive": "string"
          }
        }
      ]
    },
    "jsii-calc.INonInternalInterface": {
      "assembly": "jsii-calc",
      "docs": {
        "stability": "experimental"
      },
      "fqn": "jsii-calc.INonInternalInterface",
      "interfaces": [
        "jsii-calc.IAnotherPublicInterface"
      ],
      "kind": "interface",
      "locationInModule": {
        "filename": "lib/compliance.ts",
        "line": 1608
      },
      "name": "INonInternalInterface",
      "properties": [
        {
          "abstract": true,
          "docs": {
            "stability": "experimental"
          },
          "locationInModule": {
            "filename": "lib/compliance.ts",
            "line": 1605
          },
          "name": "b",
          "type": {
            "primitive": "string"
          }
        },
        {
          "abstract": true,
          "docs": {
            "stability": "experimental"
          },
          "locationInModule": {
            "filename": "lib/compliance.ts",
            "line": 1609
          },
          "name": "c",
          "type": {
            "primitive": "string"
          }
        }
      ]
    },
    "jsii-calc.IObjectWithProperty": {
      "assembly": "jsii-calc",
      "docs": {
        "stability": "experimental",
        "summary": "Make sure that setters are properly called on objects with interfaces."
      },
      "fqn": "jsii-calc.IObjectWithProperty",
      "kind": "interface",
      "locationInModule": {
        "filename": "lib/compliance.ts",
        "line": 2312
      },
      "methods": [
        {
          "abstract": true,
          "docs": {
            "stability": "experimental"
          },
          "locationInModule": {
            "filename": "lib/compliance.ts",
            "line": 2314
          },
          "name": "wasSet",
          "returns": {
            "type": {
              "primitive": "boolean"
            }
          }
        }
      ],
      "name": "IObjectWithProperty",
      "properties": [
        {
          "abstract": true,
          "docs": {
            "stability": "experimental"
          },
          "locationInModule": {
            "filename": "lib/compliance.ts",
            "line": 2313
          },
          "name": "property",
          "type": {
            "primitive": "string"
          }
        }
      ]
    },
    "jsii-calc.IOptionalMethod": {
      "assembly": "jsii-calc",
      "docs": {
        "stability": "experimental",
        "summary": "Checks that optional result from interface method code generates correctly."
      },
      "fqn": "jsii-calc.IOptionalMethod",
      "kind": "interface",
      "locationInModule": {
        "filename": "lib/compliance.ts",
        "line": 2490
      },
      "methods": [
        {
          "abstract": true,
          "docs": {
            "stability": "experimental"
          },
          "locationInModule": {
            "filename": "lib/compliance.ts",
            "line": 2491
          },
          "name": "optional",
          "returns": {
            "optional": true,
            "type": {
              "primitive": "string"
            }
          }
        }
      ],
      "name": "IOptionalMethod"
    },
    "jsii-calc.IPrivatelyImplemented": {
      "assembly": "jsii-calc",
      "docs": {
        "stability": "experimental"
      },
      "fqn": "jsii-calc.IPrivatelyImplemented",
      "kind": "interface",
      "locationInModule": {
        "filename": "lib/compliance.ts",
        "line": 1353
      },
      "name": "IPrivatelyImplemented",
      "properties": [
        {
          "abstract": true,
          "docs": {
            "stability": "experimental"
          },
          "immutable": true,
          "locationInModule": {
            "filename": "lib/compliance.ts",
            "line": 1354
          },
          "name": "success",
          "type": {
            "primitive": "boolean"
          }
        }
      ]
    },
    "jsii-calc.IPublicInterface": {
      "assembly": "jsii-calc",
      "docs": {
        "stability": "experimental"
      },
      "fqn": "jsii-calc.IPublicInterface",
      "kind": "interface",
      "locationInModule": {
        "filename": "lib/compliance.ts",
        "line": 1396
      },
      "methods": [
        {
          "abstract": true,
          "docs": {
            "stability": "experimental"
          },
          "locationInModule": {
            "filename": "lib/compliance.ts",
            "line": 1397
          },
          "name": "bye",
          "returns": {
            "type": {
              "primitive": "string"
            }
          }
        }
      ],
      "name": "IPublicInterface"
    },
    "jsii-calc.IPublicInterface2": {
      "assembly": "jsii-calc",
      "docs": {
        "stability": "experimental"
      },
      "fqn": "jsii-calc.IPublicInterface2",
      "kind": "interface",
      "locationInModule": {
        "filename": "lib/compliance.ts",
        "line": 1400
      },
      "methods": [
        {
          "abstract": true,
          "docs": {
            "stability": "experimental"
          },
          "locationInModule": {
            "filename": "lib/compliance.ts",
            "line": 1401
          },
          "name": "ciao",
          "returns": {
            "type": {
              "primitive": "string"
            }
          }
        }
      ],
      "name": "IPublicInterface2"
    },
    "jsii-calc.IRandomNumberGenerator": {
      "assembly": "jsii-calc",
      "docs": {
        "stability": "experimental",
        "summary": "Generates random numbers."
      },
      "fqn": "jsii-calc.IRandomNumberGenerator",
      "kind": "interface",
      "locationInModule": {
        "filename": "lib/calculator.ts",
        "line": 22
      },
      "methods": [
        {
          "abstract": true,
          "docs": {
            "returns": "A random number.",
            "stability": "experimental",
            "summary": "Returns another random number."
          },
          "locationInModule": {
            "filename": "lib/calculator.ts",
            "line": 27
          },
          "name": "next",
          "returns": {
            "type": {
              "primitive": "number"
            }
          }
        }
      ],
      "name": "IRandomNumberGenerator"
    },
    "jsii-calc.IReturnJsii976": {
      "assembly": "jsii-calc",
      "docs": {
        "stability": "experimental",
        "summary": "Returns a subclass of a known class which implements an interface."
      },
      "fqn": "jsii-calc.IReturnJsii976",
      "kind": "interface",
      "locationInModule": {
        "filename": "lib/compliance.ts",
        "line": 2240
      },
      "name": "IReturnJsii976",
      "properties": [
        {
          "abstract": true,
          "docs": {
            "stability": "experimental"
          },
          "immutable": true,
          "locationInModule": {
            "filename": "lib/compliance.ts",
            "line": 2241
          },
          "name": "foo",
          "type": {
            "primitive": "number"
          }
        }
      ]
    },
    "jsii-calc.IReturnsNumber": {
      "assembly": "jsii-calc",
      "docs": {
        "stability": "experimental"
      },
      "fqn": "jsii-calc.IReturnsNumber",
      "kind": "interface",
      "locationInModule": {
        "filename": "lib/compliance.ts",
        "line": 631
      },
      "methods": [
        {
          "abstract": true,
          "docs": {
            "stability": "experimental"
          },
          "locationInModule": {
            "filename": "lib/compliance.ts",
            "line": 632
          },
          "name": "obtainNumber",
          "returns": {
            "type": {
              "fqn": "@scope/jsii-calc-lib.IDoublable"
            }
          }
        }
      ],
      "name": "IReturnsNumber",
      "properties": [
        {
          "abstract": true,
          "docs": {
            "stability": "experimental"
          },
          "immutable": true,
          "locationInModule": {
            "filename": "lib/compliance.ts",
            "line": 634
          },
          "name": "numberProp",
          "type": {
            "fqn": "@scope/jsii-calc-lib.Number"
          }
        }
      ]
    },
    "jsii-calc.IStableInterface": {
      "assembly": "jsii-calc",
      "docs": {
        "stability": "stable"
      },
      "fqn": "jsii-calc.IStableInterface",
      "kind": "interface",
      "locationInModule": {
        "filename": "lib/stability.ts",
        "line": 44
      },
      "methods": [
        {
          "abstract": true,
          "docs": {
            "stability": "stable"
          },
          "locationInModule": {
            "filename": "lib/stability.ts",
            "line": 48
          },
          "name": "method"
        }
      ],
      "name": "IStableInterface",
      "properties": [
        {
          "abstract": true,
          "docs": {
            "stability": "stable"
          },
          "locationInModule": {
            "filename": "lib/stability.ts",
            "line": 46
          },
          "name": "mutableProperty",
          "optional": true,
          "type": {
            "primitive": "number"
          }
        }
      ]
    },
    "jsii-calc.IStructReturningDelegate": {
      "assembly": "jsii-calc",
      "docs": {
        "stability": "experimental",
        "summary": "Verifies that a \"pure\" implementation of an interface works correctly."
      },
      "fqn": "jsii-calc.IStructReturningDelegate",
      "kind": "interface",
      "locationInModule": {
        "filename": "lib/compliance.ts",
        "line": 2428
      },
      "methods": [
        {
          "abstract": true,
          "docs": {
            "stability": "experimental"
          },
          "locationInModule": {
            "filename": "lib/compliance.ts",
            "line": 2429
          },
          "name": "returnStruct",
          "returns": {
            "type": {
              "fqn": "jsii-calc.StructB"
            }
          }
        }
      ],
      "name": "IStructReturningDelegate"
    },
    "jsii-calc.ImplementInternalInterface": {
      "assembly": "jsii-calc",
      "docs": {
        "stability": "experimental"
      },
      "fqn": "jsii-calc.ImplementInternalInterface",
      "initializer": {},
      "kind": "class",
      "locationInModule": {
        "filename": "lib/compliance.ts",
        "line": 1581
      },
      "name": "ImplementInternalInterface",
      "properties": [
        {
          "docs": {
            "stability": "experimental"
          },
          "locationInModule": {
            "filename": "lib/compliance.ts",
            "line": 1582
          },
          "name": "prop",
          "type": {
            "primitive": "string"
          }
        }
      ]
    },
    "jsii-calc.Implementation": {
      "assembly": "jsii-calc",
      "docs": {
        "stability": "experimental"
      },
      "fqn": "jsii-calc.Implementation",
      "initializer": {},
      "kind": "class",
      "locationInModule": {
        "filename": "lib/compliance.ts",
        "line": 2012
      },
      "name": "Implementation",
      "properties": [
        {
          "docs": {
            "stability": "experimental"
          },
          "immutable": true,
          "locationInModule": {
            "filename": "lib/compliance.ts",
            "line": 2013
          },
          "name": "value",
          "type": {
            "primitive": "number"
          }
        }
      ]
    },
    "jsii-calc.ImplementsInterfaceWithInternal": {
      "assembly": "jsii-calc",
      "docs": {
        "stability": "experimental"
      },
      "fqn": "jsii-calc.ImplementsInterfaceWithInternal",
      "initializer": {},
      "interfaces": [
        "jsii-calc.IInterfaceWithInternal"
      ],
      "kind": "class",
      "locationInModule": {
        "filename": "lib/compliance.ts",
        "line": 1544
      },
      "methods": [
        {
          "docs": {
            "stability": "experimental"
          },
          "locationInModule": {
            "filename": "lib/compliance.ts",
            "line": 1545
          },
          "name": "visible",
          "overrides": "jsii-calc.IInterfaceWithInternal"
        }
      ],
      "name": "ImplementsInterfaceWithInternal"
    },
    "jsii-calc.ImplementsInterfaceWithInternalSubclass": {
      "assembly": "jsii-calc",
      "base": "jsii-calc.ImplementsInterfaceWithInternal",
      "docs": {
        "stability": "experimental"
      },
      "fqn": "jsii-calc.ImplementsInterfaceWithInternalSubclass",
      "initializer": {},
      "kind": "class",
      "locationInModule": {
        "filename": "lib/compliance.ts",
        "line": 1557
      },
      "name": "ImplementsInterfaceWithInternalSubclass"
    },
    "jsii-calc.ImplementsPrivateInterface": {
      "assembly": "jsii-calc",
      "docs": {
        "stability": "experimental"
      },
      "fqn": "jsii-calc.ImplementsPrivateInterface",
      "initializer": {},
      "kind": "class",
      "locationInModule": {
        "filename": "lib/compliance.ts",
        "line": 1585
      },
      "name": "ImplementsPrivateInterface",
      "properties": [
        {
          "docs": {
            "stability": "experimental"
          },
          "locationInModule": {
            "filename": "lib/compliance.ts",
            "line": 1586
          },
          "name": "private",
          "type": {
            "primitive": "string"
          }
        }
      ]
    },
    "jsii-calc.ImplictBaseOfBase": {
      "assembly": "jsii-calc",
      "datatype": true,
      "docs": {
        "stability": "experimental"
      },
      "fqn": "jsii-calc.ImplictBaseOfBase",
      "interfaces": [
        "@scope/jsii-calc-base.BaseProps"
      ],
      "kind": "interface",
      "locationInModule": {
        "filename": "lib/compliance.ts",
        "line": 1050
      },
      "name": "ImplictBaseOfBase",
      "properties": [
        {
          "abstract": true,
          "docs": {
            "stability": "experimental"
          },
          "immutable": true,
          "locationInModule": {
            "filename": "lib/compliance.ts",
            "line": 1051
          },
          "name": "goo",
          "type": {
            "primitive": "date"
          }
        }
      ]
    },
    "jsii-calc.InbetweenClass": {
      "assembly": "jsii-calc",
      "base": "jsii-calc.PublicClass",
      "docs": {
        "stability": "experimental"
      },
      "fqn": "jsii-calc.InbetweenClass",
      "initializer": {},
      "interfaces": [
        "jsii-calc.IPublicInterface2"
      ],
      "kind": "class",
      "locationInModule": {
        "filename": "lib/compliance.ts",
        "line": 1403
      },
      "methods": [
        {
          "docs": {
            "stability": "experimental"
          },
          "locationInModule": {
            "filename": "lib/compliance.ts",
            "line": 1404
          },
          "name": "ciao",
          "overrides": "jsii-calc.IPublicInterface2",
          "returns": {
            "type": {
              "primitive": "string"
            }
          }
        }
      ],
      "name": "InbetweenClass"
    },
    "jsii-calc.InterfaceCollections": {
      "assembly": "jsii-calc",
      "docs": {
        "remarks": "See: https://github.com/aws/jsii/issues/1196",
        "stability": "experimental",
        "summary": "Verifies that collections of interfaces or structs are correctly handled."
      },
      "fqn": "jsii-calc.InterfaceCollections",
      "kind": "class",
      "locationInModule": {
        "filename": "lib/compliance.ts",
        "line": 2459
      },
      "methods": [
        {
          "docs": {
            "stability": "experimental"
          },
          "locationInModule": {
            "filename": "lib/compliance.ts",
            "line": 2472
          },
          "name": "listOfInterfaces",
          "returns": {
            "type": {
              "collection": {
                "elementtype": {
                  "fqn": "jsii-calc.IBell"
                },
                "kind": "array"
              }
            }
          },
          "static": true
        },
        {
          "docs": {
            "stability": "experimental"
          },
          "locationInModule": {
            "filename": "lib/compliance.ts",
            "line": 2460
          },
          "name": "listOfStructs",
          "returns": {
            "type": {
              "collection": {
                "elementtype": {
                  "fqn": "jsii-calc.StructA"
                },
                "kind": "array"
              }
            }
          },
          "static": true
        },
        {
          "docs": {
            "stability": "experimental"
          },
          "locationInModule": {
            "filename": "lib/compliance.ts",
            "line": 2478
          },
          "name": "mapOfInterfaces",
          "returns": {
            "type": {
              "collection": {
                "elementtype": {
                  "fqn": "jsii-calc.IBell"
                },
                "kind": "map"
              }
            }
          },
          "static": true
        },
        {
          "docs": {
            "stability": "experimental"
          },
          "locationInModule": {
            "filename": "lib/compliance.ts",
            "line": 2466
          },
          "name": "mapOfStructs",
          "returns": {
            "type": {
              "collection": {
                "elementtype": {
                  "fqn": "jsii-calc.StructA"
                },
                "kind": "map"
              }
            }
          },
          "static": true
        }
      ],
      "name": "InterfaceCollections"
    },
    "jsii-calc.InterfaceInNamespaceIncludesClasses.Foo": {
      "assembly": "jsii-calc",
      "docs": {
        "stability": "experimental"
      },
      "fqn": "jsii-calc.InterfaceInNamespaceIncludesClasses.Foo",
      "initializer": {},
      "kind": "class",
      "locationInModule": {
        "filename": "lib/compliance.ts",
        "line": 1084
      },
      "name": "Foo",
      "namespace": "InterfaceInNamespaceIncludesClasses",
      "properties": [
        {
          "docs": {
            "stability": "experimental"
          },
          "locationInModule": {
            "filename": "lib/compliance.ts",
            "line": 1085
          },
          "name": "bar",
          "optional": true,
          "type": {
            "primitive": "string"
          }
        }
      ]
    },
    "jsii-calc.InterfaceInNamespaceIncludesClasses.Hello": {
      "assembly": "jsii-calc",
      "datatype": true,
      "docs": {
        "stability": "experimental"
      },
      "fqn": "jsii-calc.InterfaceInNamespaceIncludesClasses.Hello",
      "kind": "interface",
      "locationInModule": {
        "filename": "lib/compliance.ts",
        "line": 1088
      },
      "name": "Hello",
      "namespace": "InterfaceInNamespaceIncludesClasses",
      "properties": [
        {
          "abstract": true,
          "docs": {
            "stability": "experimental"
          },
          "immutable": true,
          "locationInModule": {
            "filename": "lib/compliance.ts",
            "line": 1089
          },
          "name": "foo",
          "type": {
            "primitive": "number"
          }
        }
      ]
    },
    "jsii-calc.InterfaceInNamespaceOnlyInterface.Hello": {
      "assembly": "jsii-calc",
      "datatype": true,
      "docs": {
        "stability": "experimental"
      },
      "fqn": "jsii-calc.InterfaceInNamespaceOnlyInterface.Hello",
      "kind": "interface",
      "locationInModule": {
        "filename": "lib/compliance.ts",
        "line": 1076
      },
      "name": "Hello",
      "namespace": "InterfaceInNamespaceOnlyInterface",
      "properties": [
        {
          "abstract": true,
          "docs": {
            "stability": "experimental"
          },
          "immutable": true,
          "locationInModule": {
            "filename": "lib/compliance.ts",
            "line": 1077
          },
          "name": "foo",
          "type": {
            "primitive": "number"
          }
        }
      ]
    },
    "jsii-calc.InterfacesMaker": {
      "assembly": "jsii-calc",
      "docs": {
        "stability": "experimental",
        "summary": "We can return arrays of interfaces See aws/aws-cdk#2362."
      },
      "fqn": "jsii-calc.InterfacesMaker",
      "kind": "class",
      "locationInModule": {
        "filename": "lib/compliance.ts",
        "line": 1896
      },
      "methods": [
        {
          "docs": {
            "stability": "experimental"
          },
          "locationInModule": {
            "filename": "lib/compliance.ts",
            "line": 1897
          },
          "name": "makeInterfaces",
          "parameters": [
            {
              "name": "count",
              "type": {
                "primitive": "number"
              }
            }
          ],
          "returns": {
            "type": {
              "collection": {
                "elementtype": {
                  "fqn": "@scope/jsii-calc-lib.IDoublable"
                },
                "kind": "array"
              }
            }
          },
          "static": true
        }
      ],
      "name": "InterfacesMaker"
    },
    "jsii-calc.JSII417Derived": {
      "assembly": "jsii-calc",
      "base": "jsii-calc.JSII417PublicBaseOfBase",
      "docs": {
        "stability": "experimental"
      },
      "fqn": "jsii-calc.JSII417Derived",
      "initializer": {
        "docs": {
          "stability": "experimental"
        },
        "parameters": [
          {
            "name": "property",
            "type": {
              "primitive": "string"
            }
          }
        ]
      },
      "kind": "class",
      "locationInModule": {
        "filename": "lib/erasures.ts",
        "line": 20
      },
      "methods": [
        {
          "docs": {
            "stability": "experimental"
          },
          "locationInModule": {
            "filename": "lib/erasures.ts",
            "line": 21
          },
          "name": "bar"
        },
        {
          "docs": {
            "stability": "experimental"
          },
          "locationInModule": {
            "filename": "lib/erasures.ts",
            "line": 24
          },
          "name": "baz"
        }
      ],
      "name": "JSII417Derived",
      "properties": [
        {
          "docs": {
            "stability": "experimental"
          },
          "immutable": true,
          "locationInModule": {
            "filename": "lib/erasures.ts",
            "line": 15
          },
          "name": "property",
          "protected": true,
          "type": {
            "primitive": "string"
          }
        }
      ]
    },
    "jsii-calc.JSII417PublicBaseOfBase": {
      "assembly": "jsii-calc",
      "docs": {
        "stability": "experimental"
      },
      "fqn": "jsii-calc.JSII417PublicBaseOfBase",
      "initializer": {},
      "kind": "class",
      "locationInModule": {
        "filename": "lib/erasures.ts",
        "line": 8
      },
      "methods": [
        {
          "docs": {
            "stability": "experimental"
          },
          "locationInModule": {
            "filename": "lib/erasures.ts",
            "line": 9
          },
          "name": "makeInstance",
          "returns": {
            "type": {
              "fqn": "jsii-calc.JSII417PublicBaseOfBase"
            }
          },
          "static": true
        },
        {
          "docs": {
            "stability": "experimental"
          },
          "locationInModule": {
            "filename": "lib/erasures.ts",
            "line": 12
          },
          "name": "foo"
        }
      ],
      "name": "JSII417PublicBaseOfBase",
      "properties": [
        {
          "docs": {
            "stability": "experimental"
          },
          "immutable": true,
          "locationInModule": {
            "filename": "lib/erasures.ts",
            "line": 6
          },
          "name": "hasRoot",
          "type": {
            "primitive": "boolean"
          }
        }
      ]
    },
    "jsii-calc.JSObjectLiteralForInterface": {
      "assembly": "jsii-calc",
      "docs": {
        "stability": "experimental"
      },
      "fqn": "jsii-calc.JSObjectLiteralForInterface",
      "initializer": {},
      "kind": "class",
      "locationInModule": {
        "filename": "lib/compliance.ts",
        "line": 507
      },
      "methods": [
        {
          "docs": {
            "stability": "experimental"
          },
          "locationInModule": {
            "filename": "lib/compliance.ts",
            "line": 509
          },
          "name": "giveMeFriendly",
          "returns": {
            "type": {
              "fqn": "@scope/jsii-calc-lib.IFriendly"
            }
          }
        },
        {
          "docs": {
            "stability": "experimental"
          },
          "locationInModule": {
            "filename": "lib/compliance.ts",
            "line": 515
          },
          "name": "giveMeFriendlyGenerator",
          "returns": {
            "type": {
              "fqn": "jsii-calc.IFriendlyRandomGenerator"
            }
          }
        }
      ],
      "name": "JSObjectLiteralForInterface"
    },
    "jsii-calc.JSObjectLiteralToNative": {
      "assembly": "jsii-calc",
      "docs": {
        "stability": "experimental"
      },
      "fqn": "jsii-calc.JSObjectLiteralToNative",
      "initializer": {},
      "kind": "class",
      "locationInModule": {
        "filename": "lib/compliance.ts",
        "line": 233
      },
      "methods": [
        {
          "docs": {
            "stability": "experimental"
          },
          "locationInModule": {
            "filename": "lib/compliance.ts",
            "line": 234
          },
          "name": "returnLiteral",
          "returns": {
            "type": {
              "fqn": "jsii-calc.JSObjectLiteralToNativeClass"
            }
          }
        }
      ],
      "name": "JSObjectLiteralToNative"
    },
    "jsii-calc.JSObjectLiteralToNativeClass": {
      "assembly": "jsii-calc",
      "docs": {
        "stability": "experimental"
      },
      "fqn": "jsii-calc.JSObjectLiteralToNativeClass",
      "initializer": {},
      "kind": "class",
      "locationInModule": {
        "filename": "lib/compliance.ts",
        "line": 242
      },
      "name": "JSObjectLiteralToNativeClass",
      "properties": [
        {
          "docs": {
            "stability": "experimental"
          },
          "locationInModule": {
            "filename": "lib/compliance.ts",
            "line": 243
          },
          "name": "propA",
          "type": {
            "primitive": "string"
          }
        },
        {
          "docs": {
            "stability": "experimental"
          },
          "locationInModule": {
            "filename": "lib/compliance.ts",
            "line": 244
          },
          "name": "propB",
          "type": {
            "primitive": "number"
          }
        }
      ]
    },
    "jsii-calc.JavaReservedWords": {
      "assembly": "jsii-calc",
      "docs": {
        "stability": "experimental"
      },
      "fqn": "jsii-calc.JavaReservedWords",
      "initializer": {},
      "kind": "class",
      "locationInModule": {
        "filename": "lib/compliance.ts",
        "line": 736
      },
      "methods": [
        {
          "docs": {
            "stability": "experimental"
          },
          "locationInModule": {
            "filename": "lib/compliance.ts",
            "line": 737
          },
          "name": "abstract"
        },
        {
          "docs": {
            "stability": "experimental"
          },
          "locationInModule": {
            "filename": "lib/compliance.ts",
            "line": 740
          },
          "name": "assert"
        },
        {
          "docs": {
            "stability": "experimental"
          },
          "locationInModule": {
            "filename": "lib/compliance.ts",
            "line": 743
          },
          "name": "boolean"
        },
        {
          "docs": {
            "stability": "experimental"
          },
          "locationInModule": {
            "filename": "lib/compliance.ts",
            "line": 746
          },
          "name": "break"
        },
        {
          "docs": {
            "stability": "experimental"
          },
          "locationInModule": {
            "filename": "lib/compliance.ts",
            "line": 749
          },
          "name": "byte"
        },
        {
          "docs": {
            "stability": "experimental"
          },
          "locationInModule": {
            "filename": "lib/compliance.ts",
            "line": 752
          },
          "name": "case"
        },
        {
          "docs": {
            "stability": "experimental"
          },
          "locationInModule": {
            "filename": "lib/compliance.ts",
            "line": 755
          },
          "name": "catch"
        },
        {
          "docs": {
            "stability": "experimental"
          },
          "locationInModule": {
            "filename": "lib/compliance.ts",
            "line": 758
          },
          "name": "char"
        },
        {
          "docs": {
            "stability": "experimental"
          },
          "locationInModule": {
            "filename": "lib/compliance.ts",
            "line": 761
          },
          "name": "class"
        },
        {
          "docs": {
            "stability": "experimental"
          },
          "locationInModule": {
            "filename": "lib/compliance.ts",
            "line": 764
          },
          "name": "const"
        },
        {
          "docs": {
            "stability": "experimental"
          },
          "locationInModule": {
            "filename": "lib/compliance.ts",
            "line": 767
          },
          "name": "continue"
        },
        {
          "docs": {
            "stability": "experimental"
          },
          "locationInModule": {
            "filename": "lib/compliance.ts",
            "line": 770
          },
          "name": "default"
        },
        {
          "docs": {
            "stability": "experimental"
          },
          "locationInModule": {
            "filename": "lib/compliance.ts",
            "line": 776
          },
          "name": "do"
        },
        {
          "docs": {
            "stability": "experimental"
          },
          "locationInModule": {
            "filename": "lib/compliance.ts",
            "line": 773
          },
          "name": "double"
        },
        {
          "docs": {
            "stability": "experimental"
          },
          "locationInModule": {
            "filename": "lib/compliance.ts",
            "line": 779
          },
          "name": "else"
        },
        {
          "docs": {
            "stability": "experimental"
          },
          "locationInModule": {
            "filename": "lib/compliance.ts",
            "line": 782
          },
          "name": "enum"
        },
        {
          "docs": {
            "stability": "experimental"
          },
          "locationInModule": {
            "filename": "lib/compliance.ts",
            "line": 785
          },
          "name": "extends"
        },
        {
          "docs": {
            "stability": "experimental"
          },
          "locationInModule": {
            "filename": "lib/compliance.ts",
            "line": 788
          },
          "name": "false"
        },
        {
          "docs": {
            "stability": "experimental"
          },
          "locationInModule": {
            "filename": "lib/compliance.ts",
            "line": 791
          },
          "name": "final"
        },
        {
          "docs": {
            "stability": "experimental"
          },
          "locationInModule": {
            "filename": "lib/compliance.ts",
            "line": 794
          },
          "name": "finally"
        },
        {
          "docs": {
            "stability": "experimental"
          },
          "locationInModule": {
            "filename": "lib/compliance.ts",
            "line": 797
          },
          "name": "float"
        },
        {
          "docs": {
            "stability": "experimental"
          },
          "locationInModule": {
            "filename": "lib/compliance.ts",
            "line": 800
          },
          "name": "for"
        },
        {
          "docs": {
            "stability": "experimental"
          },
          "locationInModule": {
            "filename": "lib/compliance.ts",
            "line": 803
          },
          "name": "goto"
        },
        {
          "docs": {
            "stability": "experimental"
          },
          "locationInModule": {
            "filename": "lib/compliance.ts",
            "line": 806
          },
          "name": "if"
        },
        {
          "docs": {
            "stability": "experimental"
          },
          "locationInModule": {
            "filename": "lib/compliance.ts",
            "line": 809
          },
          "name": "implements"
        },
        {
          "docs": {
            "stability": "experimental"
          },
          "locationInModule": {
            "filename": "lib/compliance.ts",
            "line": 812
          },
          "name": "import"
        },
        {
          "docs": {
            "stability": "experimental"
          },
          "locationInModule": {
            "filename": "lib/compliance.ts",
            "line": 815
          },
          "name": "instanceof"
        },
        {
          "docs": {
            "stability": "experimental"
          },
          "locationInModule": {
            "filename": "lib/compliance.ts",
            "line": 818
          },
          "name": "int"
        },
        {
          "docs": {
            "stability": "experimental"
          },
          "locationInModule": {
            "filename": "lib/compliance.ts",
            "line": 821
          },
          "name": "interface"
        },
        {
          "docs": {
            "stability": "experimental"
          },
          "locationInModule": {
            "filename": "lib/compliance.ts",
            "line": 824
          },
          "name": "long"
        },
        {
          "docs": {
            "stability": "experimental"
          },
          "locationInModule": {
            "filename": "lib/compliance.ts",
            "line": 827
          },
          "name": "native"
        },
        {
          "docs": {
            "stability": "experimental"
          },
          "locationInModule": {
            "filename": "lib/compliance.ts",
            "line": 830
          },
          "name": "new"
        },
        {
          "docs": {
            "stability": "experimental"
          },
          "locationInModule": {
            "filename": "lib/compliance.ts",
            "line": 833
          },
          "name": "null"
        },
        {
          "docs": {
            "stability": "experimental"
          },
          "locationInModule": {
            "filename": "lib/compliance.ts",
            "line": 836
          },
          "name": "package"
        },
        {
          "docs": {
            "stability": "experimental"
          },
          "locationInModule": {
            "filename": "lib/compliance.ts",
            "line": 839
          },
          "name": "private"
        },
        {
          "docs": {
            "stability": "experimental"
          },
          "locationInModule": {
            "filename": "lib/compliance.ts",
            "line": 842
          },
          "name": "protected"
        },
        {
          "docs": {
            "stability": "experimental"
          },
          "locationInModule": {
            "filename": "lib/compliance.ts",
            "line": 845
          },
          "name": "public"
        },
        {
          "docs": {
            "stability": "experimental"
          },
          "locationInModule": {
            "filename": "lib/compliance.ts",
            "line": 848
          },
          "name": "return"
        },
        {
          "docs": {
            "stability": "experimental"
          },
          "locationInModule": {
            "filename": "lib/compliance.ts",
            "line": 851
          },
          "name": "short"
        },
        {
          "docs": {
            "stability": "experimental"
          },
          "locationInModule": {
            "filename": "lib/compliance.ts",
            "line": 854
          },
          "name": "static"
        },
        {
          "docs": {
            "stability": "experimental"
          },
          "locationInModule": {
            "filename": "lib/compliance.ts",
            "line": 857
          },
          "name": "strictfp"
        },
        {
          "docs": {
            "stability": "experimental"
          },
          "locationInModule": {
            "filename": "lib/compliance.ts",
            "line": 860
          },
          "name": "super"
        },
        {
          "docs": {
            "stability": "experimental"
          },
          "locationInModule": {
            "filename": "lib/compliance.ts",
            "line": 863
          },
          "name": "switch"
        },
        {
          "docs": {
            "stability": "experimental"
          },
          "locationInModule": {
            "filename": "lib/compliance.ts",
            "line": 866
          },
          "name": "synchronized"
        },
        {
          "docs": {
            "stability": "experimental"
          },
          "locationInModule": {
            "filename": "lib/compliance.ts",
            "line": 869
          },
          "name": "this"
        },
        {
          "docs": {
            "stability": "experimental"
          },
          "locationInModule": {
            "filename": "lib/compliance.ts",
            "line": 872
          },
          "name": "throw"
        },
        {
          "docs": {
            "stability": "experimental"
          },
          "locationInModule": {
            "filename": "lib/compliance.ts",
            "line": 875
          },
          "name": "throws"
        },
        {
          "docs": {
            "stability": "experimental"
          },
          "locationInModule": {
            "filename": "lib/compliance.ts",
            "line": 878
          },
          "name": "transient"
        },
        {
          "docs": {
            "stability": "experimental"
          },
          "locationInModule": {
            "filename": "lib/compliance.ts",
            "line": 881
          },
          "name": "true"
        },
        {
          "docs": {
            "stability": "experimental"
          },
          "locationInModule": {
            "filename": "lib/compliance.ts",
            "line": 884
          },
          "name": "try"
        },
        {
          "docs": {
            "stability": "experimental"
          },
          "locationInModule": {
            "filename": "lib/compliance.ts",
            "line": 887
          },
          "name": "void"
        },
        {
          "docs": {
            "stability": "experimental"
          },
          "locationInModule": {
            "filename": "lib/compliance.ts",
            "line": 890
          },
          "name": "volatile"
        }
      ],
      "name": "JavaReservedWords",
      "properties": [
        {
          "docs": {
            "stability": "experimental"
          },
          "locationInModule": {
            "filename": "lib/compliance.ts",
            "line": 893
          },
          "name": "while",
          "type": {
            "primitive": "string"
          }
        }
      ]
    },
    "jsii-calc.Jsii487Derived": {
      "assembly": "jsii-calc",
      "docs": {
        "stability": "experimental"
      },
      "fqn": "jsii-calc.Jsii487Derived",
      "initializer": {},
      "interfaces": [
        "jsii-calc.IJsii487External2",
        "jsii-calc.IJsii487External"
      ],
      "kind": "class",
      "locationInModule": {
        "filename": "lib/erasures.ts",
        "line": 48
      },
      "name": "Jsii487Derived"
    },
    "jsii-calc.Jsii496Derived": {
      "assembly": "jsii-calc",
      "docs": {
        "stability": "experimental"
      },
      "fqn": "jsii-calc.Jsii496Derived",
      "initializer": {},
      "interfaces": [
        "jsii-calc.IJsii496"
      ],
      "kind": "class",
      "locationInModule": {
        "filename": "lib/erasures.ts",
        "line": 56
      },
      "name": "Jsii496Derived"
    },
    "jsii-calc.JsiiAgent": {
      "assembly": "jsii-calc",
      "docs": {
        "stability": "experimental",
        "summary": "Host runtime version should be set via JSII_AGENT."
      },
      "fqn": "jsii-calc.JsiiAgent",
      "initializer": {},
      "kind": "class",
      "locationInModule": {
        "filename": "lib/compliance.ts",
        "line": 1368
      },
      "name": "JsiiAgent",
      "properties": [
        {
          "docs": {
            "stability": "experimental",
            "summary": "Returns the value of the JSII_AGENT environment variable."
          },
          "immutable": true,
          "locationInModule": {
            "filename": "lib/compliance.ts",
            "line": 1372
          },
          "name": "jsiiAgent",
          "optional": true,
          "static": true,
          "type": {
            "primitive": "string"
          }
        }
      ]
    },
    "jsii-calc.JsonFormatter": {
      "assembly": "jsii-calc",
      "docs": {
        "see": "https://github.com/aws/aws-cdk/issues/5066",
        "stability": "experimental",
        "summary": "Make sure structs are un-decorated on the way in."
      },
      "fqn": "jsii-calc.JsonFormatter",
      "kind": "class",
      "locationInModule": {
        "filename": "lib/compliance.ts",
        "line": 2343
      },
      "methods": [
        {
          "docs": {
            "stability": "experimental"
          },
          "locationInModule": {
            "filename": "lib/compliance.ts",
            "line": 2388
          },
          "name": "anyArray",
          "returns": {
            "type": {
              "primitive": "any"
            }
          },
          "static": true
        },
        {
          "docs": {
            "stability": "experimental"
          },
          "locationInModule": {
            "filename": "lib/compliance.ts",
            "line": 2384
          },
          "name": "anyBooleanFalse",
          "returns": {
            "type": {
              "primitive": "any"
            }
          },
          "static": true
        },
        {
          "docs": {
            "stability": "experimental"
          },
          "locationInModule": {
            "filename": "lib/compliance.ts",
            "line": 2380
          },
          "name": "anyBooleanTrue",
          "returns": {
            "type": {
              "primitive": "any"
            }
          },
          "static": true
        },
        {
          "docs": {
            "stability": "experimental"
          },
          "locationInModule": {
            "filename": "lib/compliance.ts",
            "line": 2360
          },
          "name": "anyDate",
          "returns": {
            "type": {
              "primitive": "any"
            }
          },
          "static": true
        },
        {
          "docs": {
            "stability": "experimental"
          },
          "locationInModule": {
            "filename": "lib/compliance.ts",
            "line": 2376
          },
          "name": "anyEmptyString",
          "returns": {
            "type": {
              "primitive": "any"
            }
          },
          "static": true
        },
        {
          "docs": {
            "stability": "experimental"
          },
          "locationInModule": {
            "filename": "lib/compliance.ts",
            "line": 2356
          },
          "name": "anyFunction",
          "returns": {
            "type": {
              "primitive": "any"
            }
          },
          "static": true
        },
        {
          "docs": {
            "stability": "experimental"
          },
          "locationInModule": {
            "filename": "lib/compliance.ts",
            "line": 2392
          },
          "name": "anyHash",
          "returns": {
            "type": {
              "primitive": "any"
            }
          },
          "static": true
        },
        {
          "docs": {
            "stability": "experimental"
          },
          "locationInModule": {
            "filename": "lib/compliance.ts",
            "line": 2348
          },
          "name": "anyNull",
          "returns": {
            "type": {
              "primitive": "any"
            }
          },
          "static": true
        },
        {
          "docs": {
            "stability": "experimental"
          },
          "locationInModule": {
            "filename": "lib/compliance.ts",
            "line": 2364
          },
          "name": "anyNumber",
          "returns": {
            "type": {
              "primitive": "any"
            }
          },
          "static": true
        },
        {
          "docs": {
            "stability": "experimental"
          },
          "locationInModule": {
            "filename": "lib/compliance.ts",
            "line": 2396
          },
          "name": "anyRef",
          "returns": {
            "type": {
              "primitive": "any"
            }
          },
          "static": true
        },
        {
          "docs": {
            "stability": "experimental"
          },
          "locationInModule": {
            "filename": "lib/compliance.ts",
            "line": 2372
          },
          "name": "anyString",
          "returns": {
            "type": {
              "primitive": "any"
            }
          },
          "static": true
        },
        {
          "docs": {
            "stability": "experimental"
          },
          "locationInModule": {
            "filename": "lib/compliance.ts",
            "line": 2352
          },
          "name": "anyUndefined",
          "returns": {
            "type": {
              "primitive": "any"
            }
          },
          "static": true
        },
        {
          "docs": {
            "stability": "experimental"
          },
          "locationInModule": {
            "filename": "lib/compliance.ts",
            "line": 2368
          },
          "name": "anyZero",
          "returns": {
            "type": {
              "primitive": "any"
            }
          },
          "static": true
        },
        {
          "docs": {
            "stability": "experimental"
          },
          "locationInModule": {
            "filename": "lib/compliance.ts",
            "line": 2344
          },
          "name": "stringify",
          "parameters": [
            {
              "name": "value",
              "optional": true,
              "type": {
                "primitive": "any"
              }
            }
          ],
          "returns": {
            "optional": true,
            "type": {
              "primitive": "string"
            }
          },
          "static": true
        }
      ],
      "name": "JsonFormatter"
    },
    "jsii-calc.LoadBalancedFargateServiceProps": {
      "assembly": "jsii-calc",
      "datatype": true,
      "docs": {
        "stability": "experimental",
        "summary": "jsii#298: show default values in sphinx documentation, and respect newlines."
      },
      "fqn": "jsii-calc.LoadBalancedFargateServiceProps",
      "kind": "interface",
      "locationInModule": {
        "filename": "lib/compliance.ts",
        "line": 1280
      },
      "name": "LoadBalancedFargateServiceProps",
      "properties": [
        {
          "abstract": true,
          "docs": {
            "default": "80",
            "remarks": "Corresponds to container port mapping.",
            "stability": "experimental",
            "summary": "The container port of the application load balancer attached to your Fargate service."
          },
          "immutable": true,
          "locationInModule": {
            "filename": "lib/compliance.ts",
            "line": 1323
          },
          "name": "containerPort",
          "optional": true,
          "type": {
            "primitive": "number"
          }
        },
        {
          "abstract": true,
          "docs": {
            "default": "256",
            "remarks": "Valid values, which determines your range of valid values for the memory parameter:\n256 (.25 vCPU) - Available memory values: 0.5GB, 1GB, 2GB\n512 (.5 vCPU) - Available memory values: 1GB, 2GB, 3GB, 4GB\n1024 (1 vCPU) - Available memory values: 2GB, 3GB, 4GB, 5GB, 6GB, 7GB, 8GB\n2048 (2 vCPU) - Available memory values: Between 4GB and 16GB in 1GB increments\n4096 (4 vCPU) - Available memory values: Between 8GB and 30GB in 1GB increments\n\nThis default is set in the underlying FargateTaskDefinition construct.",
            "stability": "experimental",
            "summary": "The number of cpu units used by the task."
          },
          "immutable": true,
          "locationInModule": {
            "filename": "lib/compliance.ts",
            "line": 1294
          },
          "name": "cpu",
          "optional": true,
          "type": {
            "primitive": "string"
          }
        },
        {
          "abstract": true,
          "docs": {
            "default": "512",
            "remarks": "This field is required and you must use one of the following values, which determines your range of valid values\nfor the cpu parameter:\n\n0.5GB, 1GB, 2GB - Available cpu values: 256 (.25 vCPU)\n\n1GB, 2GB, 3GB, 4GB - Available cpu values: 512 (.5 vCPU)\n\n2GB, 3GB, 4GB, 5GB, 6GB, 7GB, 8GB - Available cpu values: 1024 (1 vCPU)\n\nBetween 4GB and 16GB in 1GB increments - Available cpu values: 2048 (2 vCPU)\n\nBetween 8GB and 30GB in 1GB increments - Available cpu values: 4096 (4 vCPU)\n\nThis default is set in the underlying FargateTaskDefinition construct.",
            "stability": "experimental",
            "summary": "The amount (in MiB) of memory used by the task."
          },
          "immutable": true,
          "locationInModule": {
            "filename": "lib/compliance.ts",
            "line": 1316
          },
          "name": "memoryMiB",
          "optional": true,
          "type": {
            "primitive": "string"
          }
        },
        {
          "abstract": true,
          "docs": {
            "default": "true",
            "stability": "experimental",
            "summary": "Determines whether the Application Load Balancer will be internet-facing."
          },
          "immutable": true,
          "locationInModule": {
            "filename": "lib/compliance.ts",
            "line": 1330
          },
          "name": "publicLoadBalancer",
          "optional": true,
          "type": {
            "primitive": "boolean"
          }
        },
        {
          "abstract": true,
          "docs": {
            "default": "false",
            "stability": "experimental",
            "summary": "Determines whether your Fargate Service will be assigned a public IP address."
          },
          "immutable": true,
          "locationInModule": {
            "filename": "lib/compliance.ts",
            "line": 1337
          },
          "name": "publicTasks",
          "optional": true,
          "type": {
            "primitive": "boolean"
          }
        }
      ]
    },
    "jsii-calc.MethodNamedProperty": {
      "assembly": "jsii-calc",
      "docs": {
        "stability": "experimental"
      },
      "fqn": "jsii-calc.MethodNamedProperty",
      "initializer": {},
      "kind": "class",
      "locationInModule": {
        "filename": "lib/calculator.ts",
        "line": 386
      },
      "methods": [
        {
          "docs": {
            "stability": "experimental"
          },
          "locationInModule": {
            "filename": "lib/calculator.ts",
            "line": 387
          },
          "name": "property",
          "returns": {
            "type": {
              "primitive": "string"
            }
          }
        }
      ],
      "name": "MethodNamedProperty",
      "properties": [
        {
          "docs": {
            "stability": "experimental"
          },
          "immutable": true,
          "locationInModule": {
            "filename": "lib/calculator.ts",
            "line": 391
          },
          "name": "elite",
          "type": {
            "primitive": "number"
          }
        }
      ]
    },
    "jsii-calc.Multiply": {
      "assembly": "jsii-calc",
      "base": "jsii-calc.BinaryOperation",
      "docs": {
        "stability": "experimental",
        "summary": "The \"*\" binary operation."
      },
      "fqn": "jsii-calc.Multiply",
      "initializer": {
        "docs": {
          "stability": "experimental",
          "summary": "Creates a BinaryOperation."
        },
        "parameters": [
          {
            "docs": {
              "summary": "Left-hand side operand."
            },
            "name": "lhs",
            "type": {
              "fqn": "@scope/jsii-calc-lib.Value"
            }
          },
          {
            "docs": {
              "summary": "Right-hand side operand."
            },
            "name": "rhs",
            "type": {
              "fqn": "@scope/jsii-calc-lib.Value"
            }
          }
        ]
      },
      "interfaces": [
        "jsii-calc.IFriendlier",
        "jsii-calc.IRandomNumberGenerator"
      ],
      "kind": "class",
      "locationInModule": {
        "filename": "lib/calculator.ts",
        "line": 68
      },
      "methods": [
        {
          "docs": {
            "stability": "experimental",
            "summary": "Say farewell."
          },
          "locationInModule": {
            "filename": "lib/calculator.ts",
            "line": 81
          },
          "name": "farewell",
          "overrides": "jsii-calc.IFriendlier",
          "returns": {
            "type": {
              "primitive": "string"
            }
          }
        },
        {
          "docs": {
            "stability": "experimental",
            "summary": "Say goodbye."
          },
          "locationInModule": {
            "filename": "lib/calculator.ts",
            "line": 77
          },
          "name": "goodbye",
          "overrides": "jsii-calc.IFriendlier",
          "returns": {
            "type": {
              "primitive": "string"
            }
          }
        },
        {
          "docs": {
            "stability": "experimental",
            "summary": "Returns another random number."
          },
          "locationInModule": {
            "filename": "lib/calculator.ts",
            "line": 85
          },
          "name": "next",
          "overrides": "jsii-calc.IRandomNumberGenerator",
          "returns": {
            "type": {
              "primitive": "number"
            }
          }
        },
        {
          "docs": {
            "stability": "experimental",
            "summary": "String representation of the value."
          },
          "locationInModule": {
            "filename": "lib/calculator.ts",
            "line": 73
          },
          "name": "toString",
          "overrides": "@scope/jsii-calc-lib.Operation",
          "returns": {
            "type": {
              "primitive": "string"
            }
          }
        }
      ],
      "name": "Multiply",
      "properties": [
        {
          "docs": {
            "stability": "experimental",
            "summary": "The value."
          },
          "immutable": true,
          "locationInModule": {
            "filename": "lib/calculator.ts",
            "line": 69
          },
          "name": "value",
          "overrides": "@scope/jsii-calc-lib.Value",
          "type": {
            "primitive": "number"
          }
        }
      ]
    },
    "jsii-calc.Negate": {
      "assembly": "jsii-calc",
      "base": "jsii-calc.UnaryOperation",
      "docs": {
        "stability": "experimental",
        "summary": "The negation operation (\"-value\")."
      },
      "fqn": "jsii-calc.Negate",
      "initializer": {
        "docs": {
          "stability": "experimental"
        },
        "parameters": [
          {
            "name": "operand",
            "type": {
              "fqn": "@scope/jsii-calc-lib.Value"
            }
          }
        ]
      },
      "interfaces": [
        "jsii-calc.IFriendlier"
      ],
      "kind": "class",
      "locationInModule": {
        "filename": "lib/calculator.ts",
        "line": 102
      },
      "methods": [
        {
          "docs": {
            "stability": "experimental",
            "summary": "Say farewell."
          },
          "locationInModule": {
            "filename": "lib/calculator.ts",
            "line": 119
          },
          "name": "farewell",
          "overrides": "jsii-calc.IFriendlier",
          "returns": {
            "type": {
              "primitive": "string"
            }
          }
        },
        {
          "docs": {
            "stability": "experimental",
            "summary": "Say goodbye."
          },
          "locationInModule": {
            "filename": "lib/calculator.ts",
            "line": 115
          },
          "name": "goodbye",
          "overrides": "jsii-calc.IFriendlier",
          "returns": {
            "type": {
              "primitive": "string"
            }
          }
        },
        {
          "docs": {
            "stability": "experimental",
            "summary": "Say hello!"
          },
          "locationInModule": {
            "filename": "lib/calculator.ts",
            "line": 111
          },
          "name": "hello",
          "overrides": "@scope/jsii-calc-lib.IFriendly",
          "returns": {
            "type": {
              "primitive": "string"
            }
          }
        },
        {
          "docs": {
            "stability": "experimental",
            "summary": "String representation of the value."
          },
          "locationInModule": {
            "filename": "lib/calculator.ts",
            "line": 107
          },
          "name": "toString",
          "overrides": "@scope/jsii-calc-lib.Operation",
          "returns": {
            "type": {
              "primitive": "string"
            }
          }
        }
      ],
      "name": "Negate",
      "properties": [
        {
          "docs": {
            "stability": "experimental",
            "summary": "The value."
          },
          "immutable": true,
          "locationInModule": {
            "filename": "lib/calculator.ts",
            "line": 103
          },
          "name": "value",
          "overrides": "@scope/jsii-calc-lib.Value",
          "type": {
            "primitive": "number"
          }
        }
      ]
    },
    "jsii-calc.NestedStruct": {
      "assembly": "jsii-calc",
      "datatype": true,
      "docs": {
        "stability": "experimental"
      },
      "fqn": "jsii-calc.NestedStruct",
      "kind": "interface",
      "locationInModule": {
        "filename": "lib/compliance.ts",
        "line": 2216
      },
      "name": "NestedStruct",
      "properties": [
        {
          "abstract": true,
          "docs": {
            "stability": "experimental",
            "summary": "When provided, must be > 0."
          },
          "immutable": true,
          "locationInModule": {
            "filename": "lib/compliance.ts",
            "line": 2220
          },
          "name": "numberProp",
          "type": {
            "primitive": "number"
          }
        }
      ]
    },
    "jsii-calc.NodeStandardLibrary": {
      "assembly": "jsii-calc",
      "docs": {
        "stability": "experimental",
        "summary": "Test fixture to verify that jsii modules can use the node standard library."
      },
      "fqn": "jsii-calc.NodeStandardLibrary",
      "initializer": {},
      "kind": "class",
      "locationInModule": {
        "filename": "lib/compliance.ts",
        "line": 1002
      },
      "methods": [
        {
          "docs": {
            "returns": "\"6a2da20943931e9834fc12cfe5bb47bbd9ae43489a30726962b576f4e3993e50\"",
            "stability": "experimental",
            "summary": "Uses node.js \"crypto\" module to calculate sha256 of a string."
          },
          "locationInModule": {
            "filename": "lib/compliance.ts",
            "line": 1031
          },
          "name": "cryptoSha256",
          "returns": {
            "type": {
              "primitive": "string"
            }
          }
        },
        {
          "async": true,
          "docs": {
            "returns": "\"Hello, resource!\"",
            "stability": "experimental",
            "summary": "Reads a local resource file (resource.txt) asynchronously."
          },
          "locationInModule": {
            "filename": "lib/compliance.ts",
            "line": 1007
          },
          "name": "fsReadFile",
          "returns": {
            "type": {
              "primitive": "string"
            }
          }
        },
        {
          "docs": {
            "returns": "\"Hello, resource! SYNC!\"",
            "stability": "experimental",
            "summary": "Sync version of fsReadFile."
          },
          "locationInModule": {
            "filename": "lib/compliance.ts",
            "line": 1016
          },
          "name": "fsReadFileSync",
          "returns": {
            "type": {
              "primitive": "string"
            }
          }
        }
      ],
      "name": "NodeStandardLibrary",
      "properties": [
        {
          "docs": {
            "stability": "experimental",
            "summary": "Returns the current os.platform() from the \"os\" node module."
          },
          "immutable": true,
          "locationInModule": {
            "filename": "lib/compliance.ts",
            "line": 1023
          },
          "name": "osPlatform",
          "type": {
            "primitive": "string"
          }
        }
      ]
    },
    "jsii-calc.NullShouldBeTreatedAsUndefined": {
      "assembly": "jsii-calc",
      "docs": {
        "stability": "experimental",
        "summary": "jsii#282, aws-cdk#157: null should be treated as \"undefined\"."
      },
      "fqn": "jsii-calc.NullShouldBeTreatedAsUndefined",
      "initializer": {
        "docs": {
          "stability": "experimental"
        },
        "parameters": [
          {
            "name": "_param1",
            "type": {
              "primitive": "string"
            }
          },
          {
            "name": "optional",
            "optional": true,
            "type": {
              "primitive": "any"
            }
          }
        ]
      },
      "kind": "class",
      "locationInModule": {
        "filename": "lib/compliance.ts",
        "line": 1229
      },
      "methods": [
        {
          "docs": {
            "stability": "experimental"
          },
          "locationInModule": {
            "filename": "lib/compliance.ts",
            "line": 1238
          },
          "name": "giveMeUndefined",
          "parameters": [
            {
              "name": "value",
              "optional": true,
              "type": {
                "primitive": "any"
              }
            }
          ]
        },
        {
          "docs": {
            "stability": "experimental"
          },
          "locationInModule": {
            "filename": "lib/compliance.ts",
            "line": 1244
          },
          "name": "giveMeUndefinedInsideAnObject",
          "parameters": [
            {
              "name": "input",
              "type": {
                "fqn": "jsii-calc.NullShouldBeTreatedAsUndefinedData"
              }
            }
          ]
        },
        {
          "docs": {
            "stability": "experimental"
          },
          "locationInModule": {
            "filename": "lib/compliance.ts",
            "line": 1259
          },
          "name": "verifyPropertyIsUndefined"
        }
      ],
      "name": "NullShouldBeTreatedAsUndefined",
      "properties": [
        {
          "docs": {
            "stability": "experimental"
          },
          "locationInModule": {
            "filename": "lib/compliance.ts",
            "line": 1230
          },
          "name": "changeMeToUndefined",
          "optional": true,
          "type": {
            "primitive": "string"
          }
        }
      ]
    },
    "jsii-calc.NullShouldBeTreatedAsUndefinedData": {
      "assembly": "jsii-calc",
      "datatype": true,
      "docs": {
        "stability": "experimental"
      },
      "fqn": "jsii-calc.NullShouldBeTreatedAsUndefinedData",
      "kind": "interface",
      "locationInModule": {
        "filename": "lib/compliance.ts",
        "line": 1266
      },
      "name": "NullShouldBeTreatedAsUndefinedData",
      "properties": [
        {
          "abstract": true,
          "docs": {
            "stability": "experimental"
          },
          "immutable": true,
          "locationInModule": {
            "filename": "lib/compliance.ts",
            "line": 1268
          },
          "name": "arrayWithThreeElementsAndUndefinedAsSecondArgument",
          "type": {
            "collection": {
              "elementtype": {
                "primitive": "any"
              },
              "kind": "array"
            }
          }
        },
        {
          "abstract": true,
          "docs": {
            "stability": "experimental"
          },
          "immutable": true,
          "locationInModule": {
            "filename": "lib/compliance.ts",
            "line": 1267
          },
          "name": "thisShouldBeUndefined",
          "optional": true,
          "type": {
            "primitive": "any"
          }
        }
      ]
    },
    "jsii-calc.NumberGenerator": {
      "assembly": "jsii-calc",
      "docs": {
        "stability": "experimental",
        "summary": "This allows us to test that a reference can be stored for objects that implement interfaces."
      },
      "fqn": "jsii-calc.NumberGenerator",
      "initializer": {
        "docs": {
          "stability": "experimental"
        },
        "parameters": [
          {
            "name": "generator",
            "type": {
              "fqn": "jsii-calc.IRandomNumberGenerator"
            }
          }
        ]
      },
      "kind": "class",
      "locationInModule": {
        "filename": "lib/compliance.ts",
        "line": 493
      },
      "methods": [
        {
          "docs": {
            "stability": "experimental"
          },
          "locationInModule": {
            "filename": "lib/compliance.ts",
            "line": 502
          },
          "name": "isSameGenerator",
          "parameters": [
            {
              "name": "gen",
              "type": {
                "fqn": "jsii-calc.IRandomNumberGenerator"
              }
            }
          ],
          "returns": {
            "type": {
              "primitive": "boolean"
            }
          }
        },
        {
          "docs": {
            "stability": "experimental"
          },
          "locationInModule": {
            "filename": "lib/compliance.ts",
            "line": 498
          },
          "name": "nextTimes100",
          "returns": {
            "type": {
              "primitive": "number"
            }
          }
        }
      ],
      "name": "NumberGenerator",
      "properties": [
        {
          "docs": {
            "stability": "experimental"
          },
          "locationInModule": {
            "filename": "lib/compliance.ts",
            "line": 494
          },
          "name": "generator",
          "type": {
            "fqn": "jsii-calc.IRandomNumberGenerator"
          }
        }
      ]
    },
    "jsii-calc.ObjectRefsInCollections": {
      "assembly": "jsii-calc",
      "docs": {
        "stability": "experimental",
        "summary": "Verify that object references can be passed inside collections."
      },
      "fqn": "jsii-calc.ObjectRefsInCollections",
      "initializer": {},
      "kind": "class",
      "locationInModule": {
        "filename": "lib/compliance.ts",
        "line": 250
      },
      "methods": [
        {
          "docs": {
            "stability": "experimental",
            "summary": "Returns the sum of all values."
          },
          "locationInModule": {
            "filename": "lib/compliance.ts",
            "line": 254
          },
          "name": "sumFromArray",
          "parameters": [
            {
              "name": "values",
              "type": {
                "collection": {
                  "elementtype": {
                    "fqn": "@scope/jsii-calc-lib.Value"
                  },
                  "kind": "array"
                }
              }
            }
          ],
          "returns": {
            "type": {
              "primitive": "number"
            }
          }
        },
        {
          "docs": {
            "stability": "experimental",
            "summary": "Returns the sum of all values in a map."
          },
          "locationInModule": {
            "filename": "lib/compliance.ts",
            "line": 265
          },
          "name": "sumFromMap",
          "parameters": [
            {
              "name": "values",
              "type": {
                "collection": {
                  "elementtype": {
                    "fqn": "@scope/jsii-calc-lib.Value"
                  },
                  "kind": "map"
                }
              }
            }
          ],
          "returns": {
            "type": {
              "primitive": "number"
            }
          }
        }
      ],
      "name": "ObjectRefsInCollections"
    },
    "jsii-calc.ObjectWithPropertyProvider": {
      "assembly": "jsii-calc",
      "docs": {
        "stability": "experimental"
      },
      "fqn": "jsii-calc.ObjectWithPropertyProvider",
      "kind": "class",
      "locationInModule": {
        "filename": "lib/compliance.ts",
        "line": 2316
      },
      "methods": [
        {
          "docs": {
            "stability": "experimental"
          },
          "locationInModule": {
            "filename": "lib/compliance.ts",
            "line": 2317
          },
          "name": "provide",
          "returns": {
            "type": {
              "fqn": "jsii-calc.IObjectWithProperty"
            }
          },
          "static": true
        }
      ],
      "name": "ObjectWithPropertyProvider"
    },
    "jsii-calc.Old": {
      "assembly": "jsii-calc",
      "docs": {
        "deprecated": "Use the new class",
        "stability": "deprecated",
        "summary": "Old class."
      },
      "fqn": "jsii-calc.Old",
      "initializer": {},
      "kind": "class",
      "locationInModule": {
        "filename": "lib/documented.ts",
        "line": 54
      },
      "methods": [
        {
          "docs": {
            "stability": "deprecated",
            "summary": "Doo wop that thing."
          },
          "locationInModule": {
            "filename": "lib/documented.ts",
            "line": 58
          },
          "name": "doAThing"
        }
      ],
      "name": "Old"
    },
    "jsii-calc.OptionalArgumentInvoker": {
      "assembly": "jsii-calc",
      "docs": {
        "stability": "experimental"
      },
      "fqn": "jsii-calc.OptionalArgumentInvoker",
      "initializer": {
        "docs": {
          "stability": "experimental"
        },
        "parameters": [
          {
            "name": "delegate",
            "type": {
              "fqn": "jsii-calc.IInterfaceWithOptionalMethodArguments"
            }
          }
        ]
      },
      "kind": "class",
      "locationInModule": {
        "filename": "lib/compliance.ts",
        "line": 1100
      },
      "methods": [
        {
          "docs": {
            "stability": "experimental"
          },
          "locationInModule": {
            "filename": "lib/compliance.ts",
            "line": 1107
          },
          "name": "invokeWithOptional"
        },
        {
          "docs": {
            "stability": "experimental"
          },
          "locationInModule": {
            "filename": "lib/compliance.ts",
            "line": 1103
          },
          "name": "invokeWithoutOptional"
        }
      ],
      "name": "OptionalArgumentInvoker"
    },
    "jsii-calc.OptionalConstructorArgument": {
      "assembly": "jsii-calc",
      "docs": {
        "stability": "experimental"
      },
      "fqn": "jsii-calc.OptionalConstructorArgument",
      "initializer": {
        "docs": {
          "stability": "experimental"
        },
        "parameters": [
          {
            "name": "arg1",
            "type": {
              "primitive": "number"
            }
          },
          {
            "name": "arg2",
            "type": {
              "primitive": "string"
            }
          },
          {
            "name": "arg3",
            "optional": true,
            "type": {
              "primitive": "date"
            }
          }
        ]
      },
      "kind": "class",
      "locationInModule": {
        "filename": "lib/compliance.ts",
        "line": 295
      },
      "name": "OptionalConstructorArgument",
      "properties": [
        {
          "docs": {
            "stability": "experimental"
          },
          "immutable": true,
          "locationInModule": {
            "filename": "lib/compliance.ts",
            "line": 296
          },
          "name": "arg1",
          "type": {
            "primitive": "number"
          }
        },
        {
          "docs": {
            "stability": "experimental"
          },
          "immutable": true,
          "locationInModule": {
            "filename": "lib/compliance.ts",
            "line": 297
          },
          "name": "arg2",
          "type": {
            "primitive": "string"
          }
        },
        {
          "docs": {
            "stability": "experimental"
          },
          "immutable": true,
          "locationInModule": {
            "filename": "lib/compliance.ts",
            "line": 298
          },
          "name": "arg3",
          "optional": true,
          "type": {
            "primitive": "date"
          }
        }
      ]
    },
    "jsii-calc.OptionalStruct": {
      "assembly": "jsii-calc",
      "datatype": true,
      "docs": {
        "stability": "experimental"
      },
      "fqn": "jsii-calc.OptionalStruct",
      "kind": "interface",
      "locationInModule": {
        "filename": "lib/compliance.ts",
        "line": 1675
      },
      "name": "OptionalStruct",
      "properties": [
        {
          "abstract": true,
          "docs": {
            "stability": "experimental"
          },
          "immutable": true,
          "locationInModule": {
            "filename": "lib/compliance.ts",
            "line": 1676
          },
          "name": "field",
          "optional": true,
          "type": {
            "primitive": "string"
          }
        }
      ]
    },
    "jsii-calc.OptionalStructConsumer": {
      "assembly": "jsii-calc",
      "docs": {
        "stability": "experimental"
      },
      "fqn": "jsii-calc.OptionalStructConsumer",
      "initializer": {
        "docs": {
          "stability": "experimental"
        },
        "parameters": [
          {
            "name": "optionalStruct",
            "optional": true,
            "type": {
              "fqn": "jsii-calc.OptionalStruct"
            }
          }
        ]
      },
      "kind": "class",
      "locationInModule": {
        "filename": "lib/compliance.ts",
        "line": 1666
      },
      "name": "OptionalStructConsumer",
      "properties": [
        {
          "docs": {
            "stability": "experimental"
          },
          "immutable": true,
          "locationInModule": {
            "filename": "lib/compliance.ts",
            "line": 1667
          },
          "name": "parameterWasUndefined",
          "type": {
            "primitive": "boolean"
          }
        },
        {
          "docs": {
            "stability": "experimental"
          },
          "immutable": true,
          "locationInModule": {
            "filename": "lib/compliance.ts",
            "line": 1668
          },
          "name": "fieldValue",
          "optional": true,
          "type": {
            "primitive": "string"
          }
        }
      ]
    },
    "jsii-calc.OverridableProtectedMember": {
      "assembly": "jsii-calc",
      "docs": {
        "see": "https://github.com/aws/jsii/issues/903",
        "stability": "experimental"
      },
      "fqn": "jsii-calc.OverridableProtectedMember",
      "initializer": {},
      "kind": "class",
      "locationInModule": {
        "filename": "lib/compliance.ts",
        "line": 1932
      },
      "methods": [
        {
          "docs": {
            "stability": "experimental"
          },
          "locationInModule": {
            "filename": "lib/compliance.ts",
            "line": 1944
          },
          "name": "overrideMe",
          "protected": true,
          "returns": {
            "type": {
              "primitive": "string"
            }
          }
        },
        {
          "docs": {
            "stability": "experimental"
          },
          "locationInModule": {
            "filename": "lib/compliance.ts",
            "line": 1940
          },
          "name": "switchModes"
        },
        {
          "docs": {
            "stability": "experimental"
          },
          "locationInModule": {
            "filename": "lib/compliance.ts",
            "line": 1936
          },
          "name": "valueFromProtected",
          "returns": {
            "type": {
              "primitive": "string"
            }
          }
        }
      ],
      "name": "OverridableProtectedMember",
      "properties": [
        {
          "docs": {
            "stability": "experimental"
          },
          "immutable": true,
          "locationInModule": {
            "filename": "lib/compliance.ts",
            "line": 1933
          },
          "name": "overrideReadOnly",
          "protected": true,
          "type": {
            "primitive": "string"
          }
        },
        {
          "docs": {
            "stability": "experimental"
          },
          "locationInModule": {
            "filename": "lib/compliance.ts",
            "line": 1934
          },
          "name": "overrideReadWrite",
          "protected": true,
          "type": {
            "primitive": "string"
          }
        }
      ]
    },
    "jsii-calc.OverrideReturnsObject": {
      "assembly": "jsii-calc",
      "docs": {
        "stability": "experimental"
      },
      "fqn": "jsii-calc.OverrideReturnsObject",
      "initializer": {},
      "kind": "class",
      "locationInModule": {
        "filename": "lib/compliance.ts",
        "line": 637
      },
      "methods": [
        {
          "docs": {
            "stability": "experimental"
          },
          "locationInModule": {
            "filename": "lib/compliance.ts",
            "line": 638
          },
          "name": "test",
          "parameters": [
            {
              "name": "obj",
              "type": {
                "fqn": "jsii-calc.IReturnsNumber"
              }
            }
          ],
          "returns": {
            "type": {
              "primitive": "number"
            }
          }
        }
      ],
      "name": "OverrideReturnsObject"
    },
    "jsii-calc.ParentStruct982": {
      "assembly": "jsii-calc",
      "datatype": true,
      "docs": {
        "stability": "experimental",
        "summary": "https://github.com/aws/jsii/issues/982."
      },
      "fqn": "jsii-calc.ParentStruct982",
      "kind": "interface",
      "locationInModule": {
        "filename": "lib/compliance.ts",
        "line": 2266
      },
      "name": "ParentStruct982",
      "properties": [
        {
          "abstract": true,
          "docs": {
            "stability": "experimental"
          },
          "immutable": true,
          "locationInModule": {
            "filename": "lib/compliance.ts",
            "line": 2267
          },
          "name": "foo",
          "type": {
            "primitive": "string"
          }
        }
      ]
    },
    "jsii-calc.PartiallyInitializedThisConsumer": {
      "abstract": true,
      "assembly": "jsii-calc",
      "docs": {
        "stability": "experimental"
      },
      "fqn": "jsii-calc.PartiallyInitializedThisConsumer",
      "initializer": {},
      "kind": "class",
      "locationInModule": {
        "filename": "lib/compliance.ts",
        "line": 1649
      },
      "methods": [
        {
          "abstract": true,
          "docs": {
            "stability": "experimental"
          },
          "locationInModule": {
            "filename": "lib/compliance.ts",
            "line": 1650
          },
          "name": "consumePartiallyInitializedThis",
          "parameters": [
            {
              "name": "obj",
              "type": {
                "fqn": "jsii-calc.ConstructorPassesThisOut"
              }
            },
            {
              "name": "dt",
              "type": {
                "primitive": "date"
              }
            },
            {
              "name": "ev",
              "type": {
                "fqn": "jsii-calc.AllTypesEnum"
              }
            }
          ],
          "returns": {
            "type": {
              "primitive": "string"
            }
          }
        }
      ],
      "name": "PartiallyInitializedThisConsumer"
    },
    "jsii-calc.Polymorphism": {
      "assembly": "jsii-calc",
      "docs": {
        "stability": "experimental"
      },
      "fqn": "jsii-calc.Polymorphism",
      "initializer": {},
      "kind": "class",
      "locationInModule": {
        "filename": "lib/compliance.ts",
        "line": 483
      },
      "methods": [
        {
          "docs": {
            "stability": "experimental"
          },
          "locationInModule": {
            "filename": "lib/compliance.ts",
            "line": 484
          },
          "name": "sayHello",
          "parameters": [
            {
              "name": "friendly",
              "type": {
                "fqn": "@scope/jsii-calc-lib.IFriendly"
              }
            }
          ],
          "returns": {
            "type": {
              "primitive": "string"
            }
          }
        }
      ],
      "name": "Polymorphism"
    },
    "jsii-calc.Power": {
      "assembly": "jsii-calc",
      "base": "jsii-calc.composition.CompositeOperation",
      "docs": {
        "stability": "experimental",
        "summary": "The power operation."
      },
      "fqn": "jsii-calc.Power",
      "initializer": {
        "docs": {
          "stability": "experimental",
          "summary": "Creates a Power operation."
        },
        "parameters": [
          {
            "docs": {
              "summary": "The base of the power."
            },
            "name": "base",
            "type": {
              "fqn": "@scope/jsii-calc-lib.Value"
            }
          },
          {
            "docs": {
              "summary": "The number of times to multiply."
            },
            "name": "pow",
            "type": {
              "fqn": "@scope/jsii-calc-lib.Value"
            }
          }
        ]
      },
      "kind": "class",
      "locationInModule": {
        "filename": "lib/calculator.ts",
        "line": 211
      },
      "name": "Power",
      "properties": [
        {
          "docs": {
            "stability": "experimental",
            "summary": "The base of the power."
          },
          "immutable": true,
          "locationInModule": {
            "filename": "lib/calculator.ts",
            "line": 218
          },
          "name": "base",
          "type": {
            "fqn": "@scope/jsii-calc-lib.Value"
          }
        },
        {
          "docs": {
            "remarks": "Must be implemented by derived classes.",
            "stability": "experimental",
            "summary": "The expression that this operation consists of."
          },
          "immutable": true,
          "locationInModule": {
            "filename": "lib/calculator.ts",
            "line": 222
          },
          "name": "expression",
          "overrides": "jsii-calc.composition.CompositeOperation",
          "type": {
            "fqn": "@scope/jsii-calc-lib.Value"
          }
        },
        {
          "docs": {
            "stability": "experimental",
            "summary": "The number of times to multiply."
          },
          "immutable": true,
          "locationInModule": {
            "filename": "lib/calculator.ts",
            "line": 218
          },
          "name": "pow",
          "type": {
            "fqn": "@scope/jsii-calc-lib.Value"
          }
        }
      ]
    },
    "jsii-calc.PropertyNamedProperty": {
      "assembly": "jsii-calc",
      "docs": {
        "stability": "experimental",
        "summary": "Reproduction for https://github.com/aws/jsii/issues/1113 Where a method or property named \"property\" would result in impossible to load Python code."
      },
      "fqn": "jsii-calc.PropertyNamedProperty",
      "initializer": {},
      "kind": "class",
      "locationInModule": {
        "filename": "lib/calculator.ts",
        "line": 382
      },
      "name": "PropertyNamedProperty",
      "properties": [
        {
          "docs": {
            "stability": "experimental"
          },
          "immutable": true,
          "locationInModule": {
            "filename": "lib/calculator.ts",
            "line": 383
          },
          "name": "property",
          "type": {
            "primitive": "string"
          }
        },
        {
          "docs": {
            "stability": "experimental"
          },
          "immutable": true,
          "locationInModule": {
            "filename": "lib/calculator.ts",
            "line": 384
          },
          "name": "yetAnoterOne",
          "type": {
            "primitive": "boolean"
          }
        }
      ]
    },
    "jsii-calc.PublicClass": {
      "assembly": "jsii-calc",
      "docs": {
        "stability": "experimental"
      },
      "fqn": "jsii-calc.PublicClass",
      "initializer": {},
      "kind": "class",
      "locationInModule": {
        "filename": "lib/compliance.ts",
        "line": 1393
      },
      "methods": [
        {
          "docs": {
            "stability": "experimental"
          },
          "locationInModule": {
            "filename": "lib/compliance.ts",
            "line": 1394
          },
          "name": "hello"
        }
      ],
      "name": "PublicClass"
    },
    "jsii-calc.PythonReservedWords": {
      "assembly": "jsii-calc",
      "docs": {
        "stability": "experimental"
      },
      "fqn": "jsii-calc.PythonReservedWords",
      "initializer": {},
      "kind": "class",
      "locationInModule": {
        "filename": "lib/compliance.ts",
        "line": 896
      },
      "methods": [
        {
          "docs": {
            "stability": "experimental"
          },
          "locationInModule": {
            "filename": "lib/compliance.ts",
            "line": 898
          },
          "name": "and"
        },
        {
          "docs": {
            "stability": "experimental"
          },
          "locationInModule": {
            "filename": "lib/compliance.ts",
            "line": 900
          },
          "name": "as"
        },
        {
          "docs": {
            "stability": "experimental"
          },
          "locationInModule": {
            "filename": "lib/compliance.ts",
            "line": 902
          },
          "name": "assert"
        },
        {
          "docs": {
            "stability": "experimental"
          },
          "locationInModule": {
            "filename": "lib/compliance.ts",
            "line": 904
          },
          "name": "async"
        },
        {
          "docs": {
            "stability": "experimental"
          },
          "locationInModule": {
            "filename": "lib/compliance.ts",
            "line": 906
          },
          "name": "await"
        },
        {
          "docs": {
            "stability": "experimental"
          },
          "locationInModule": {
            "filename": "lib/compliance.ts",
            "line": 908
          },
          "name": "break"
        },
        {
          "docs": {
            "stability": "experimental"
          },
          "locationInModule": {
            "filename": "lib/compliance.ts",
            "line": 910
          },
          "name": "class"
        },
        {
          "docs": {
            "stability": "experimental"
          },
          "locationInModule": {
            "filename": "lib/compliance.ts",
            "line": 912
          },
          "name": "continue"
        },
        {
          "docs": {
            "stability": "experimental"
          },
          "locationInModule": {
            "filename": "lib/compliance.ts",
            "line": 914
          },
          "name": "def"
        },
        {
          "docs": {
            "stability": "experimental"
          },
          "locationInModule": {
            "filename": "lib/compliance.ts",
            "line": 916
          },
          "name": "del"
        },
        {
          "docs": {
            "stability": "experimental"
          },
          "locationInModule": {
            "filename": "lib/compliance.ts",
            "line": 918
          },
          "name": "elif"
        },
        {
          "docs": {
            "stability": "experimental"
          },
          "locationInModule": {
            "filename": "lib/compliance.ts",
            "line": 920
          },
          "name": "else"
        },
        {
          "docs": {
            "stability": "experimental"
          },
          "locationInModule": {
            "filename": "lib/compliance.ts",
            "line": 922
          },
          "name": "except"
        },
        {
          "docs": {
            "stability": "experimental"
          },
          "locationInModule": {
            "filename": "lib/compliance.ts",
            "line": 924
          },
          "name": "finally"
        },
        {
          "docs": {
            "stability": "experimental"
          },
          "locationInModule": {
            "filename": "lib/compliance.ts",
            "line": 926
          },
          "name": "for"
        },
        {
          "docs": {
            "stability": "experimental"
          },
          "locationInModule": {
            "filename": "lib/compliance.ts",
            "line": 928
          },
          "name": "from"
        },
        {
          "docs": {
            "stability": "experimental"
          },
          "locationInModule": {
            "filename": "lib/compliance.ts",
            "line": 930
          },
          "name": "global"
        },
        {
          "docs": {
            "stability": "experimental"
          },
          "locationInModule": {
            "filename": "lib/compliance.ts",
            "line": 932
          },
          "name": "if"
        },
        {
          "docs": {
            "stability": "experimental"
          },
          "locationInModule": {
            "filename": "lib/compliance.ts",
            "line": 934
          },
          "name": "import"
        },
        {
          "docs": {
            "stability": "experimental"
          },
          "locationInModule": {
            "filename": "lib/compliance.ts",
            "line": 936
          },
          "name": "in"
        },
        {
          "docs": {
            "stability": "experimental"
          },
          "locationInModule": {
            "filename": "lib/compliance.ts",
            "line": 938
          },
          "name": "is"
        },
        {
          "docs": {
            "stability": "experimental"
          },
          "locationInModule": {
            "filename": "lib/compliance.ts",
            "line": 940
          },
          "name": "lambda"
        },
        {
          "docs": {
            "stability": "experimental"
          },
          "locationInModule": {
            "filename": "lib/compliance.ts",
            "line": 942
          },
          "name": "nonlocal"
        },
        {
          "docs": {
            "stability": "experimental"
          },
          "locationInModule": {
            "filename": "lib/compliance.ts",
            "line": 944
          },
          "name": "not"
        },
        {
          "docs": {
            "stability": "experimental"
          },
          "locationInModule": {
            "filename": "lib/compliance.ts",
            "line": 946
          },
          "name": "or"
        },
        {
          "docs": {
            "stability": "experimental"
          },
          "locationInModule": {
            "filename": "lib/compliance.ts",
            "line": 948
          },
          "name": "pass"
        },
        {
          "docs": {
            "stability": "experimental"
          },
          "locationInModule": {
            "filename": "lib/compliance.ts",
            "line": 950
          },
          "name": "raise"
        },
        {
          "docs": {
            "stability": "experimental"
          },
          "locationInModule": {
            "filename": "lib/compliance.ts",
            "line": 952
          },
          "name": "return"
        },
        {
          "docs": {
            "stability": "experimental"
          },
          "locationInModule": {
            "filename": "lib/compliance.ts",
            "line": 954
          },
          "name": "try"
        },
        {
          "docs": {
            "stability": "experimental"
          },
          "locationInModule": {
            "filename": "lib/compliance.ts",
            "line": 956
          },
          "name": "while"
        },
        {
          "docs": {
            "stability": "experimental"
          },
          "locationInModule": {
            "filename": "lib/compliance.ts",
            "line": 958
          },
          "name": "with"
        },
        {
          "docs": {
            "stability": "experimental"
          },
          "locationInModule": {
            "filename": "lib/compliance.ts",
            "line": 960
          },
          "name": "yield"
        }
      ],
      "name": "PythonReservedWords"
    },
    "jsii-calc.PythonSelf.ClassWithSelf": {
      "assembly": "jsii-calc",
      "docs": {
        "stability": "experimental"
      },
      "fqn": "jsii-calc.PythonSelf.ClassWithSelf",
      "initializer": {
        "docs": {
          "stability": "experimental"
        },
        "parameters": [
          {
            "name": "self",
            "type": {
              "primitive": "string"
            }
          }
        ]
      },
      "kind": "class",
      "locationInModule": {
        "filename": "lib/compliance.ts",
        "line": 967
      },
      "methods": [
        {
          "docs": {
            "stability": "experimental"
          },
          "locationInModule": {
            "filename": "lib/compliance.ts",
            "line": 970
          },
          "name": "method",
          "parameters": [
            {
              "name": "self",
              "type": {
                "primitive": "number"
              }
            }
          ],
          "returns": {
            "type": {
              "primitive": "string"
            }
          }
        }
      ],
      "name": "ClassWithSelf",
      "namespace": "PythonSelf",
      "properties": [
        {
          "docs": {
            "stability": "experimental"
          },
          "immutable": true,
          "locationInModule": {
            "filename": "lib/compliance.ts",
            "line": 968
          },
          "name": "self",
          "type": {
            "primitive": "string"
          }
        }
      ]
    },
    "jsii-calc.PythonSelf.ClassWithSelfKwarg": {
      "assembly": "jsii-calc",
      "docs": {
        "stability": "experimental"
      },
      "fqn": "jsii-calc.PythonSelf.ClassWithSelfKwarg",
      "initializer": {
        "docs": {
          "stability": "experimental"
        },
        "parameters": [
          {
            "name": "props",
            "type": {
              "fqn": "jsii-calc.PythonSelf.StructWithSelf"
            }
          }
        ]
      },
      "kind": "class",
      "locationInModule": {
        "filename": "lib/compliance.ts",
        "line": 975
      },
      "name": "ClassWithSelfKwarg",
      "namespace": "PythonSelf",
      "properties": [
        {
          "docs": {
            "stability": "experimental"
          },
          "immutable": true,
          "locationInModule": {
            "filename": "lib/compliance.ts",
            "line": 976
          },
          "name": "props",
          "type": {
            "fqn": "jsii-calc.PythonSelf.StructWithSelf"
          }
        }
      ]
    },
    "jsii-calc.PythonSelf.IInterfaceWithSelf": {
      "assembly": "jsii-calc",
      "docs": {
        "stability": "experimental"
      },
      "fqn": "jsii-calc.PythonSelf.IInterfaceWithSelf",
      "kind": "interface",
      "locationInModule": {
        "filename": "lib/compliance.ts",
        "line": 983
      },
      "methods": [
        {
          "abstract": true,
          "docs": {
            "stability": "experimental"
          },
          "locationInModule": {
            "filename": "lib/compliance.ts",
            "line": 984
          },
          "name": "method",
          "parameters": [
            {
              "name": "self",
              "type": {
                "primitive": "number"
              }
            }
          ],
          "returns": {
            "type": {
              "primitive": "string"
            }
          }
        }
      ],
      "name": "IInterfaceWithSelf",
      "namespace": "PythonSelf"
    },
    "jsii-calc.PythonSelf.StructWithSelf": {
      "assembly": "jsii-calc",
      "datatype": true,
      "docs": {
        "stability": "experimental"
      },
      "fqn": "jsii-calc.PythonSelf.StructWithSelf",
      "kind": "interface",
      "locationInModule": {
        "filename": "lib/compliance.ts",
        "line": 979
      },
      "name": "StructWithSelf",
      "namespace": "PythonSelf",
      "properties": [
        {
          "abstract": true,
          "docs": {
            "stability": "experimental"
          },
          "immutable": true,
          "locationInModule": {
            "filename": "lib/compliance.ts",
            "line": 980
          },
          "name": "self",
          "type": {
            "primitive": "string"
          }
        }
      ]
    },
    "jsii-calc.ReferenceEnumFromScopedPackage": {
      "assembly": "jsii-calc",
      "docs": {
        "stability": "experimental",
        "summary": "See awslabs/jsii#138."
      },
      "fqn": "jsii-calc.ReferenceEnumFromScopedPackage",
      "initializer": {},
      "kind": "class",
      "locationInModule": {
        "filename": "lib/compliance.ts",
        "line": 1057
      },
      "methods": [
        {
          "docs": {
            "stability": "experimental"
          },
          "locationInModule": {
            "filename": "lib/compliance.ts",
            "line": 1060
          },
          "name": "loadFoo",
          "returns": {
            "optional": true,
            "type": {
              "fqn": "@scope/jsii-calc-lib.EnumFromScopedModule"
            }
          }
        },
        {
          "docs": {
            "stability": "experimental"
          },
          "locationInModule": {
            "filename": "lib/compliance.ts",
            "line": 1064
          },
          "name": "saveFoo",
          "parameters": [
            {
              "name": "value",
              "type": {
                "fqn": "@scope/jsii-calc-lib.EnumFromScopedModule"
              }
            }
          ]
        }
      ],
      "name": "ReferenceEnumFromScopedPackage",
      "properties": [
        {
          "docs": {
            "stability": "experimental"
          },
          "locationInModule": {
            "filename": "lib/compliance.ts",
            "line": 1058
          },
          "name": "foo",
          "optional": true,
          "type": {
            "fqn": "@scope/jsii-calc-lib.EnumFromScopedModule"
          }
        }
      ]
    },
    "jsii-calc.ReturnsPrivateImplementationOfInterface": {
      "assembly": "jsii-calc",
      "docs": {
        "returns": "an instance of an un-exported class that extends `ExportedBaseClass`, declared as `IPrivatelyImplemented`.",
        "see": "https://github.com/aws/jsii/issues/320",
        "stability": "experimental",
        "summary": "Helps ensure the JSII kernel & runtime cooperate correctly when an un-exported instance of a class is returned with a declared type that is an exported interface, and the instance inherits from an exported class."
      },
      "fqn": "jsii-calc.ReturnsPrivateImplementationOfInterface",
      "initializer": {},
      "kind": "class",
      "locationInModule": {
        "filename": "lib/compliance.ts",
        "line": 1348
      },
      "name": "ReturnsPrivateImplementationOfInterface",
      "properties": [
        {
          "docs": {
            "stability": "experimental"
          },
          "immutable": true,
          "locationInModule": {
            "filename": "lib/compliance.ts",
            "line": 1349
          },
          "name": "privateImplementation",
          "type": {
            "fqn": "jsii-calc.IPrivatelyImplemented"
          }
        }
      ]
    },
    "jsii-calc.RootStruct": {
      "assembly": "jsii-calc",
      "datatype": true,
      "docs": {
        "remarks": "This is cheating with the (current) declared types, but this is the \"more\nidiomatic\" way for Pythonists.",
        "stability": "experimental",
        "summary": "This is here to check that we can pass a nested struct into a kwargs by specifying it as an in-line dictionary."
      },
      "fqn": "jsii-calc.RootStruct",
      "kind": "interface",
      "locationInModule": {
        "filename": "lib/compliance.ts",
        "line": 2209
      },
      "name": "RootStruct",
      "properties": [
        {
          "abstract": true,
          "docs": {
            "stability": "experimental",
            "summary": "May not be empty."
          },
          "immutable": true,
          "locationInModule": {
            "filename": "lib/compliance.ts",
            "line": 2213
          },
          "name": "stringProp",
          "type": {
            "primitive": "string"
          }
        },
        {
          "abstract": true,
          "docs": {
            "stability": "experimental"
          },
          "immutable": true,
          "locationInModule": {
            "filename": "lib/compliance.ts",
            "line": 2214
          },
          "name": "nestedStruct",
          "optional": true,
          "type": {
            "fqn": "jsii-calc.NestedStruct"
          }
        }
      ]
    },
    "jsii-calc.RootStructValidator": {
      "assembly": "jsii-calc",
      "docs": {
        "stability": "experimental"
      },
      "fqn": "jsii-calc.RootStructValidator",
      "kind": "class",
      "locationInModule": {
        "filename": "lib/compliance.ts",
        "line": 2222
      },
      "methods": [
        {
          "docs": {
            "stability": "experimental"
          },
          "locationInModule": {
            "filename": "lib/compliance.ts",
            "line": 2223
          },
          "name": "validate",
          "parameters": [
            {
              "name": "struct",
              "type": {
                "fqn": "jsii-calc.RootStruct"
              }
            }
          ],
          "static": true
        }
      ],
      "name": "RootStructValidator"
    },
    "jsii-calc.RuntimeTypeChecking": {
      "assembly": "jsii-calc",
      "docs": {
        "stability": "experimental"
      },
      "fqn": "jsii-calc.RuntimeTypeChecking",
      "initializer": {},
      "kind": "class",
      "locationInModule": {
        "filename": "lib/compliance.ts",
        "line": 274
      },
      "methods": [
        {
          "docs": {
            "stability": "experimental"
          },
          "locationInModule": {
            "filename": "lib/compliance.ts",
            "line": 284
          },
          "name": "methodWithDefaultedArguments",
          "parameters": [
            {
              "name": "arg1",
              "optional": true,
              "type": {
                "primitive": "number"
              }
            },
            {
              "name": "arg2",
              "optional": true,
              "type": {
                "primitive": "string"
              }
            },
            {
              "name": "arg3",
              "optional": true,
              "type": {
                "primitive": "date"
              }
            }
          ]
        },
        {
          "docs": {
            "stability": "experimental"
          },
          "locationInModule": {
            "filename": "lib/compliance.ts",
            "line": 290
          },
          "name": "methodWithOptionalAnyArgument",
          "parameters": [
            {
              "name": "arg",
              "optional": true,
              "type": {
                "primitive": "any"
              }
            }
          ]
        },
        {
          "docs": {
            "stability": "experimental",
            "summary": "Used to verify verification of number of method arguments."
          },
          "locationInModule": {
            "filename": "lib/compliance.ts",
            "line": 278
          },
          "name": "methodWithOptionalArguments",
          "parameters": [
            {
              "name": "arg1",
              "type": {
                "primitive": "number"
              }
            },
            {
              "name": "arg2",
              "type": {
                "primitive": "string"
              }
            },
            {
              "name": "arg3",
              "optional": true,
              "type": {
                "primitive": "date"
              }
            }
          ]
        }
      ],
      "name": "RuntimeTypeChecking"
    },
    "jsii-calc.SecondLevelStruct": {
      "assembly": "jsii-calc",
      "datatype": true,
      "docs": {
        "stability": "experimental"
      },
      "fqn": "jsii-calc.SecondLevelStruct",
      "kind": "interface",
      "locationInModule": {
        "filename": "lib/compliance.ts",
        "line": 1824
      },
      "name": "SecondLevelStruct",
      "properties": [
        {
          "abstract": true,
          "docs": {
            "stability": "experimental",
            "summary": "It's long and required."
          },
          "immutable": true,
          "locationInModule": {
            "filename": "lib/compliance.ts",
            "line": 1828
          },
          "name": "deeperRequiredProp",
          "type": {
            "primitive": "string"
          }
        },
        {
          "abstract": true,
          "docs": {
            "stability": "experimental",
            "summary": "It's long, but you'll almost never pass it."
          },
          "immutable": true,
          "locationInModule": {
            "filename": "lib/compliance.ts",
            "line": 1833
          },
          "name": "deeperOptionalProp",
          "optional": true,
          "type": {
            "primitive": "string"
          }
        }
      ]
    },
    "jsii-calc.SingleInstanceTwoTypes": {
      "assembly": "jsii-calc",
      "docs": {
        "remarks": "JSII clients can instantiate 2 different strongly-typed wrappers for the same\nobject. Unfortunately, this will break object equality, but if we didn't do\nthis it would break runtime type checks in the JVM or CLR.",
        "stability": "experimental",
        "summary": "Test that a single instance can be returned under two different FQNs."
      },
      "fqn": "jsii-calc.SingleInstanceTwoTypes",
      "initializer": {},
      "kind": "class",
      "locationInModule": {
        "filename": "lib/compliance.ts",
        "line": 1455
      },
      "methods": [
        {
          "docs": {
            "stability": "experimental"
          },
          "locationInModule": {
            "filename": "lib/compliance.ts",
            "line": 1458
          },
          "name": "interface1",
          "returns": {
            "type": {
              "fqn": "jsii-calc.InbetweenClass"
            }
          }
        },
        {
          "docs": {
            "stability": "experimental"
          },
          "locationInModule": {
            "filename": "lib/compliance.ts",
            "line": 1462
          },
          "name": "interface2",
          "returns": {
            "type": {
              "fqn": "jsii-calc.IPublicInterface"
            }
          }
        }
      ],
      "name": "SingleInstanceTwoTypes"
    },
    "jsii-calc.SingletonInt": {
      "assembly": "jsii-calc",
      "docs": {
        "remarks": "https://github.com/aws/jsii/issues/231",
        "stability": "experimental",
        "summary": "Verifies that singleton enums are handled correctly."
      },
      "fqn": "jsii-calc.SingletonInt",
      "kind": "class",
      "locationInModule": {
        "filename": "lib/compliance.ts",
        "line": 1776
      },
      "methods": [
        {
          "docs": {
            "stability": "experimental"
          },
          "locationInModule": {
            "filename": "lib/compliance.ts",
            "line": 1778
          },
          "name": "isSingletonInt",
          "parameters": [
            {
              "name": "value",
              "type": {
                "primitive": "number"
              }
            }
          ],
          "returns": {
            "type": {
              "primitive": "boolean"
            }
          }
        }
      ],
      "name": "SingletonInt"
    },
    "jsii-calc.SingletonIntEnum": {
      "assembly": "jsii-calc",
      "docs": {
        "stability": "experimental",
        "summary": "A singleton integer."
      },
      "fqn": "jsii-calc.SingletonIntEnum",
      "kind": "enum",
      "locationInModule": {
        "filename": "lib/compliance.ts",
        "line": 1783
      },
      "members": [
        {
          "docs": {
            "stability": "experimental",
            "summary": "Elite!"
          },
          "name": "SINGLETON_INT"
        }
      ],
      "name": "SingletonIntEnum"
    },
    "jsii-calc.SingletonString": {
      "assembly": "jsii-calc",
      "docs": {
        "remarks": "https://github.com/aws/jsii/issues/231",
        "stability": "experimental",
        "summary": "Verifies that singleton enums are handled correctly."
      },
      "fqn": "jsii-calc.SingletonString",
      "kind": "class",
      "locationInModule": {
        "filename": "lib/compliance.ts",
        "line": 1759
      },
      "methods": [
        {
          "docs": {
            "stability": "experimental"
          },
          "locationInModule": {
            "filename": "lib/compliance.ts",
            "line": 1762
          },
          "name": "isSingletonString",
          "parameters": [
            {
              "name": "value",
              "type": {
                "primitive": "string"
              }
            }
          ],
          "returns": {
            "type": {
              "primitive": "boolean"
            }
          }
        }
      ],
      "name": "SingletonString"
    },
    "jsii-calc.SingletonStringEnum": {
      "assembly": "jsii-calc",
      "docs": {
        "stability": "experimental",
        "summary": "A singleton string."
      },
      "fqn": "jsii-calc.SingletonStringEnum",
      "kind": "enum",
      "locationInModule": {
        "filename": "lib/compliance.ts",
        "line": 1767
      },
      "members": [
        {
          "docs": {
            "stability": "experimental",
            "summary": "1337."
          },
          "name": "SINGLETON_STRING"
        }
      ],
      "name": "SingletonStringEnum"
    },
    "jsii-calc.SmellyStruct": {
      "assembly": "jsii-calc",
      "datatype": true,
      "docs": {
        "stability": "experimental"
      },
      "fqn": "jsii-calc.SmellyStruct",
      "kind": "interface",
      "locationInModule": {
        "filename": "lib/calculator.ts",
        "line": 393
      },
      "name": "SmellyStruct",
      "properties": [
        {
          "abstract": true,
          "docs": {
            "stability": "experimental"
          },
          "immutable": true,
          "locationInModule": {
            "filename": "lib/calculator.ts",
            "line": 394
          },
          "name": "property",
          "type": {
            "primitive": "string"
          }
        },
        {
          "abstract": true,
          "docs": {
            "stability": "experimental"
          },
          "immutable": true,
          "locationInModule": {
            "filename": "lib/calculator.ts",
            "line": 395
          },
          "name": "yetAnoterOne",
          "type": {
            "primitive": "boolean"
          }
        }
      ]
    },
    "jsii-calc.SomeTypeJsii976": {
      "assembly": "jsii-calc",
      "docs": {
        "stability": "experimental"
      },
      "fqn": "jsii-calc.SomeTypeJsii976",
      "initializer": {},
      "kind": "class",
      "locationInModule": {
        "filename": "lib/compliance.ts",
        "line": 2246
      },
      "methods": [
        {
          "docs": {
            "stability": "experimental"
          },
          "locationInModule": {
            "filename": "lib/compliance.ts",
            "line": 2256
          },
          "name": "returnAnonymous",
          "returns": {
            "type": {
              "primitive": "any"
            }
          },
          "static": true
        },
        {
          "docs": {
            "stability": "experimental"
          },
          "locationInModule": {
            "filename": "lib/compliance.ts",
            "line": 2248
          },
          "name": "returnReturn",
          "returns": {
            "type": {
              "fqn": "jsii-calc.IReturnJsii976"
            }
          },
          "static": true
        }
      ],
      "name": "SomeTypeJsii976"
    },
    "jsii-calc.StableClass": {
      "assembly": "jsii-calc",
      "docs": {
        "stability": "stable"
      },
      "fqn": "jsii-calc.StableClass",
      "initializer": {
        "docs": {
          "stability": "stable"
        },
        "parameters": [
          {
            "name": "readonlyString",
            "type": {
              "primitive": "string"
            }
          },
          {
            "name": "mutableNumber",
            "optional": true,
            "type": {
              "primitive": "number"
            }
          }
        ]
      },
      "kind": "class",
      "locationInModule": {
        "filename": "lib/stability.ts",
        "line": 51
      },
      "methods": [
        {
          "docs": {
            "stability": "stable"
          },
          "locationInModule": {
            "filename": "lib/stability.ts",
            "line": 62
          },
          "name": "method"
        }
      ],
      "name": "StableClass",
      "properties": [
        {
          "docs": {
            "stability": "stable"
          },
          "immutable": true,
          "locationInModule": {
            "filename": "lib/stability.ts",
            "line": 53
          },
          "name": "readonlyProperty",
          "type": {
            "primitive": "string"
          }
        },
        {
          "docs": {
            "stability": "stable"
          },
          "locationInModule": {
            "filename": "lib/stability.ts",
            "line": 55
          },
          "name": "mutableProperty",
          "optional": true,
          "type": {
            "primitive": "number"
          }
        }
      ]
    },
    "jsii-calc.StableEnum": {
      "assembly": "jsii-calc",
      "docs": {
        "stability": "stable"
      },
      "fqn": "jsii-calc.StableEnum",
      "kind": "enum",
      "locationInModule": {
        "filename": "lib/stability.ts",
        "line": 65
      },
      "members": [
        {
          "docs": {
            "stability": "stable"
          },
          "name": "OPTION_A"
        },
        {
          "docs": {
            "stability": "stable"
          },
          "name": "OPTION_B"
        }
      ],
      "name": "StableEnum"
    },
    "jsii-calc.StableStruct": {
      "assembly": "jsii-calc",
      "datatype": true,
      "docs": {
        "stability": "stable"
      },
      "fqn": "jsii-calc.StableStruct",
      "kind": "interface",
      "locationInModule": {
        "filename": "lib/stability.ts",
        "line": 39
      },
      "name": "StableStruct",
      "properties": [
        {
          "abstract": true,
          "docs": {
            "stability": "stable"
          },
          "immutable": true,
          "locationInModule": {
            "filename": "lib/stability.ts",
            "line": 41
          },
          "name": "readonlyProperty",
          "type": {
            "primitive": "string"
          }
        }
      ]
    },
    "jsii-calc.StaticContext": {
      "assembly": "jsii-calc",
      "docs": {
        "remarks": "https://github.com/awslabs/aws-cdk/issues/2304",
        "stability": "experimental",
        "summary": "This is used to validate the ability to use `this` from within a static context."
      },
      "fqn": "jsii-calc.StaticContext",
      "kind": "class",
      "locationInModule": {
        "filename": "lib/compliance.ts",
        "line": 1702
      },
      "methods": [
        {
          "docs": {
            "stability": "experimental"
          },
          "locationInModule": {
            "filename": "lib/compliance.ts",
            "line": 1705
          },
          "name": "canAccessStaticContext",
          "returns": {
            "type": {
              "primitive": "boolean"
            }
          },
          "static": true
        }
      ],
      "name": "StaticContext",
      "properties": [
        {
          "docs": {
            "stability": "experimental"
          },
          "locationInModule": {
            "filename": "lib/compliance.ts",
            "line": 1713
          },
          "name": "staticVariable",
          "static": true,
          "type": {
            "primitive": "boolean"
          }
        }
      ]
    },
    "jsii-calc.Statics": {
      "assembly": "jsii-calc",
      "docs": {
        "stability": "experimental"
      },
      "fqn": "jsii-calc.Statics",
      "initializer": {
        "docs": {
          "stability": "experimental"
        },
        "parameters": [
          {
            "name": "value",
            "type": {
              "primitive": "string"
            }
          }
        ]
      },
      "kind": "class",
      "locationInModule": {
        "filename": "lib/compliance.ts",
        "line": 681
      },
      "methods": [
        {
          "docs": {
            "stability": "experimental",
            "summary": "Jsdocs for static method."
          },
          "locationInModule": {
            "filename": "lib/compliance.ts",
            "line": 689
          },
          "name": "staticMethod",
          "parameters": [
            {
              "docs": {
                "summary": "The name of the person to say hello to."
              },
              "name": "name",
              "type": {
                "primitive": "string"
              }
            }
          ],
          "returns": {
            "type": {
              "primitive": "string"
            }
          },
          "static": true
        },
        {
          "docs": {
            "stability": "experimental"
          },
          "locationInModule": {
            "filename": "lib/compliance.ts",
            "line": 693
          },
          "name": "justMethod",
          "returns": {
            "type": {
              "primitive": "string"
            }
          }
        }
      ],
      "name": "Statics",
      "properties": [
        {
          "const": true,
          "docs": {
            "stability": "experimental",
            "summary": "Constants may also use all-caps."
          },
          "immutable": true,
          "locationInModule": {
            "filename": "lib/compliance.ts",
            "line": 705
          },
          "name": "BAR",
          "static": true,
          "type": {
            "primitive": "number"
          }
        },
        {
          "const": true,
          "docs": {
            "stability": "experimental"
          },
          "immutable": true,
          "locationInModule": {
            "filename": "lib/compliance.ts",
            "line": 732
          },
          "name": "ConstObj",
          "static": true,
          "type": {
            "fqn": "jsii-calc.DoubleTrouble"
          }
        },
        {
          "const": true,
          "docs": {
            "stability": "experimental",
            "summary": "Jsdocs for static property."
          },
          "immutable": true,
          "locationInModule": {
            "filename": "lib/compliance.ts",
            "line": 700
          },
          "name": "Foo",
          "static": true,
          "type": {
            "primitive": "string"
          }
        },
        {
          "const": true,
          "docs": {
            "stability": "experimental",
            "summary": "Constants can also use camelCase."
          },
          "immutable": true,
          "locationInModule": {
            "filename": "lib/compliance.ts",
            "line": 710
          },
          "name": "zooBar",
          "static": true,
          "type": {
            "collection": {
              "elementtype": {
                "primitive": "string"
              },
              "kind": "map"
            }
          }
        },
        {
          "docs": {
            "remarks": "Jsdocs for static setter.",
            "stability": "experimental",
            "summary": "Jsdocs for static getter."
          },
          "locationInModule": {
            "filename": "lib/compliance.ts",
            "line": 717
          },
          "name": "instance",
          "static": true,
          "type": {
            "fqn": "jsii-calc.Statics"
          }
        },
        {
          "docs": {
            "stability": "experimental"
          },
          "locationInModule": {
            "filename": "lib/compliance.ts",
            "line": 731
          },
          "name": "nonConstStatic",
          "static": true,
          "type": {
            "primitive": "number"
          }
        },
        {
          "docs": {
            "stability": "experimental"
          },
          "immutable": true,
          "locationInModule": {
            "filename": "lib/compliance.ts",
            "line": 682
          },
          "name": "value",
          "type": {
            "primitive": "string"
          }
        }
      ]
    },
    "jsii-calc.StringEnum": {
      "assembly": "jsii-calc",
      "docs": {
        "stability": "experimental"
      },
      "fqn": "jsii-calc.StringEnum",
      "kind": "enum",
      "locationInModule": {
        "filename": "lib/compliance.ts",
        "line": 28
      },
      "members": [
        {
          "docs": {
            "stability": "experimental"
          },
          "name": "A"
        },
        {
          "docs": {
            "stability": "experimental"
          },
          "name": "B"
        },
        {
          "docs": {
            "stability": "experimental"
          },
          "name": "C"
        }
      ],
      "name": "StringEnum"
    },
    "jsii-calc.StripInternal": {
      "assembly": "jsii-calc",
      "docs": {
        "stability": "experimental"
      },
      "fqn": "jsii-calc.StripInternal",
      "initializer": {},
      "kind": "class",
      "locationInModule": {
        "filename": "lib/compliance.ts",
        "line": 1505
      },
      "name": "StripInternal",
      "properties": [
        {
          "docs": {
            "stability": "experimental"
          },
          "locationInModule": {
            "filename": "lib/compliance.ts",
            "line": 1506
          },
          "name": "youSeeMe",
          "type": {
            "primitive": "string"
          }
        }
      ]
    },
    "jsii-calc.StructA": {
      "assembly": "jsii-calc",
      "datatype": true,
      "docs": {
        "stability": "experimental",
        "summary": "We can serialize and deserialize structs without silently ignoring optional fields."
      },
      "fqn": "jsii-calc.StructA",
      "kind": "interface",
      "locationInModule": {
        "filename": "lib/compliance.ts",
        "line": 2028
      },
      "name": "StructA",
      "properties": [
        {
          "abstract": true,
          "docs": {
            "stability": "experimental"
          },
          "immutable": true,
          "locationInModule": {
            "filename": "lib/compliance.ts",
            "line": 2029
          },
          "name": "requiredString",
          "type": {
            "primitive": "string"
          }
        },
        {
          "abstract": true,
          "docs": {
            "stability": "experimental"
          },
          "immutable": true,
          "locationInModule": {
            "filename": "lib/compliance.ts",
            "line": 2031
          },
          "name": "optionalNumber",
          "optional": true,
          "type": {
            "primitive": "number"
          }
        },
        {
          "abstract": true,
          "docs": {
            "stability": "experimental"
          },
          "immutable": true,
          "locationInModule": {
            "filename": "lib/compliance.ts",
            "line": 2030
          },
          "name": "optionalString",
          "optional": true,
          "type": {
            "primitive": "string"
          }
        }
      ]
    },
    "jsii-calc.StructB": {
      "assembly": "jsii-calc",
      "datatype": true,
      "docs": {
        "stability": "experimental",
        "summary": "This intentionally overlaps with StructA (where only requiredString is provided) to test htat the kernel properly disambiguates those."
      },
      "fqn": "jsii-calc.StructB",
      "kind": "interface",
      "locationInModule": {
        "filename": "lib/compliance.ts",
        "line": 2037
      },
      "name": "StructB",
      "properties": [
        {
          "abstract": true,
          "docs": {
            "stability": "experimental"
          },
          "immutable": true,
          "locationInModule": {
            "filename": "lib/compliance.ts",
            "line": 2038
          },
          "name": "requiredString",
          "type": {
            "primitive": "string"
          }
        },
        {
          "abstract": true,
          "docs": {
            "stability": "experimental"
          },
          "immutable": true,
          "locationInModule": {
            "filename": "lib/compliance.ts",
            "line": 2039
          },
          "name": "optionalBoolean",
          "optional": true,
          "type": {
            "primitive": "boolean"
          }
        },
        {
          "abstract": true,
          "docs": {
            "stability": "experimental"
          },
          "immutable": true,
          "locationInModule": {
            "filename": "lib/compliance.ts",
            "line": 2040
          },
          "name": "optionalStructA",
          "optional": true,
          "type": {
            "fqn": "jsii-calc.StructA"
          }
        }
      ]
    },
    "jsii-calc.StructParameterType": {
      "assembly": "jsii-calc",
      "datatype": true,
      "docs": {
        "remarks": "See: https://github.com/aws/aws-cdk/issues/4302",
        "stability": "experimental",
        "summary": "Verifies that, in languages that do keyword lifting (e.g: Python), having a struct member with the same name as a positional parameter results in the correct code being emitted."
      },
      "fqn": "jsii-calc.StructParameterType",
      "kind": "interface",
      "locationInModule": {
        "filename": "lib/compliance.ts",
        "line": 2446
      },
      "name": "StructParameterType",
      "properties": [
        {
          "abstract": true,
          "docs": {
            "stability": "experimental"
          },
          "immutable": true,
          "locationInModule": {
            "filename": "lib/compliance.ts",
            "line": 2447
          },
          "name": "scope",
          "type": {
            "primitive": "string"
          }
        },
        {
          "abstract": true,
          "docs": {
            "stability": "experimental"
          },
          "immutable": true,
          "locationInModule": {
            "filename": "lib/compliance.ts",
            "line": 2448
          },
          "name": "props",
          "optional": true,
          "type": {
            "primitive": "boolean"
          }
        }
      ]
    },
    "jsii-calc.StructPassing": {
      "assembly": "jsii-calc",
      "docs": {
        "stability": "external",
        "summary": "Just because we can."
      },
      "fqn": "jsii-calc.StructPassing",
      "initializer": {},
      "kind": "class",
      "locationInModule": {
        "filename": "lib/compliance.ts",
        "line": 1878
      },
      "methods": [
        {
          "docs": {
            "stability": "external"
          },
          "locationInModule": {
            "filename": "lib/compliance.ts",
            "line": 1887
          },
          "name": "howManyVarArgsDidIPass",
          "parameters": [
            {
              "name": "_positional",
              "type": {
                "primitive": "number"
              }
            },
            {
              "name": "inputs",
              "type": {
                "fqn": "jsii-calc.TopLevelStruct"
              },
              "variadic": true
            }
          ],
          "returns": {
            "type": {
              "primitive": "number"
            }
          },
          "static": true,
          "variadic": true
        },
        {
          "docs": {
            "stability": "external"
          },
          "locationInModule": {
            "filename": "lib/compliance.ts",
            "line": 1879
          },
          "name": "roundTrip",
          "parameters": [
            {
              "name": "_positional",
              "type": {
                "primitive": "number"
              }
            },
            {
              "name": "input",
              "type": {
                "fqn": "jsii-calc.TopLevelStruct"
              }
            }
          ],
          "returns": {
            "type": {
              "fqn": "jsii-calc.TopLevelStruct"
            }
          },
          "static": true
        }
      ],
      "name": "StructPassing"
    },
    "jsii-calc.StructUnionConsumer": {
      "assembly": "jsii-calc",
      "docs": {
        "stability": "experimental"
      },
      "fqn": "jsii-calc.StructUnionConsumer",
      "kind": "class",
      "locationInModule": {
        "filename": "lib/compliance.ts",
        "line": 2042
      },
      "methods": [
        {
          "docs": {
            "stability": "experimental"
          },
          "locationInModule": {
            "filename": "lib/compliance.ts",
            "line": 2043
          },
          "name": "isStructA",
          "parameters": [
            {
              "name": "struct",
              "type": {
                "union": {
                  "types": [
                    {
                      "fqn": "jsii-calc.StructA"
                    },
                    {
                      "fqn": "jsii-calc.StructB"
                    }
                  ]
                }
              }
            }
          ],
          "returns": {
            "type": {
              "primitive": "boolean"
            }
          },
          "static": true
        },
        {
          "docs": {
            "stability": "experimental"
          },
          "locationInModule": {
            "filename": "lib/compliance.ts",
            "line": 2053
          },
          "name": "isStructB",
          "parameters": [
            {
              "name": "struct",
              "type": {
                "union": {
                  "types": [
                    {
                      "fqn": "jsii-calc.StructA"
                    },
                    {
                      "fqn": "jsii-calc.StructB"
                    }
                  ]
                }
              }
            }
          ],
          "returns": {
            "type": {
              "primitive": "boolean"
            }
          },
          "static": true
        }
      ],
      "name": "StructUnionConsumer"
    },
    "jsii-calc.StructWithJavaReservedWords": {
      "assembly": "jsii-calc",
      "datatype": true,
      "docs": {
        "stability": "experimental"
      },
      "fqn": "jsii-calc.StructWithJavaReservedWords",
      "kind": "interface",
      "locationInModule": {
        "filename": "lib/compliance.ts",
        "line": 1852
      },
      "name": "StructWithJavaReservedWords",
      "properties": [
        {
          "abstract": true,
          "docs": {
            "stability": "experimental"
          },
          "immutable": true,
          "locationInModule": {
            "filename": "lib/compliance.ts",
            "line": 1853
          },
          "name": "default",
          "type": {
            "primitive": "string"
          }
        },
        {
          "abstract": true,
          "docs": {
            "stability": "experimental"
          },
          "immutable": true,
          "locationInModule": {
            "filename": "lib/compliance.ts",
            "line": 1854
          },
          "name": "assert",
          "optional": true,
          "type": {
            "primitive": "string"
          }
        },
        {
          "abstract": true,
          "docs": {
            "stability": "experimental"
          },
          "immutable": true,
          "locationInModule": {
            "filename": "lib/compliance.ts",
            "line": 1857
          },
          "name": "result",
          "optional": true,
          "type": {
            "primitive": "string"
          }
        },
        {
          "abstract": true,
          "docs": {
            "stability": "experimental"
          },
          "immutable": true,
          "locationInModule": {
            "filename": "lib/compliance.ts",
            "line": 1858
          },
          "name": "that",
          "optional": true,
          "type": {
            "primitive": "string"
          }
        }
      ]
    },
    "jsii-calc.Sum": {
      "assembly": "jsii-calc",
      "base": "jsii-calc.composition.CompositeOperation",
      "docs": {
        "stability": "experimental",
        "summary": "An operation that sums multiple values."
      },
      "fqn": "jsii-calc.Sum",
      "initializer": {
        "docs": {
          "stability": "experimental"
        }
      },
      "kind": "class",
      "locationInModule": {
        "filename": "lib/calculator.ts",
        "line": 186
      },
      "name": "Sum",
      "properties": [
        {
          "docs": {
            "remarks": "Must be implemented by derived classes.",
            "stability": "experimental",
            "summary": "The expression that this operation consists of."
          },
          "immutable": true,
          "locationInModule": {
            "filename": "lib/calculator.ts",
            "line": 199
          },
          "name": "expression",
          "overrides": "jsii-calc.composition.CompositeOperation",
          "type": {
            "fqn": "@scope/jsii-calc-lib.Value"
          }
        },
        {
          "docs": {
            "stability": "experimental",
            "summary": "The parts to sum."
          },
          "locationInModule": {
            "filename": "lib/calculator.ts",
            "line": 191
          },
          "name": "parts",
          "type": {
            "collection": {
              "elementtype": {
                "fqn": "@scope/jsii-calc-lib.Value"
              },
              "kind": "array"
            }
          }
        }
      ]
    },
    "jsii-calc.SupportsNiceJavaBuilder": {
      "assembly": "jsii-calc",
      "base": "jsii-calc.SupportsNiceJavaBuilderWithRequiredProps",
      "docs": {
        "stability": "experimental"
      },
      "fqn": "jsii-calc.SupportsNiceJavaBuilder",
      "initializer": {
        "docs": {
          "stability": "experimental"
        },
        "parameters": [
          {
            "docs": {
              "summary": "some identifier."
            },
            "name": "id",
            "type": {
              "primitive": "number"
            }
          },
          {
            "docs": {
              "summary": "the default value of `bar`."
            },
            "name": "defaultBar",
            "optional": true,
            "type": {
              "primitive": "number"
            }
          },
          {
            "docs": {
              "summary": "some props once can provide."
            },
            "name": "props",
            "optional": true,
            "type": {
              "fqn": "jsii-calc.SupportsNiceJavaBuilderProps"
            }
          },
          {
            "docs": {
              "summary": "a variadic continuation."
            },
            "name": "rest",
            "type": {
              "primitive": "string"
            },
            "variadic": true
          }
        ],
        "variadic": true
      },
      "kind": "class",
      "locationInModule": {
        "filename": "lib/compliance.ts",
        "line": 1965
      },
      "name": "SupportsNiceJavaBuilder",
      "properties": [
        {
          "docs": {
            "stability": "experimental",
            "summary": "some identifier."
          },
          "immutable": true,
          "locationInModule": {
            "filename": "lib/compliance.ts",
            "line": 1975
          },
          "name": "id",
          "overrides": "jsii-calc.SupportsNiceJavaBuilderWithRequiredProps",
          "type": {
            "primitive": "number"
          }
        },
        {
          "docs": {
            "stability": "experimental"
          },
          "immutable": true,
          "locationInModule": {
            "filename": "lib/compliance.ts",
            "line": 1966
          },
          "name": "rest",
          "type": {
            "collection": {
              "elementtype": {
                "primitive": "string"
              },
              "kind": "array"
            }
          }
        }
      ]
    },
    "jsii-calc.SupportsNiceJavaBuilderProps": {
      "assembly": "jsii-calc",
      "datatype": true,
      "docs": {
        "stability": "experimental"
      },
      "fqn": "jsii-calc.SupportsNiceJavaBuilderProps",
      "kind": "interface",
      "locationInModule": {
        "filename": "lib/compliance.ts",
        "line": 1980
      },
      "name": "SupportsNiceJavaBuilderProps",
      "properties": [
        {
          "abstract": true,
          "docs": {
            "stability": "experimental",
            "summary": "Some number, like 42."
          },
          "immutable": true,
          "locationInModule": {
            "filename": "lib/compliance.ts",
            "line": 1990
          },
          "name": "bar",
          "type": {
            "primitive": "number"
          }
        },
        {
          "abstract": true,
          "docs": {
            "remarks": "But here we are, doing it like we didn't care.",
            "stability": "experimental",
            "summary": "An `id` field here is terrible API design, because the constructor of `SupportsNiceJavaBuilder` already has a parameter named `id`."
          },
          "immutable": true,
          "locationInModule": {
            "filename": "lib/compliance.ts",
            "line": 1985
          },
          "name": "id",
          "optional": true,
          "type": {
            "primitive": "string"
          }
        }
      ]
    },
    "jsii-calc.SupportsNiceJavaBuilderWithRequiredProps": {
      "assembly": "jsii-calc",
      "docs": {
        "stability": "experimental",
        "summary": "We can generate fancy builders in Java for classes which take a mix of positional & struct parameters."
      },
      "fqn": "jsii-calc.SupportsNiceJavaBuilderWithRequiredProps",
      "initializer": {
        "docs": {
          "stability": "experimental"
        },
        "parameters": [
          {
            "docs": {
              "summary": "some identifier of your choice."
            },
            "name": "id",
            "type": {
              "primitive": "number"
            }
          },
          {
            "docs": {
              "summary": "some properties."
            },
            "name": "props",
            "type": {
              "fqn": "jsii-calc.SupportsNiceJavaBuilderProps"
            }
          }
        ]
      },
      "kind": "class",
      "locationInModule": {
        "filename": "lib/compliance.ts",
        "line": 1952
      },
      "name": "SupportsNiceJavaBuilderWithRequiredProps",
      "properties": [
        {
          "docs": {
            "stability": "experimental"
          },
          "immutable": true,
          "locationInModule": {
            "filename": "lib/compliance.ts",
            "line": 1954
          },
          "name": "bar",
          "type": {
            "primitive": "number"
          }
        },
        {
          "docs": {
            "stability": "experimental",
            "summary": "some identifier of your choice."
          },
          "immutable": true,
          "locationInModule": {
            "filename": "lib/compliance.ts",
            "line": 1960
          },
          "name": "id",
          "type": {
            "primitive": "number"
          }
        },
        {
          "docs": {
            "stability": "experimental"
          },
          "immutable": true,
          "locationInModule": {
            "filename": "lib/compliance.ts",
            "line": 1953
          },
          "name": "propId",
          "optional": true,
          "type": {
            "primitive": "string"
          }
        }
      ]
    },
    "jsii-calc.SyncVirtualMethods": {
      "assembly": "jsii-calc",
      "docs": {
        "stability": "experimental"
      },
      "fqn": "jsii-calc.SyncVirtualMethods",
      "initializer": {},
      "kind": "class",
      "locationInModule": {
        "filename": "lib/compliance.ts",
        "line": 360
      },
      "methods": [
        {
          "async": true,
          "docs": {
            "stability": "experimental"
          },
          "locationInModule": {
            "filename": "lib/compliance.ts",
            "line": 373
          },
          "name": "callerIsAsync",
          "returns": {
            "type": {
              "primitive": "number"
            }
          }
        },
        {
          "docs": {
            "stability": "experimental"
          },
          "locationInModule": {
            "filename": "lib/compliance.ts",
            "line": 361
          },
          "name": "callerIsMethod",
          "returns": {
            "type": {
              "primitive": "number"
            }
          }
        },
        {
          "docs": {
            "stability": "experimental"
          },
          "locationInModule": {
            "filename": "lib/compliance.ts",
            "line": 413
          },
          "name": "modifyOtherProperty",
          "parameters": [
            {
              "name": "value",
              "type": {
                "primitive": "string"
              }
            }
          ]
        },
        {
          "docs": {
            "stability": "experimental"
          },
          "locationInModule": {
            "filename": "lib/compliance.ts",
            "line": 385
          },
          "name": "modifyValueOfTheProperty",
          "parameters": [
            {
              "name": "value",
              "type": {
                "primitive": "string"
              }
            }
          ]
        },
        {
          "docs": {
            "stability": "experimental"
          },
          "locationInModule": {
            "filename": "lib/compliance.ts",
            "line": 426
          },
          "name": "readA",
          "returns": {
            "type": {
              "primitive": "number"
            }
          }
        },
        {
          "docs": {
            "stability": "experimental"
          },
          "locationInModule": {
            "filename": "lib/compliance.ts",
            "line": 417
          },
          "name": "retrieveOtherProperty",
          "returns": {
            "type": {
              "primitive": "string"
            }
          }
        },
        {
          "docs": {
            "stability": "experimental"
          },
          "locationInModule": {
            "filename": "lib/compliance.ts",
            "line": 397
          },
          "name": "retrieveReadOnlyProperty",
          "returns": {
            "type": {
              "primitive": "string"
            }
          }
        },
        {
          "docs": {
            "stability": "experimental"
          },
          "locationInModule": {
            "filename": "lib/compliance.ts",
            "line": 389
          },
          "name": "retrieveValueOfTheProperty",
          "returns": {
            "type": {
              "primitive": "string"
            }
          }
        },
        {
          "docs": {
            "stability": "experimental"
          },
          "locationInModule": {
            "filename": "lib/compliance.ts",
            "line": 377
          },
          "name": "virtualMethod",
          "parameters": [
            {
              "name": "n",
              "type": {
                "primitive": "number"
              }
            }
          ],
          "returns": {
            "type": {
              "primitive": "number"
            }
          }
        },
        {
          "docs": {
            "stability": "experimental"
          },
          "locationInModule": {
            "filename": "lib/compliance.ts",
            "line": 430
          },
          "name": "writeA",
          "parameters": [
            {
              "name": "value",
              "type": {
                "primitive": "number"
              }
            }
          ]
        }
      ],
      "name": "SyncVirtualMethods",
      "properties": [
        {
          "docs": {
            "stability": "experimental"
          },
          "immutable": true,
          "locationInModule": {
            "filename": "lib/compliance.ts",
            "line": 395
          },
          "name": "readonlyProperty",
          "type": {
            "primitive": "string"
          }
        },
        {
          "docs": {
            "stability": "experimental"
          },
          "locationInModule": {
            "filename": "lib/compliance.ts",
            "line": 424
          },
          "name": "a",
          "type": {
            "primitive": "number"
          }
        },
        {
          "docs": {
            "stability": "experimental"
          },
          "locationInModule": {
            "filename": "lib/compliance.ts",
            "line": 365
          },
          "name": "callerIsProperty",
          "type": {
            "primitive": "number"
          }
        },
        {
          "docs": {
            "stability": "experimental"
          },
          "locationInModule": {
            "filename": "lib/compliance.ts",
            "line": 403
          },
          "name": "otherProperty",
          "type": {
            "primitive": "string"
          }
        },
        {
          "docs": {
            "stability": "experimental"
          },
          "locationInModule": {
            "filename": "lib/compliance.ts",
            "line": 383
          },
          "name": "theProperty",
          "type": {
            "primitive": "string"
          }
        },
        {
          "docs": {
            "stability": "experimental"
          },
          "locationInModule": {
            "filename": "lib/compliance.ts",
            "line": 411
          },
          "name": "valueOfOtherProperty",
          "type": {
            "primitive": "string"
          }
        }
      ]
    },
    "jsii-calc.Thrower": {
      "assembly": "jsii-calc",
      "docs": {
        "stability": "experimental"
      },
      "fqn": "jsii-calc.Thrower",
      "initializer": {},
      "kind": "class",
      "locationInModule": {
        "filename": "lib/compliance.ts",
        "line": 643
      },
      "methods": [
        {
          "docs": {
            "stability": "experimental"
          },
          "locationInModule": {
            "filename": "lib/compliance.ts",
            "line": 644
          },
          "name": "throwError"
        }
      ],
      "name": "Thrower"
    },
    "jsii-calc.TopLevelStruct": {
      "assembly": "jsii-calc",
      "datatype": true,
      "docs": {
        "stability": "experimental"
      },
      "fqn": "jsii-calc.TopLevelStruct",
      "kind": "interface",
      "locationInModule": {
        "filename": "lib/compliance.ts",
        "line": 1807
      },
      "name": "TopLevelStruct",
      "properties": [
        {
          "abstract": true,
          "docs": {
            "stability": "experimental",
            "summary": "This is a required field."
          },
          "immutable": true,
          "locationInModule": {
            "filename": "lib/compliance.ts",
            "line": 1811
          },
          "name": "required",
          "type": {
            "primitive": "string"
          }
        },
        {
          "abstract": true,
          "docs": {
            "stability": "experimental",
            "summary": "A union to really stress test our serialization."
          },
          "immutable": true,
          "locationInModule": {
            "filename": "lib/compliance.ts",
            "line": 1821
          },
          "name": "secondLevel",
          "type": {
            "union": {
              "types": [
                {
                  "primitive": "number"
                },
                {
                  "fqn": "jsii-calc.SecondLevelStruct"
                }
              ]
            }
          }
        },
        {
          "abstract": true,
          "docs": {
            "stability": "experimental",
            "summary": "You don't have to pass this."
          },
          "immutable": true,
          "locationInModule": {
            "filename": "lib/compliance.ts",
            "line": 1816
          },
          "name": "optional",
          "optional": true,
          "type": {
            "primitive": "string"
          }
        }
      ]
    },
    "jsii-calc.UnaryOperation": {
      "abstract": true,
      "assembly": "jsii-calc",
      "base": "@scope/jsii-calc-lib.Operation",
      "docs": {
        "stability": "experimental",
        "summary": "An operation on a single operand."
      },
      "fqn": "jsii-calc.UnaryOperation",
      "initializer": {
        "docs": {
          "stability": "experimental"
        },
        "parameters": [
          {
            "name": "operand",
            "type": {
              "fqn": "@scope/jsii-calc-lib.Value"
            }
          }
        ]
      },
      "kind": "class",
      "locationInModule": {
        "filename": "lib/calculator.ts",
        "line": 93
      },
      "name": "UnaryOperation",
      "properties": [
        {
          "docs": {
            "stability": "experimental"
          },
          "immutable": true,
          "locationInModule": {
            "filename": "lib/calculator.ts",
            "line": 94
          },
          "name": "operand",
          "type": {
            "fqn": "@scope/jsii-calc-lib.Value"
          }
        }
      ]
    },
    "jsii-calc.UnionProperties": {
      "assembly": "jsii-calc",
      "datatype": true,
      "docs": {
        "stability": "experimental"
      },
      "fqn": "jsii-calc.UnionProperties",
      "kind": "interface",
      "locationInModule": {
        "filename": "lib/compliance.ts",
        "line": 988
      },
      "name": "UnionProperties",
      "properties": [
        {
          "abstract": true,
          "docs": {
            "stability": "experimental"
          },
          "immutable": true,
          "locationInModule": {
            "filename": "lib/compliance.ts",
            "line": 990
          },
          "name": "bar",
          "type": {
            "union": {
              "types": [
                {
                  "primitive": "string"
                },
                {
                  "primitive": "number"
                },
                {
                  "fqn": "jsii-calc.AllTypes"
                }
              ]
            }
          }
        },
        {
          "abstract": true,
          "docs": {
            "stability": "experimental"
          },
          "immutable": true,
          "locationInModule": {
            "filename": "lib/compliance.ts",
            "line": 989
          },
          "name": "foo",
          "optional": true,
          "type": {
            "union": {
              "types": [
                {
                  "primitive": "string"
                },
                {
                  "primitive": "number"
                }
              ]
            }
          }
        }
      ]
    },
    "jsii-calc.UpcasingReflectable": {
      "assembly": "jsii-calc",
      "docs": {
        "stability": "experimental",
        "summary": "Ensures submodule-imported types from dependencies can be used correctly."
      },
      "fqn": "jsii-calc.UpcasingReflectable",
      "initializer": {
        "docs": {
          "stability": "experimental"
        },
        "parameters": [
          {
            "name": "delegate",
            "type": {
              "collection": {
                "elementtype": {
                  "primitive": "any"
                },
                "kind": "map"
              }
            }
          }
        ]
      },
      "interfaces": [
        "@scope/jsii-calc-lib.submodule.IReflectable"
      ],
      "kind": "class",
      "locationInModule": {
        "filename": "lib/submodules.ts",
        "line": 6
      },
      "name": "UpcasingReflectable",
      "properties": [
        {
          "const": true,
          "docs": {
            "stability": "experimental"
          },
          "immutable": true,
          "locationInModule": {
            "filename": "lib/submodules.ts",
            "line": 7
          },
          "name": "reflector",
          "static": true,
          "type": {
            "fqn": "@scope/jsii-calc-lib.submodule.Reflector"
          }
        },
        {
          "docs": {
            "stability": "experimental"
          },
          "immutable": true,
          "locationInModule": {
            "filename": "lib/submodules.ts",
            "line": 11
          },
          "name": "entries",
          "overrides": "@scope/jsii-calc-lib.submodule.IReflectable",
          "type": {
            "collection": {
              "elementtype": {
                "fqn": "@scope/jsii-calc-lib.submodule.ReflectableEntry"
              },
              "kind": "array"
            }
          }
        }
      ]
    },
    "jsii-calc.UseBundledDependency": {
      "assembly": "jsii-calc",
      "docs": {
        "stability": "experimental"
      },
      "fqn": "jsii-calc.UseBundledDependency",
      "initializer": {},
      "kind": "class",
      "locationInModule": {
        "filename": "lib/compliance.ts",
        "line": 993
      },
      "methods": [
        {
          "docs": {
            "stability": "experimental"
          },
          "locationInModule": {
            "filename": "lib/compliance.ts",
            "line": 994
          },
          "name": "value",
          "returns": {
            "type": {
              "primitive": "any"
            }
          }
        }
      ],
      "name": "UseBundledDependency"
    },
    "jsii-calc.UseCalcBase": {
      "assembly": "jsii-calc",
      "docs": {
        "stability": "experimental",
        "summary": "Depend on a type from jsii-calc-base as a test for awslabs/jsii#128."
      },
      "fqn": "jsii-calc.UseCalcBase",
      "initializer": {},
      "kind": "class",
      "locationInModule": {
        "filename": "lib/compliance.ts",
        "line": 1042
      },
      "methods": [
        {
          "docs": {
            "stability": "experimental"
          },
          "locationInModule": {
            "filename": "lib/compliance.ts",
            "line": 1043
          },
          "name": "hello",
          "returns": {
            "type": {
              "fqn": "@scope/jsii-calc-base.Base"
            }
          }
        }
      ],
      "name": "UseCalcBase"
    },
    "jsii-calc.UsesInterfaceWithProperties": {
      "assembly": "jsii-calc",
      "docs": {
        "stability": "experimental"
      },
      "fqn": "jsii-calc.UsesInterfaceWithProperties",
      "initializer": {
        "docs": {
          "stability": "experimental"
        },
        "parameters": [
          {
            "name": "obj",
            "type": {
              "fqn": "jsii-calc.IInterfaceWithProperties"
            }
          }
        ]
      },
      "kind": "class",
      "locationInModule": {
        "filename": "lib/compliance.ts",
        "line": 587
      },
      "methods": [
        {
          "docs": {
            "stability": "experimental"
          },
          "locationInModule": {
            "filename": "lib/compliance.ts",
            "line": 592
          },
          "name": "justRead",
          "returns": {
            "type": {
              "primitive": "string"
            }
          }
        },
        {
          "docs": {
            "stability": "experimental"
          },
          "locationInModule": {
            "filename": "lib/compliance.ts",
            "line": 601
          },
          "name": "readStringAndNumber",
          "parameters": [
            {
              "name": "ext",
              "type": {
                "fqn": "jsii-calc.IInterfaceWithPropertiesExtension"
              }
            }
          ],
          "returns": {
            "type": {
              "primitive": "string"
            }
          }
        },
        {
          "docs": {
            "stability": "experimental"
          },
          "locationInModule": {
            "filename": "lib/compliance.ts",
            "line": 596
          },
          "name": "writeAndRead",
          "parameters": [
            {
              "name": "value",
              "type": {
                "primitive": "string"
              }
            }
          ],
          "returns": {
            "type": {
              "primitive": "string"
            }
          }
        }
      ],
      "name": "UsesInterfaceWithProperties",
      "properties": [
        {
          "docs": {
            "stability": "experimental"
          },
          "immutable": true,
          "locationInModule": {
            "filename": "lib/compliance.ts",
            "line": 588
          },
          "name": "obj",
          "type": {
            "fqn": "jsii-calc.IInterfaceWithProperties"
          }
        }
      ]
    },
    "jsii-calc.VariadicInvoker": {
      "assembly": "jsii-calc",
      "docs": {
        "stability": "experimental"
      },
      "fqn": "jsii-calc.VariadicInvoker",
      "initializer": {
        "docs": {
          "stability": "experimental"
        },
        "parameters": [
          {
            "name": "method",
            "type": {
              "fqn": "jsii-calc.VariadicMethod"
            }
          }
        ]
      },
      "kind": "class",
      "locationInModule": {
        "filename": "lib/compliance.ts",
        "line": 672
      },
      "methods": [
        {
          "docs": {
            "stability": "experimental"
          },
          "locationInModule": {
            "filename": "lib/compliance.ts",
            "line": 675
          },
          "name": "asArray",
          "parameters": [
            {
              "name": "values",
              "type": {
                "primitive": "number"
              },
              "variadic": true
            }
          ],
          "returns": {
            "type": {
              "collection": {
                "elementtype": {
                  "primitive": "number"
                },
                "kind": "array"
              }
            }
          },
          "variadic": true
        }
      ],
      "name": "VariadicInvoker"
    },
    "jsii-calc.VariadicMethod": {
      "assembly": "jsii-calc",
      "docs": {
        "stability": "experimental"
      },
      "fqn": "jsii-calc.VariadicMethod",
      "initializer": {
        "docs": {
          "stability": "experimental"
        },
        "parameters": [
          {
            "docs": {
              "summary": "a prefix that will be use for all values returned by `#asArray`."
            },
            "name": "prefix",
            "type": {
              "primitive": "number"
            },
            "variadic": true
          }
        ],
        "variadic": true
      },
      "kind": "class",
      "locationInModule": {
        "filename": "lib/compliance.ts",
        "line": 653
      },
      "methods": [
        {
          "docs": {
            "stability": "experimental"
          },
          "locationInModule": {
            "filename": "lib/compliance.ts",
            "line": 667
          },
          "name": "asArray",
          "parameters": [
            {
              "docs": {
                "summary": "the first element of the array to be returned (after the `prefix` provided at construction time)."
              },
              "name": "first",
              "type": {
                "primitive": "number"
              }
            },
            {
              "docs": {
                "summary": "other elements to be included in the array."
              },
              "name": "others",
              "type": {
                "primitive": "number"
              },
              "variadic": true
            }
          ],
          "returns": {
            "type": {
              "collection": {
                "elementtype": {
                  "primitive": "number"
                },
                "kind": "array"
              }
            }
          },
          "variadic": true
        }
      ],
      "name": "VariadicMethod"
    },
    "jsii-calc.VirtualMethodPlayground": {
      "assembly": "jsii-calc",
      "docs": {
        "stability": "experimental"
      },
      "fqn": "jsii-calc.VirtualMethodPlayground",
      "initializer": {},
      "kind": "class",
      "locationInModule": {
        "filename": "lib/compliance.ts",
        "line": 436
      },
      "methods": [
        {
          "async": true,
          "docs": {
            "stability": "experimental"
          },
          "locationInModule": {
            "filename": "lib/compliance.ts",
            "line": 464
          },
          "name": "overrideMeAsync",
          "parameters": [
            {
              "name": "index",
              "type": {
                "primitive": "number"
              }
            }
          ],
          "returns": {
            "type": {
              "primitive": "number"
            }
          }
        },
        {
          "docs": {
            "stability": "experimental"
          },
          "locationInModule": {
            "filename": "lib/compliance.ts",
            "line": 468
          },
          "name": "overrideMeSync",
          "parameters": [
            {
              "name": "index",
              "type": {
                "primitive": "number"
              }
            }
          ],
          "returns": {
            "type": {
              "primitive": "number"
            }
          }
        },
        {
          "async": true,
          "docs": {
            "stability": "experimental"
          },
          "locationInModule": {
            "filename": "lib/compliance.ts",
            "line": 446
          },
          "name": "parallelSumAsync",
          "parameters": [
            {
              "name": "count",
              "type": {
                "primitive": "number"
              }
            }
          ],
          "returns": {
            "type": {
              "primitive": "number"
            }
          }
        },
        {
          "async": true,
          "docs": {
            "stability": "experimental"
          },
          "locationInModule": {
            "filename": "lib/compliance.ts",
            "line": 437
          },
          "name": "serialSumAsync",
          "parameters": [
            {
              "name": "count",
              "type": {
                "primitive": "number"
              }
            }
          ],
          "returns": {
            "type": {
              "primitive": "number"
            }
          }
        },
        {
          "docs": {
            "stability": "experimental"
          },
          "locationInModule": {
            "filename": "lib/compliance.ts",
            "line": 456
          },
          "name": "sumSync",
          "parameters": [
            {
              "name": "count",
              "type": {
                "primitive": "number"
              }
            }
          ],
          "returns": {
            "type": {
              "primitive": "number"
            }
          }
        }
      ],
      "name": "VirtualMethodPlayground"
    },
    "jsii-calc.VoidCallback": {
      "abstract": true,
      "assembly": "jsii-calc",
      "docs": {
        "remarks": "- Implement `overrideMe` (method does not have to do anything).\n- Invoke `callMe`\n- Verify that `methodWasCalled` is `true`.",
        "stability": "experimental",
        "summary": "This test is used to validate the runtimes can return correctly from a void callback."
      },
      "fqn": "jsii-calc.VoidCallback",
      "initializer": {},
      "kind": "class",
      "locationInModule": {
        "filename": "lib/compliance.ts",
        "line": 1731
      },
      "methods": [
        {
          "docs": {
            "stability": "experimental"
          },
          "locationInModule": {
            "filename": "lib/compliance.ts",
            "line": 1736
          },
          "name": "callMe"
        },
        {
          "abstract": true,
          "docs": {
            "stability": "experimental"
          },
          "locationInModule": {
            "filename": "lib/compliance.ts",
            "line": 1740
          },
          "name": "overrideMe",
          "protected": true
        }
      ],
      "name": "VoidCallback",
      "properties": [
        {
          "docs": {
            "stability": "experimental"
          },
          "immutable": true,
          "locationInModule": {
            "filename": "lib/compliance.ts",
            "line": 1733
          },
          "name": "methodWasCalled",
          "type": {
            "primitive": "boolean"
          }
        }
      ]
    },
    "jsii-calc.WithPrivatePropertyInConstructor": {
      "assembly": "jsii-calc",
      "docs": {
        "stability": "experimental",
        "summary": "Verifies that private property declarations in constructor arguments are hidden."
      },
      "fqn": "jsii-calc.WithPrivatePropertyInConstructor",
      "initializer": {
        "docs": {
          "stability": "experimental"
        },
        "parameters": [
          {
            "name": "privateField",
            "optional": true,
            "type": {
              "primitive": "string"
            }
          }
        ]
      },
      "kind": "class",
      "locationInModule": {
        "filename": "lib/compliance.ts",
        "line": 1746
      },
      "name": "WithPrivatePropertyInConstructor",
      "properties": [
        {
          "docs": {
            "stability": "experimental"
          },
          "immutable": true,
          "locationInModule": {
            "filename": "lib/compliance.ts",
            "line": 1749
          },
          "name": "success",
          "type": {
            "primitive": "boolean"
          }
        }
      ]
    },
    "jsii-calc.composition.CompositeOperation": {
      "abstract": true,
      "assembly": "jsii-calc",
      "base": "@scope/jsii-calc-lib.Operation",
      "docs": {
        "stability": "experimental",
        "summary": "Abstract operation composed from an expression of other operations."
      },
      "fqn": "jsii-calc.composition.CompositeOperation",
      "initializer": {},
      "kind": "class",
      "locationInModule": {
        "filename": "lib/calculator.ts",
        "line": 131
      },
      "methods": [
        {
          "docs": {
            "stability": "experimental",
            "summary": "String representation of the value."
          },
          "locationInModule": {
            "filename": "lib/calculator.ts",
            "line": 157
          },
          "name": "toString",
          "overrides": "@scope/jsii-calc-lib.Operation",
          "returns": {
            "type": {
              "primitive": "string"
            }
          }
        }
      ],
      "name": "CompositeOperation",
      "namespace": "composition",
      "properties": [
        {
          "abstract": true,
          "docs": {
            "remarks": "Must be implemented by derived classes.",
            "stability": "experimental",
            "summary": "The expression that this operation consists of."
          },
          "immutable": true,
          "locationInModule": {
            "filename": "lib/calculator.ts",
            "line": 155
          },
          "name": "expression",
          "type": {
            "fqn": "@scope/jsii-calc-lib.Value"
          }
        },
        {
          "docs": {
            "stability": "experimental",
            "summary": "The value."
          },
          "immutable": true,
          "locationInModule": {
            "filename": "lib/calculator.ts",
            "line": 147
          },
          "name": "value",
          "overrides": "@scope/jsii-calc-lib.Value",
          "type": {
            "primitive": "number"
          }
        },
        {
          "docs": {
            "stability": "experimental",
            "summary": "A set of postfixes to include in a decorated .toString()."
          },
          "locationInModule": {
            "filename": "lib/calculator.ts",
            "line": 145
          },
          "name": "decorationPostfixes",
          "type": {
            "collection": {
              "elementtype": {
                "primitive": "string"
              },
              "kind": "array"
            }
          }
        },
        {
          "docs": {
            "stability": "experimental",
            "summary": "A set of prefixes to include in a decorated .toString()."
          },
          "locationInModule": {
            "filename": "lib/calculator.ts",
            "line": 140
          },
          "name": "decorationPrefixes",
          "type": {
            "collection": {
              "elementtype": {
                "primitive": "string"
              },
              "kind": "array"
            }
          }
        },
        {
          "docs": {
            "stability": "experimental",
            "summary": "The .toString() style."
          },
          "locationInModule": {
            "filename": "lib/calculator.ts",
            "line": 135
          },
          "name": "stringStyle",
          "type": {
            "fqn": "jsii-calc.composition.CompositeOperation.CompositionStringStyle"
          }
        }
      ]
    },
    "jsii-calc.composition.CompositeOperation.CompositionStringStyle": {
      "assembly": "jsii-calc",
      "docs": {
        "stability": "experimental",
        "summary": "Style of .toString() output for CompositeOperation."
      },
      "fqn": "jsii-calc.composition.CompositeOperation.CompositionStringStyle",
      "kind": "enum",
      "locationInModule": {
        "filename": "lib/calculator.ts",
        "line": 173
      },
      "members": [
        {
          "docs": {
            "stability": "experimental",
            "summary": "Normal string expression."
          },
          "name": "NORMAL"
        },
        {
          "docs": {
            "stability": "experimental",
            "summary": "Decorated string expression."
          },
          "name": "DECORATED"
        }
      ],
      "name": "CompositionStringStyle",
      "namespace": "composition.CompositeOperation"
    },
    "jsii-calc.submodule.MyClass": {
      "assembly": "jsii-calc",
      "docs": {
        "stability": "experimental"
      },
      "fqn": "jsii-calc.submodule.MyClass",
      "initializer": {
        "docs": {
          "stability": "experimental"
        }
      },
      "interfaces": [
        "jsii-calc.submodule.nested_submodule.deeplyNested.INamespaced"
      ],
      "kind": "class",
      "locationInModule": {
        "filename": "lib/submodule/my-class.ts",
        "line": 5
      },
      "name": "MyClass",
      "namespace": "submodule",
      "properties": [
        {
          "docs": {
            "stability": "experimental"
          },
          "immutable": true,
          "locationInModule": {
            "filename": "lib/submodule/my-class.ts",
            "line": 8
          },
          "name": "awesomeness",
          "type": {
            "fqn": "jsii-calc.submodule.child.Awesomeness"
          }
        },
        {
          "docs": {
            "stability": "experimental"
          },
          "immutable": true,
          "locationInModule": {
            "filename": "lib/submodule/my-class.ts",
            "line": 6
          },
          "name": "definedAt",
          "overrides": "jsii-calc.submodule.nested_submodule.deeplyNested.INamespaced",
          "type": {
            "primitive": "string"
          }
        },
        {
          "docs": {
            "stability": "experimental"
          },
          "immutable": true,
          "locationInModule": {
            "filename": "lib/submodule/my-class.ts",
            "line": 7
          },
          "name": "goodness",
          "type": {
            "fqn": "jsii-calc.submodule.child.Goodness"
          }
        },
        {
          "docs": {
            "stability": "experimental"
          },
          "locationInModule": {
            "filename": "lib/submodule/my-class.ts",
            "line": 9
          },
          "name": "allTypes",
          "optional": true,
          "type": {
            "fqn": "jsii-calc.AllTypes"
          }
        }
      ]
    },
    "jsii-calc.submodule.back_references.MyClassReference": {
      "assembly": "jsii-calc",
      "datatype": true,
      "docs": {
        "stability": "experimental"
      },
      "fqn": "jsii-calc.submodule.back_references.MyClassReference",
      "kind": "interface",
      "locationInModule": {
        "filename": "lib/submodule/refers-to-parent/index.ts",
        "line": 3
      },
      "name": "MyClassReference",
      "namespace": "submodule.back_references",
      "properties": [
        {
          "abstract": true,
          "docs": {
            "stability": "experimental"
          },
          "immutable": true,
          "locationInModule": {
            "filename": "lib/submodule/refers-to-parent/index.ts",
            "line": 4
          },
          "name": "reference",
          "type": {
            "fqn": "jsii-calc.submodule.MyClass"
          }
        }
      ]
    },
    "jsii-calc.submodule.child.Awesomeness": {
      "assembly": "jsii-calc",
      "docs": {
        "stability": "experimental"
      },
      "fqn": "jsii-calc.submodule.child.Awesomeness",
      "kind": "enum",
      "locationInModule": {
        "filename": "lib/submodule/child/index.ts",
        "line": 15
      },
      "members": [
        {
          "docs": {
            "stability": "experimental",
            "summary": "It was awesome!"
          },
          "name": "AWESOME"
        }
      ],
      "name": "Awesomeness",
      "namespace": "submodule.child"
    },
    "jsii-calc.submodule.child.Goodness": {
      "assembly": "jsii-calc",
      "docs": {
        "stability": "experimental"
      },
      "fqn": "jsii-calc.submodule.child.Goodness",
      "kind": "enum",
      "locationInModule": {
        "filename": "lib/submodule/child/index.ts",
        "line": 5
      },
      "members": [
        {
          "docs": {
            "stability": "experimental",
            "summary": "It's pretty good."
          },
          "name": "PRETTY_GOOD"
        },
        {
          "docs": {
            "stability": "experimental",
            "summary": "It's really good."
          },
          "name": "REALLY_GOOD"
        },
        {
          "docs": {
            "stability": "experimental",
            "summary": "It's amazingly good."
          },
          "name": "AMAZINGLY_GOOD"
        }
      ],
      "name": "Goodness",
      "namespace": "submodule.child"
    },
    "jsii-calc.submodule.child.Structure": {
      "assembly": "jsii-calc",
      "datatype": true,
      "docs": {
        "stability": "experimental"
      },
      "fqn": "jsii-calc.submodule.child.Structure",
      "kind": "interface",
      "locationInModule": {
        "filename": "lib/submodule/child/index.ts",
        "line": 1
      },
      "name": "Structure",
      "namespace": "submodule.child",
      "properties": [
        {
          "abstract": true,
          "docs": {
            "stability": "experimental"
          },
          "immutable": true,
          "locationInModule": {
            "filename": "lib/submodule/child/index.ts",
            "line": 2
          },
          "name": "bool",
          "type": {
            "primitive": "boolean"
          }
        }
      ]
    },
    "jsii-calc.submodule.nested_submodule.Namespaced": {
      "abstract": true,
      "assembly": "jsii-calc",
      "docs": {
        "stability": "experimental"
      },
      "fqn": "jsii-calc.submodule.nested_submodule.Namespaced",
      "interfaces": [
        "jsii-calc.submodule.nested_submodule.deeplyNested.INamespaced"
      ],
      "kind": "class",
      "locationInModule": {
        "filename": "lib/submodule/nested_submodule.ts",
        "line": 10
      },
      "name": "Namespaced",
      "namespace": "submodule.nested_submodule",
      "properties": [
        {
          "docs": {
            "stability": "experimental"
          },
          "immutable": true,
          "locationInModule": {
            "filename": "lib/submodule/nested_submodule.ts",
            "line": 11
          },
          "name": "definedAt",
          "overrides": "jsii-calc.submodule.nested_submodule.deeplyNested.INamespaced",
          "type": {
            "primitive": "string"
          }
        },
        {
          "abstract": true,
          "docs": {
            "stability": "experimental"
          },
          "immutable": true,
          "locationInModule": {
            "filename": "lib/submodule/nested_submodule.ts",
            "line": 12
          },
          "name": "goodness",
          "type": {
            "fqn": "jsii-calc.submodule.child.Goodness"
          }
        }
      ]
    },
    "jsii-calc.submodule.nested_submodule.deeplyNested.INamespaced": {
      "assembly": "jsii-calc",
      "docs": {
        "stability": "experimental"
      },
      "fqn": "jsii-calc.submodule.nested_submodule.deeplyNested.INamespaced",
      "kind": "interface",
      "locationInModule": {
        "filename": "lib/submodule/nested_submodule.ts",
        "line": 5
      },
      "name": "INamespaced",
      "namespace": "submodule.nested_submodule.deeplyNested",
      "properties": [
        {
          "abstract": true,
          "docs": {
            "stability": "experimental"
          },
          "immutable": true,
          "locationInModule": {
            "filename": "lib/submodule/nested_submodule.ts",
            "line": 6
          },
          "name": "definedAt",
          "type": {
            "primitive": "string"
          }
        }
      ]
    }
  },
  "version": "0.0.0",
<<<<<<< HEAD
  "fingerprint": "eUQcdWdfbPGKM9OpWlmvQnY7s0w83q5MvIP501ACZSI="
=======
  "fingerprint": "h3YiCcvHWOpzGACLQCBkRKp0glz4LOkpVZLrH4mtUvE="
>>>>>>> 38ee336c
}<|MERGE_RESOLUTION|>--- conflicted
+++ resolved
@@ -12993,9 +12993,5 @@
     }
   },
   "version": "0.0.0",
-<<<<<<< HEAD
-  "fingerprint": "eUQcdWdfbPGKM9OpWlmvQnY7s0w83q5MvIP501ACZSI="
-=======
-  "fingerprint": "h3YiCcvHWOpzGACLQCBkRKp0glz4LOkpVZLrH4mtUvE="
->>>>>>> 38ee336c
+  "fingerprint": "iP/zQptC7cNEsdU1r4YJM/eSXG6VWWJQA05jxFy973k="
 }