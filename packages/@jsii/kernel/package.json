{
  "name": "@jsii/kernel",
  "version": "1.0.0",
  "description": "kernel for jsii execution environment",
  "license": "Apache-2.0",
  "author": {
    "name": "Amazon Web Services",
    "url": "https://aws.amazon.com"
  },
  "homepage": "https://github.com/aws/jsii",
  "bugs": {
    "url": "https://github.com/aws/jsii/issues"
  },
  "repository": {
    "type": "git",
    "url": "https://github.com/aws/jsii.git",
    "directory": "packages/@jsii/kernel"
  },
  "engines": {
    "node": ">= 10.3.0"
  },
  "main": "lib/index.js",
  "types": "lib/index.d.ts",
  "scripts": {
    "build": "tsc --build && npm run lint",
    "watch": "tsc --build -w",
    "lint": "eslint . --ext .js,.ts --ignore-path=.gitignore",
    "test": "jest",
    "test:update": "jest -u",
    "package": "package-js"
  },
  "dependencies": {
    "@jsii/spec": "^1.0.0",
    "fs-extra": "^8.1.0",
    "source-map": "^0.7.3",
    "tar": "^6.0.1"
  },
  "devDependencies": {
<<<<<<< HEAD
    "@scope/jsii-calc-base": "^1.0.0",
    "@scope/jsii-calc-lib": "^1.0.0",
    "@types/fs-extra": "^8.0.1",
=======
    "@scope/jsii-calc-base": "^0.22.0",
    "@scope/jsii-calc-lib": "^0.22.0",
    "@types/fs-extra": "^8.1.0",
>>>>>>> f84653a3
    "@types/jest": "^25.1.2",
    "@types/jest-expect-message": "^1.0.1",
    "@types/node": "^10.17.15",
    "@types/tar": "^4.0.3",
    "eslint": "^6.8.0",
    "jest": "^25.1.0",
    "jest-expect-message": "^1.0.2",
    "jsii-build-tools": "^1.0.0",
    "jsii-calc": "^1.0.0",
    "typescript": "~3.7.5"
  },
  "jest": {
    "collectCoverage": true,
    "collectCoverageFrom": [
      "**/lib/**/*.js"
    ],
    "coverageReporters": [
      "lcov",
      "text"
    ],
    "coverageThreshold": {
      "global": {
        "branches": 60,
        "statements": 60
      }
    },
    "errorOnDeprecated": true,
    "setupFilesAfterEnv": [
      "jest-expect-message"
    ],
    "testEnvironment": "node",
    "testMatch": [
      "**/?(*.)+(spec|test).js"
    ]
  }
}<|MERGE_RESOLUTION|>--- conflicted
+++ resolved
@@ -36,15 +36,9 @@
     "tar": "^6.0.1"
   },
   "devDependencies": {
-<<<<<<< HEAD
     "@scope/jsii-calc-base": "^1.0.0",
     "@scope/jsii-calc-lib": "^1.0.0",
-    "@types/fs-extra": "^8.0.1",
-=======
-    "@scope/jsii-calc-base": "^0.22.0",
-    "@scope/jsii-calc-lib": "^0.22.0",
     "@types/fs-extra": "^8.1.0",
->>>>>>> f84653a3
     "@types/jest": "^25.1.2",
     "@types/jest-expect-message": "^1.0.1",
     "@types/node": "^10.17.15",
