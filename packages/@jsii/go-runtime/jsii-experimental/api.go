package jsii

import (
	"encoding/json"
	"errors"
)

// JSII Kernel API

// Override is a public interface implementing a private method `isOverride`
// implemented by the private custom type `override`. This is embedded by
// MethodOverride and PropertyOverride to simulate the union type of Override =
// MethodOverride | PropertyOverride.
type Override interface {
	isOverride()
}

type override struct{}

func (o override) isOverride() {
	return
}

type MethodOverride struct {
	override

	Method *string `json:"method"`
	Cookie *string `json:"cookie"`
}

type PropertyOverride struct {
	override

	Property *string `json:"property"`
	Cookie   *string `json:"cookie"`
}

func isMethodOverride(value Override) bool {
	switch value.(type) {
	case MethodOverride, *MethodOverride:
		return true
	default:
		return false
	}
}

func isPropertyOverride(value Override) bool {
	switch value.(type) {
	case PropertyOverride, *PropertyOverride:
		return true
	default:
		return false
	}
}

// KernelRequest and KernelResponse allow creating a union of KernelRequest and
// KernelResponse types by defining private method implemented by a private
// custom type, which is embedded in all relevant types.
type KernelRequest interface {
	isRequest()
}

type kernelRequester struct {
}

func (r kernelRequester) isRequest() {
	return
}

type KernelResponse interface {
	isResponse()
}

type kernelResponder struct {
}

func (r kernelResponder) isResponse() {
	return
}

type LoadRequest struct {
	kernelRequester

	Api     string `json:"api"`
	Name    string `json:"name"`
	Version string `json:"version"`
	Tarball string `json:"tarball"`
}

type LoadResponse struct {
	kernelResponder

	Assembly string  `json:"assembly"`
	Types    float64 `json:"types"`
}

type CreateRequest struct {
	kernelRequester

	Api        string        `json:"api"`
	Fqn        string        `json:"fqn"`
	Interfaces []string      `json:"interfaces"`
	Args       []interface{} `json:"args"`
	Overrides  []Override    `json:"overrides"`
}

type CreateResponse struct {
	kernelResponder

	JsiiInstanceId string `json:"$jsii.byref"`
}

type ObjRef struct {
	JsiiInstanceId string `json:"$jsii.byref"`
}
type DelRequest struct {
	kernelRequester

	Api    string `json:"api"`
	ObjRef ObjRef `json:"objref"`
}

type DelResponse struct {
	kernelResponder
}

type GetRequest struct {
	kernelRequester

	Api      string `json:"api"`
	Property string `json:"property"`
	ObjRef   ObjRef `json:"objref"`
}

type StaticGetRequest struct {
	kernelRequester

	Api      string  `json:"api"`
	Fqn      *string `json:"fqn"`
	Property *string `json:"property"`
}
type GetResponse struct {
	kernelResponder

	Value interface{} `json:"value"`
}

type StaticSetRequest struct {
	kernelRequester

	Api      string      `json:"api"`
	Fqn      *string     `json:"fqn"`
	Property *string     `json:"property"`
	Value    interface{} `json:"value"`
}

type SetRequest struct {
	kernelRequester

	Api      string      `json:"api"`
	Property *string     `json:"property"`
	Value    interface{} `json:"value"`
	ObjRef   ObjRef      `json:"objref"`
}

type SetResponse struct {
	kernelResponder
}

type StaticInvokeRequest struct {
	kernelRequester

	Api    string        `json:"api"`
	Fqn    string        `json:"fqn"`
	Method string        `json:"method"`
	Args   []interface{} `json:"args"`
}

type InvokeRequest struct {
	kernelRequester

	Api    string        `json:"api"`
	Method string        `json:"method"`
	Args   []interface{} `json:"args"`
	ObjRef ObjRef        `json:"objref"`
}

type InvokeResponse struct {
	kernelResponder

	Result interface{} `json:"result"`
}

type BeginRequest struct {
	kernelRequester

	Api    string        `json:"api"`
	Method *string       `json:"method"`
	Args   []interface{} `json:"args"`
	ObjRef ObjRef        `json:"objref"`
}

type BeginResponse struct {
	kernelResponder

	Promiseid *string `json:"promise_id"`
}

type EndRequest struct {
	kernelRequester

	Api       string  `json:"api"`
	Promiseid *string `json:"promise_id"`
}

type EndResponse struct {
	kernelResponder

	Result interface{} `json:"result"`
}

type CallbacksRequest struct {
	kernelRequester

	Api string `json:"api"`
}

type CallbacksResponse struct {
	kernelResponder

	Callbacks []Callback `json:"callbacks"`
}

type CompleteRequest struct {
	kernelRequester

	Api    string      `json:"api"`
	Cbid   *string     `json:"cbid"`
	Err    *string     `json:"err"`
	Result interface{} `json:"result"`
}

type CompleteResponse struct {
	kernelResponder

	Cbid *string `json:"cbid"`
}

type NamingRequest struct {
	kernelRequester

	Api      string `json:"api"`
	Assembly string `json:"assembly"`
}

type NamingResponse struct {
	kernelResponder
	// readonly naming: {
	//   readonly [language: string]: { readonly [key: string]: any } | undefined;
	// };
}

type StatsRequest struct {
	kernelRequester

	Api string `json:"api"`
}

type StatsResponse struct {
	kernelResponder

	ObjectCount float64 `json:"object_count"`
}

// HelloResponse?
type InitOkResponse struct {
	kernelResponder

	Hello string `json:"hello"`
}

type Callback struct {
	Cbid   *string       `json:"cbid"`
	Cookie *string       `json:"cookie"`
	Invoke InvokeRequest `json:"invoke"`
	Get    GetRequest    `json:"get"`
	Set    SetRequest    `json:"set"`
}

type OkayResponse struct {
	Ok interface{} `json:"ok"`
}

type ErrorResponse struct {
	Error *string `json:"error"`
	Stack *string `json:"stack"`
}

<<<<<<< HEAD
// Custom unmarshalling implementation for response structs. Creating a new type
=======
// Custom unmarshalling implementation for response structs. Creating new types
>>>>>>> eb261ec3
// is required in order to avoid infinite recursion.
func (r *LoadResponse) UnmarshalJSON(data []byte) error {
	type response LoadResponse
	return unmarshalKernelResponse(data, (*response)(r))
<<<<<<< HEAD
}

func (r *CreateResponse) UnmarshalJSON(data []byte) error {
	type response CreateResponse
	return unmarshalKernelResponse(data, (*response)(r))
}

func (r *GetResponse) UnmarshalJSON(data []byte) error {
	type response GetResponse
	return unmarshalKernelResponse(data, (*response)(r))
}

func (r *InvokeResponse) UnmarshalJSON(data []byte) error {
	type response InvokeResponse
	return unmarshalKernelResponse(data, (*response)(r))
=======
>>>>>>> eb261ec3
}

// Custom unmarshaling for kernel responses, checks for presence of `error` key
// on json and returns if present. If not, pulls the response from the `ok` key
// and decodes into the expected response struct.
func unmarshalKernelResponse(data []byte, resstruct interface{}) error {
	datacopy := make([]byte, len(data))
	copy(datacopy, data)

	var response map[string]json.RawMessage
	if err := json.Unmarshal(datacopy, &response); err != nil {
		return err
	}

	if errmessage, ok := response["error"]; ok {
		return errors.New(string(errmessage))
	}

	err := json.Unmarshal(response["ok"], resstruct)
	return err
}<|MERGE_RESOLUTION|>--- conflicted
+++ resolved
@@ -296,16 +296,11 @@
 	Stack *string `json:"stack"`
 }
 
-<<<<<<< HEAD
-// Custom unmarshalling implementation for response structs. Creating a new type
-=======
 // Custom unmarshalling implementation for response structs. Creating new types
->>>>>>> eb261ec3
 // is required in order to avoid infinite recursion.
 func (r *LoadResponse) UnmarshalJSON(data []byte) error {
 	type response LoadResponse
 	return unmarshalKernelResponse(data, (*response)(r))
-<<<<<<< HEAD
 }
 
 func (r *CreateResponse) UnmarshalJSON(data []byte) error {
@@ -321,8 +316,6 @@
 func (r *InvokeResponse) UnmarshalJSON(data []byte) error {
 	type response InvokeResponse
 	return unmarshalKernelResponse(data, (*response)(r))
-=======
->>>>>>> eb261ec3
 }
 
 // Custom unmarshaling for kernel responses, checks for presence of `error` key
