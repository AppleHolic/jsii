{
  "name": "@jsii/spec",
  "version": "0.0.0",
  "description": "Specification for jsii assemblies",
  "license": "Apache-2.0",
  "author": {
    "name": "Amazon Web Services",
    "url": "https://aws.amazon.com"
  },
  "homepage": "https://github.com/aws/jsii",
  "bugs": {
    "url": "https://github.com/aws/jsii/issues"
  },
  "repository": {
    "type": "git",
    "url": "https://github.com/aws/jsii.git",
    "directory": "packages/@jsii/spec"
  },
  "engines": {
    "node": ">= 10.3.0"
  },
  "main": "lib/index.js",
  "types": "lib/index.d.ts",
  "scripts": {
    "build": "tsc --build && bash generate-json-schema.sh && npm run lint",
    "watch": "tsc --build -w",
    "lint": "eslint . --ext .js,.ts --ignore-path=.gitignore",
    "lint:fix": "yarn lint --fix",
    "test": "jest",
    "test:update": "jest -u",
    "package": "package-js"
  },
  "dependencies": {
    "jsonschema": "^1.2.6"
  },
  "devDependencies": {
    "@types/jest": "^26.0.10",
    "@types/node": "^10.17.28",
    "eslint": "^7.7.0",
    "jest": "^26.4.2",
    "jsii-build-tools": "^0.0.0",
    "prettier": "^2.0.5",
<<<<<<< HEAD
    "typescript": "~4.0.2",
    "typescript-json-schema": "^0.42.0"
=======
    "typescript": "~3.9.7",
    "typescript-json-schema": "^0.43.0"
>>>>>>> bc711541
  },
  "jest": {
    "collectCoverage": true,
    "collectCoverageFrom": [
      "**/bin/**/*.js",
      "**/lib/**/*.js"
    ],
    "coverageReporters": [
      "lcov",
      "text"
    ],
    "coverageThreshold": {
      "global": {
        "branches": 25,
        "statements": 60
      }
    },
    "errorOnDeprecated": true,
    "testEnvironment": "node",
    "testMatch": [
      "**/?(*.)+(spec|test).js"
    ]
  }
}<|MERGE_RESOLUTION|>--- conflicted
+++ resolved
@@ -40,13 +40,8 @@
     "jest": "^26.4.2",
     "jsii-build-tools": "^0.0.0",
     "prettier": "^2.0.5",
-<<<<<<< HEAD
     "typescript": "~4.0.2",
-    "typescript-json-schema": "^0.42.0"
-=======
-    "typescript": "~3.9.7",
     "typescript-json-schema": "^0.43.0"
->>>>>>> bc711541
   },
   "jest": {
     "collectCoverage": true,
