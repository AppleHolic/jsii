--- conflicted
+++ resolved
@@ -10,10 +10,7 @@
  │   ├── PythonSelf
  │   ├── composition
  │   ├── module2530
-<<<<<<< HEAD
-=======
  │   ├── module2617
->>>>>>> 25528fb1
  │   ├── module2647
  │   ├─┬ module2689
  │   │ └─┬ submodules
@@ -59,10 +56,7 @@
  │   ├── PythonSelf
  │   ├── composition
  │   ├── module2530
-<<<<<<< HEAD
-=======
  │   ├── module2617
->>>>>>> 25528fb1
  │   ├── module2647
  │   ├─┬ module2689
  │   │ └─┬ submodules
@@ -108,10 +102,7 @@
  │   ├── PythonSelf
  │   ├── composition
  │   ├── module2530
-<<<<<<< HEAD
-=======
  │   ├── module2617
->>>>>>> 25528fb1
  │   ├── module2647
  │   ├─┬ module2689
  │   │ └─┬ submodules
@@ -268,8 +259,6 @@
  │ │ │         │ └─┬ _
  │ │ │         │   └── type: string
  │ │ │         └── returns: void
-<<<<<<< HEAD
-=======
  │ │ ├─┬ module2617
  │ │ │ └─┬ types
  │ │ │   └─┬ class OnlyStatics
@@ -280,7 +269,6 @@
  │ │ │       └─┬ static foo() method
  │ │ │         ├── static
  │ │ │         └── returns: void
->>>>>>> 25528fb1
  │ │ ├─┬ module2647
  │ │ │ └─┬ types
  │ │ │   └─┬ class ExtendAndImplement
@@ -3240,10 +3228,7 @@
  │   ├── PythonSelf
  │   ├── composition
  │   ├── module2530
-<<<<<<< HEAD
-=======
  │   ├── module2617
->>>>>>> 25528fb1
  │   ├── module2647
  │   ├─┬ module2689
  │   │ └─┬ submodules
@@ -3307,12 +3292,9 @@
  │ │ ├─┬ module2530
  │ │ │ └─┬ types
  │ │ │   └── class MyClass
-<<<<<<< HEAD
-=======
  │ │ ├─┬ module2617
  │ │ │ └─┬ types
  │ │ │   └── class OnlyStatics
->>>>>>> 25528fb1
  │ │ ├─┬ module2647
  │ │ │ └─┬ types
  │ │ │   └── class ExtendAndImplement
