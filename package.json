{
  "private": true,
  "license": "Apache-2.0",
  "version": "0.0.0",
  "scripts": {
    "build": "lerna run build --stream --sort --concurrency=1",
    "lint": "lerna run lint --stream --sort",
    "lint:fix": "lerna run lint:fix --stream --sort",
    "bump": "bash scripts/bump.sh",
    "dist-clean": "lerna run dist-clean --stream && rm -rf dist",
    "package": "bash scripts/package.sh",
    "test": "lerna run test --concurrency=1 --stream && yarn compliance",
    "test:integ": "lerna run test:integ --stream",
    "test:update": "lerna run test:update --concurrency=1 --stream",
    "compliance": "(cd tools/jsii-compliance && yarn report)"
  },
  "devDependencies": {
    "@jest/types": "^27.2.4",
    "@typescript-eslint/eslint-plugin": "^4.33.0",
    "@typescript-eslint/parser": "^4.33.0",
    "all-contributors-cli": "^6.20.0",
    "eslint": "^7.32.0",
    "eslint-config-prettier": "^8.3.0",
    "eslint-import-resolver-node": "^0.3.6",
    "eslint-import-resolver-typescript": "^2.5.0",
    "eslint-plugin-import": "^2.24.2",
    "eslint-plugin-prettier": "^4.0.0",
<<<<<<< HEAD
    "jest-circus": "^27.2.3",
    "jest-config": "^27.2.3",
=======
    "jest-circus": "^27.2.4",
    "jest-config": "^27.2.4",
    "jest-expect-message": "^1.0.2",
>>>>>>> b329670b
    "lerna": "^4.0.0",
    "prettier": "^2.4.1",
    "standard-version": "^9.3.1",
    "ts-jest": "^27.0.5",
    "ts-node": "^10.2.1",
    "typescript": "~3.9.10"
  },
  "repository": {
    "type": "git",
    "url": "https://github.com/aws/jsii.git"
  },
  "workspaces": {
    "packages": [
      "packages/*",
      "packages/@jsii/*",
      "packages/@scope/*",
      "tools/*"
    ],
    "nohoist": [
      "**/@fixtures/jsii-calc-bundled",
      "**/@fixtures/jsii-calc-bundled/**"
    ]
  }
}<|MERGE_RESOLUTION|>--- conflicted
+++ resolved
@@ -25,14 +25,8 @@
     "eslint-import-resolver-typescript": "^2.5.0",
     "eslint-plugin-import": "^2.24.2",
     "eslint-plugin-prettier": "^4.0.0",
-<<<<<<< HEAD
-    "jest-circus": "^27.2.3",
-    "jest-config": "^27.2.3",
-=======
     "jest-circus": "^27.2.4",
     "jest-config": "^27.2.4",
-    "jest-expect-message": "^1.0.2",
->>>>>>> b329670b
     "lerna": "^4.0.0",
     "prettier": "^2.4.1",
     "standard-version": "^9.3.1",
